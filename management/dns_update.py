#!/usr/local/lib/mailinabox/env/bin/python

# Creates DNS zone files for all of the domains of all of the mail users
# and mail aliases and restarts nsd.
########################################################################

import sys, os, os.path, urllib.parse, datetime, re, hashlib, base64
import ipaddress
import rtyaml
import dns.resolver
import logging

from utils import shell, load_env_vars_from_file, safe_domain_name, sort_domains
from ssl_certificates import get_ssl_certificates, check_certificate

# From https://stackoverflow.com/questions/3026957/how-to-validate-a-domain-name-using-regex-php/16491074#16491074
# This regular expression matches domain names according to RFCs, it also accepts fqdn with an leading dot,
# underscores, as well as asteriks which are allowed in domain names but not hostnames (i.e. allowed in
# DNS but not in URLs), which are common in certain record types like for DKIM.
DOMAIN_RE = "^(?!\-)(?:[*][.])?(?:[a-zA-Z\d\-_]{0,62}[a-zA-Z\d_]\.){1,126}(?!\d+)[a-zA-Z\d_]{1,63}(\.?)$"

def get_dns_domains(env):
	# Add all domain names in use by email users and mail aliases, any
	# domains we serve web for (except www redirects because that would
	# lead to infinite recursion here) and ensure PRIMARY_HOSTNAME is in the list.
	from mailconfig import get_mail_domains
	from web_update import get_web_domains
	from wwwconfig import get_www_domains

	domains = set()
	domains |= set(get_mail_domains(env))
	domains |= set(get_web_domains(env, include_www_redirects=False))
	# www_domains are hosted here, but DNS is pointed to our box from somewhere else.
	# DNS is thus not hosted by us for these domains.
	domains -= set(get_www_domains(set()))
	domains.add(env['PRIMARY_HOSTNAME'])
	return domains

def get_dns_zones(env):
	# What domains should we create DNS zones for? Never create a zone for
	# a domain & a subdomain of that domain.
	domains = get_dns_domains(env)

	# Exclude domains that are subdomains of other domains we know. Proceed
	# by looking at shorter domains first.
	zone_domains = set()
	for domain in sorted(domains, key=lambda d : len(d)):
		for d in zone_domains:
			if domain.endswith("." + d):
				# We found a parent domain already in the list.
				break
		else:
			# 'break' did not occur: there is no parent domain.
			zone_domains.add(domain)

	# Make a nice and safe filename for each domain.
	zonefiles = []
	for domain in zone_domains:
		zonefiles.append([domain, safe_domain_name(domain) + ".txt"])

	# Sort the list so that the order is nice and so that nsd.conf has a
	# stable order so we don't rewrite the file & restart the service
	# meaninglessly.
	zone_order = sort_domains([ zone[0] for zone in zonefiles ], env)
	zonefiles.sort(key = lambda zone : zone_order.index(zone[0]) )

	return zonefiles

def do_dns_update(env, force=False):
	# Write zone files.
	os.makedirs('/etc/nsd/zones', exist_ok=True)
	zonefiles = []
	updated_domains = []
	for (domain, zonefile, records) in build_zones(env):
		# The final set of files will be signed.
		zonefiles.append((domain, zonefile + ".signed"))

		# See if the zone has changed, and if so update the serial number
		# and write the zone file.
		if not write_nsd_zone(domain, "/etc/nsd/zones/" + zonefile, records, env, force):
			# Zone was not updated. There were no changes.
			continue

		# Mark that we just updated this domain.
		updated_domains.append(domain)

		# Sign the zone.
		#
		# Every time we sign the zone we get a new result, which means
		# we can't sign a zone without bumping the zone's serial number.
		# Thus we only sign a zone if write_nsd_zone returned True
		# indicating the zone changed, and thus it got a new serial number.
		# write_nsd_zone is smart enough to check if a zone's signature
		# is nearing expiration and if so it'll bump the serial number
		# and return True so we get a chance to re-sign it.
		sign_zone(domain, zonefile, env)

	# Write the main nsd.conf file.
	if write_nsd_conf(zonefiles, list(get_custom_dns_config(env)), env):
		# Make sure updated_domains contains *something* if we wrote an updated
		# nsd.conf so that we know to restart nsd.
		if len(updated_domains) == 0:
			updated_domains.append("DNS configuration")

	# Tell nsd to reload changed zone files.
	if len(updated_domains) > 0:
		# 'reconfig' is needed if there are added or removed zones, but
		# it may not reload existing zones, so we call 'reload' too. If
		# nsd isn't running, nsd-control fails, so in that case revert
		# to restarting nsd to make sure it is running. Restarting nsd
		# should also refresh everything.
		try:
			shell('check_call', ["/usr/sbin/nsd-control", "reconfig"])
			shell('check_call', ["/usr/sbin/nsd-control", "reload"])
		except:
			shell('check_call', ["/usr/sbin/service", "nsd", "restart"])

	# Write the DKIM configuration tables for all of the mail domains.
	from mailconfig import get_mail_domains
	
	if write_dkim_tables(get_mail_domains(env), env):
		# Settings changed. Kick dkimpy.
		shell('check_call', ["/usr/sbin/service", "dkimpy-milter", "restart"])
		if len(updated_domains) == 0:
			# If this is the only thing that changed?
			updated_domains.append("DKIM configuration")

	# Clear unbound's DNS cache so our own DNS resolver is up to date.
	# (ignore errors with trap=True)
	shell('check_call', ["/usr/sbin/unbound-control", "flush_zone", ".", "-q"], trap=True)

	if len(updated_domains) == 0:
		# if nothing was updated (except maybe DKIM's files), don't show any output
		return ""
	else:
		return "updated DNS: " + ",".join(updated_domains) + "\n"

########################################################################

def build_zones(env):
	# What domains (and their zone filenames) should we build?
	domains = get_dns_domains(env)
	zonefiles = get_dns_zones(env)

	# Create a dictionary of domains to a set of attributes for each
	# domain, such as whether there are mail users at the domain.
	from mailconfig import get_mail_domains
	from web_update import get_web_domains
	mail_domains = set(get_mail_domains(env))
	mail_user_domains = set(get_mail_domains(env, users_only=True)) # i.e. will log in for mail, Nextcloud
	web_domains = set(get_web_domains(env))
	auto_domains = web_domains - set(get_web_domains(env, include_auto=False))
	domains |= auto_domains # www redirects not included in the initial list, see above

	# Add ns1/ns2+PRIMARY_HOSTNAME which must also have A/AAAA records
	# when the box is acting as authoritative DNS server for its domains.
	for ns in ("ns1", "ns2"):
		d = ns + "." + env["PRIMARY_HOSTNAME"]
		domains.add(d)
		auto_domains.add(d)

	domains = {
		domain: {
			"user": domain in mail_user_domains,
			"mail": domain in mail_domains,
			"web": domain in web_domains,
			"auto": domain in auto_domains,
		}
		for domain in domains
	}

	# For MTA-STS, we'll need to check if the PRIMARY_HOSTNAME certificate is
	# singned and valid. Check that now rather than repeatedly for each domain.
	domains[env["PRIMARY_HOSTNAME"]]["certificate-is-valid"] = is_domain_cert_signed_and_valid(env["PRIMARY_HOSTNAME"], env)

	# Load custom records to add to zones.
	additional_records = list(get_custom_dns_config(env))

	# Build DNS records for each zone.
	for domain, zonefile in zonefiles:
		# Build the records to put in the zone.
		records = build_zone(domain, domains, additional_records, env)
		yield (domain, zonefile, records)

def build_zone(domain, domain_properties, additional_records, env, is_zone=True):
	records = []

	# For top-level zones, define the authoritative name servers.
	#
	# Normally we are our own nameservers. Some TLDs require two distinct IP addresses,
	# so we allow the user to override the second nameserver definition so that
	# secondary DNS can be set up elsewhere.
	#
	# 'False' in the tuple indicates these records would not be used if the zone
	# is managed outside of the box.
	if is_zone:
		# Define ns2.PRIMARY_HOSTNAME or whatever the user overrides.
		# User may provide one or more additional nameservers
		secondary_ns_list = get_secondary_dns(additional_records, mode="NS") 
		
		# Need at least two nameservers in the secondary dns list
		useHiddenMaster = False
		if os.path.exists("/etc/usehiddenmasterdns") and len(secondary_ns_list) > 1:
			with open("/etc/usehiddenmasterdns") as f:
				for line in f:
					if line.strip() == domain or line.strip() == "usehiddenmasterdns":
						useHiddenMaster = True
						break
		
		if not useHiddenMaster:
			# Obligatory definition of ns1.PRIMARY_HOSTNAME.
			records.append((None,  "NS",  "ns1.%s." % env["PRIMARY_HOSTNAME"], False))
			
			if len(secondary_ns_list) == 0:
				secondary_ns_list = ["ns2." + env["PRIMARY_HOSTNAME"]]

		for secondary_ns in secondary_ns_list:
			records.append((None,  "NS", secondary_ns+'.', False))

	# In PRIMARY_HOSTNAME...
	if domain == env["PRIMARY_HOSTNAME"]:
		# Set the A/AAAA records. Do this early for the PRIMARY_HOSTNAME so that the user cannot override them
		# and we can provide different explanatory text.
		records.append((None, "A", env["PUBLIC_IP"], "Required. Sets the IP address of the box."))
		if env.get("PUBLIC_IPV6"): records.append((None, "AAAA", env["PUBLIC_IPV6"], "Required. Sets the IPv6 address of the box."))

		# Add a DANE TLSA record for SMTP.
		records.append(("_25._tcp", "TLSA", build_tlsa_record(env), "Recommended when DNSSEC is enabled. Advertises to mail servers connecting to the box that mandatory encryption should be used."))

		# Add a DANE TLSA record for HTTPS, which some browser extensions might make use of.
		records.append(("_443._tcp", "TLSA", build_tlsa_record(env), "Optional. When DNSSEC is enabled, provides out-of-band HTTPS certificate validation for a few web clients that support it."))

		# Add a SSHFP records to help SSH key validation. One per available SSH key on this system.
		for value in build_sshfp_records():
			records.append((None, "SSHFP", value, "Optional. Provides an out-of-band method for verifying an SSH key before connecting. Use 'VerifyHostKeyDNS yes' (or 'VerifyHostKeyDNS ask') when connecting with ssh."))

	# Add DNS records for any subdomains of this domain. We should not have a zone for
	# both a domain and one of its subdomains.
	if is_zone: # don't recurse when we're just loading data for a subdomain
		subdomains = [d for d in domain_properties if d.endswith("." + domain)]
		for subdomain in subdomains:
			subdomain_qname = subdomain[0:-len("." + domain)]
			subzone = build_zone(subdomain, domain_properties, additional_records, env, is_zone=False)
			for child_qname, child_rtype, child_value, child_explanation in subzone:
				if child_qname == None:
					child_qname = subdomain_qname
				else:
					child_qname += "." + subdomain_qname
				records.append((child_qname, child_rtype, child_value, child_explanation))

	has_rec_base = list(records) # clone current state
	def has_rec(qname, rtype, prefix=None):
		for rec in has_rec_base:
			if rec[0] == qname and rec[1] == rtype and (prefix is None or rec[2].startswith(prefix)):
				return True
		return False

	# The user may set other records that don't conflict with our settings.
	# Don't put any TXT records above this line, or it'll prevent any custom TXT records.
	for qname, rtype, value in filter_custom_records(domain, additional_records):
		# Don't allow custom records for record types that override anything above.
		# But allow multiple custom records for the same rtype --- see how has_rec_base is used.
		if has_rec(qname, rtype): continue

		# The "local" keyword on A/AAAA records are short-hand for our own IP.
		# This also flags for web configuration that the user wants a website here.
		if rtype == "A" and value == "local":
			value = env["PUBLIC_IP"]
		if rtype == "AAAA" and value == "local":
			if "PUBLIC_IPV6" in env:
				value = env["PUBLIC_IPV6"]
			else:
				continue
		records.append((qname, rtype, value, "(Set by user.)"))

	# Add A/AAAA defaults if not overridden by the user's custom settings (and not otherwise configured).
	# Any CNAME or A record on the qname overrides A and AAAA. But when we set the default A record,
	# we should not cause the default AAAA record to be skipped because it thinks a custom A record
	# was set. So set has_rec_base to a clone of the current set of DNS settings, and don't update
	# during this process.
	has_rec_base = list(records)
	a_expl = "Required. May have a different value. Sets the IP address that %s resolves to for web hosting and other services besides mail. The A record must be present but its value does not affect mail delivery." % domain
	if domain_properties[domain]["auto"]:
		if domain.startswith("ns1.") or domain.startswith("ns2."): a_expl = False # omit from 'External DNS' page since this only applies if box is its own DNS server
		if domain.startswith("www."): a_expl = "Optional. Sets the IP address that %s resolves to so that the box can provide a redirect to the parent domain." % domain
		if domain.startswith("mta-sts."): a_expl = "Optional. MTA-STS Policy Host serving /.well-known/mta-sts.txt."
		if domain.startswith("autoconfig."): a_expl = "Provides email configuration autodiscovery support for Thunderbird Autoconfig."
		if domain.startswith("autodiscover."): a_expl = "Provides email configuration autodiscovery support for Z-Push ActiveSync Autodiscover."
	defaults = [
		(None,  "A",    env["PUBLIC_IP"], a_expl),
		(None,  "AAAA", env.get('PUBLIC_IPV6'), "Optional. Sets the IPv6 address that %s resolves to, e.g. for web hosting. (It is not necessary for receiving mail on this domain.)" % domain),
	]
	for qname, rtype, value, explanation in defaults:
		if value is None or value.strip() == "": continue # skip IPV6 if not set
		if not is_zone and qname == "www": continue # don't create any default 'www' subdomains on what are themselves subdomains
		# Set the default record, but not if:
		# (1) there is not a user-set record of the same type already
		# (2) there is not a CNAME record already, since you can't set both and who knows what takes precedence
		# (2) there is not an A record already (if this is an A record this is a dup of (1), and if this is an AAAA record then don't set a default AAAA record if the user sets a custom A record, since the default wouldn't make sense and it should not resolve if the user doesn't provide a new AAAA record)
		if not has_rec(qname, rtype) and not has_rec(qname, "CNAME") and not has_rec(qname, "A"):
			records.append((qname, rtype, value, explanation))

	# Don't pin the list of records that has_rec checks against anymore.
	has_rec_base = records

	if domain_properties[domain]["mail"]:
		# The MX record says where email for the domain should be delivered: Here!
		if not has_rec(None, "MX", prefix="10 "):
			records.append((None,  "MX",  "10 %s." % env["PRIMARY_HOSTNAME"], "Required. Specifies the hostname (and priority) of the machine that handles @%s mail." % domain))

		# SPF record: Permit the box ('mx', see above) to send mail on behalf of
		# the domain, and no one else.
		# Skip if the user has set a custom SPF record.
		if not has_rec(None, "TXT", prefix="v=spf1 "):
			records.append((None,  "TXT", 'v=spf1 mx -all', "Recommended. Specifies that only the box is permitted to send @%s mail." % domain))

		# Append the DKIM TXT record to the zone as generated by DKIMpy.
		# Skip if the user has set a DKIM record already.
		dkim_record_file = os.path.join(env['STORAGE_ROOT'], 'mail/dkim/box-rsa.dns')
		with open(dkim_record_file) as orf:
			m = re.match(r'(\S+)\s+IN\s+TXT\s+\( ((?:"[^"]+"\s+)+)\)', orf.read(), re.S)
			val = "".join(re.findall(r'"([^"]+)"', m.group(2)))
			if not has_rec(m.group(1), "TXT", prefix="v=DKIM1; "):
				records.append((m.group(1), "TXT", val, "Recommended. Provides a way for recipients to verify that this machine sent @%s mail." % domain))
		
		# Also add a ed25519 DKIM record
		dkim_record_file = os.path.join(env['STORAGE_ROOT'], 'mail/dkim/box-ed25519.dns')
		with open(dkim_record_file) as orf:
			m = re.match(r'(\S+)\s+IN\s+TXT\s+\( ((?:"[^"]+"\s+)+)\)', orf.read(), re.S)
			val = "".join(re.findall(r'"([^"]+)"', m.group(2)))
			if not has_rec(m.group(1), "TXT", prefix="v=DKIM1; "):
				records.append((m.group(1), "TXT", val, "Recommended. Provides a way for recipients to verify that this machine sent @%s mail." % domain))

		# Append a DMARC record.
		# Skip if the user has set a DMARC record already.
		if not has_rec("_dmarc", "TXT", prefix="v=DMARC1; "):
			records.append(("_dmarc", "TXT", 'v=DMARC1; p=quarantine;', "Recommended. Specifies that mail that does not originate from the box but claims to be from @%s or which does not have a valid DKIM signature is suspect and should be quarantined by the recipient's mail system." % domain))

	if domain_properties[domain]["user"]:
		# Add CardDAV/CalDAV SRV records on the non-primary hostname that points to the primary hostname
		# for autoconfiguration of mail clients (so only domains hosting user accounts need it).
		# The SRV record format is priority (0, whatever), weight (0, whatever), port, service provider hostname (w/ trailing dot).
		if domain != env["PRIMARY_HOSTNAME"]:
			for dav in ("card", "cal"):
				qname = "_" + dav + "davs._tcp"
				if not has_rec(qname, "SRV"):
					records.append((qname, "SRV", "0 0 443 " + env["PRIMARY_HOSTNAME"] + ".", "Recommended. Specifies the hostname of the server that handles CardDAV/CalDAV services for email addresses on this domain."))

	# If this is a domain name that there are email addresses configured for, i.e. "something@"
	# this domain name, then the domain name is a MTA-STS (https://tools.ietf.org/html/rfc8461)
	# Policy Domain.
	#
	# A "_mta-sts" TXT record signals the presence of a MTA-STS policy. The id field helps clients
	# cache the policy. It should be stable so we don't update DNS unnecessarily but change when
	# the policy changes. It must be at most 32 letters and numbers, so we compute a hash of the
	# policy file.
	#
	# The policy itself is served at the "mta-sts" (no underscore) subdomain over HTTPS. Therefore
	# the TLS certificate used by Postfix for STARTTLS must be a valid certificate for the MX
	# domain name (PRIMARY_HOSTNAME) *and* the TLS certificate used by nginx for HTTPS on the mta-sts
	# subdomain must be valid certificate for that domain. Do not set an MTA-STS policy if either
	# certificate in use is not valid (e.g. because it is self-signed and a valid certificate has not
	# yet been provisioned). Since we cannot provision a certificate without A/AAAA records, we
	# always set them (by including them in the www domains) --- only the TXT records depend on there
	# being valid certificates.
	mta_sts_records = [ ]
	if domain_properties[domain]["mail"] \
	  and domain_properties[env["PRIMARY_HOSTNAME"]]["certificate-is-valid"] \
	  and is_domain_cert_signed_and_valid("mta-sts." + domain, env):
		# Compute an up-to-32-character hash of the policy file. We'll take a SHA-1 hash of the policy
		# file (20 bytes) and encode it as base-64 (28 bytes, using alphanumeric alternate characters
		# instead of '+' and '/' which are not allowed in an MTA-STS policy id) but then just take its
		# first 20 characters, which is more than sufficient to change whenever the policy file changes
		# (and ensures any '=' padding at the end of the base64 encoding is dropped).
		with open("/var/lib/mailinabox/mta-sts.txt", "rb") as f:
			mta_sts_policy_id = base64.b64encode(hashlib.sha1(f.read()).digest(), altchars=b"AA").decode("ascii")[0:20]
		mta_sts_records.extend([
			("_mta-sts", "TXT", "v=STSv1; id=" + mta_sts_policy_id, "Optional. Part of the MTA-STS policy for incoming mail. If set, a MTA-STS policy must also be published.")
		])

		# Enable SMTP TLS reporting (https://tools.ietf.org/html/rfc8460) if the user has set a config option.
		# Skip if the rules below if the user has set a custom _smtp._tls record.
		if env.get("MTA_STS_TLSRPT_RUA") and not has_rec("_smtp._tls", "TXT", prefix="v=TLSRPTv1;"):
			mta_sts_records.append(("_smtp._tls", "TXT", "v=TLSRPTv1; rua=" + env["MTA_STS_TLSRPT_RUA"], "Optional. Enables MTA-STS reporting."))
	for qname, rtype, value, explanation in mta_sts_records:
		if not has_rec(qname, rtype):
			records.append((qname, rtype, value, explanation))

	# Add no-mail-here records for any qname that has an A or AAAA record
	# but no MX record. This would include domain itself if domain is a
	# non-mail domain and also may include qnames from custom DNS records.
	# Do this once at the end of generating a zone.
	if is_zone:
		qnames_with_a = set(qname for (qname, rtype, value, explanation) in records if rtype in ("A", "AAAA"))
		qnames_with_mx = set(qname for (qname, rtype, value, explanation) in records if rtype == "MX")
		for qname in qnames_with_a - qnames_with_mx:
			# Mark this domain as not sending mail with hard-fail SPF and DMARC records.
			d = (qname+"." if qname else "") + domain
			if not has_rec(qname, "TXT", prefix="v=spf1 "):
				records.append((qname,  "TXT", 'v=spf1 -all', "Recommended. Prevents use of this domain name for outbound mail by specifying that no servers are valid sources for mail from @%s. If you do send email from this domain name you should either override this record such that the SPF rule does allow the originating server, or, take the recommended approach and have the box handle mail for this domain (simply add any receiving alias at this domain name to make this machine treat the domain name as one of its mail domains)." % d))
			if not has_rec("_dmarc" + ("."+qname if qname else ""), "TXT", prefix="v=DMARC1; "):
				records.append(("_dmarc" + ("."+qname if qname else ""), "TXT", 'v=DMARC1; p=reject;', "Recommended. Prevents use of this domain name for outbound mail by specifying that the SPF rule should be honoured for mail from @%s." % d))

			# And with a null MX record (https://explained-from-first-principles.com/email/#null-mx-record)
			if not has_rec(qname, "MX"):
				records.append((qname, "MX", '0 .', "Recommended. Prevents use of this domain name for incoming mail."))

	# Sort the records. The None records *must* go first in the nsd zone file. Otherwise it doesn't matter.
	records.sort(key = lambda rec : list(reversed(rec[0].split(".")) if rec[0] is not None else ""))

	return records

def is_domain_cert_signed_and_valid(domain, env):
	cert = get_ssl_certificates(env).get(domain)
	if not cert: return False # no certificate provisioned
	cert_status = check_certificate(domain, cert['certificate'], cert['private-key'])
	return cert_status[0] == 'OK'

########################################################################

def build_tlsa_record(env):
	# A DANE TLSA record in DNS specifies that connections on a port
	# must use TLS and the certificate must match a particular criteria.
	#
	# Thanks to http://blog.huque.com/2012/10/dnssec-and-certificates.html
	# and https://community.letsencrypt.org/t/please-avoid-3-0-1-and-3-0-2-dane-tlsa-records-with-le-certificates/7022
	# for explaining all of this! Also see https://tools.ietf.org/html/rfc6698#section-2.1
	# and https://github.com/mail-in-a-box/mailinabox/issues/268#issuecomment-167160243.
	#
	# There are several criteria. We used to use "3 0 1" criteria, which
	# meant to pin a leaf (3) certificate (0) with SHA256 hash (1). But
	# certificates change, and especially as we move to short-lived certs
	# they change often. The TLSA record handily supports the criteria of
	# a leaf certificate (3)'s subject public key (1) with SHA256 hash (1).
	# The subject public key is the public key portion of the private key
	# that generated the CSR that generated the certificate. Since we
	# generate a private key once the first time Mail-in-a-Box is set up
	# and reuse it for all subsequent certificates, the TLSA record will
	# remain valid indefinitely.

	from ssl_certificates import load_cert_chain, load_pem
	from cryptography.hazmat.primitives.serialization import Encoding, PublicFormat

	fn = os.path.join(env["STORAGE_ROOT"], "ssl", "ssl_certificate.pem")
	cert = load_pem(load_cert_chain(fn)[0])

	subject_public_key = cert.public_key().public_bytes(Encoding.DER, PublicFormat.SubjectPublicKeyInfo)
	# We could have also loaded ssl_private_key.pem and called priv_key.public_key().public_bytes(...)

	pk_hash = hashlib.sha256(subject_public_key).hexdigest()

	# Specify the TLSA parameters:
	# 3: Match the (leaf) certificate. (No CA, no trust path needed.)
	# 1: Match its subject public key.
	# 1: Use SHA256.
	return "3 1 1 " + pk_hash

def build_sshfp_records():
	# The SSHFP record is a way for us to embed this server's SSH public
	# key fingerprint into the DNS so that remote hosts have an out-of-band
	# method to confirm the fingerprint. See RFC 4255 and RFC 6594. This
	# depends on DNSSEC.
	#
	# On the client side, set SSH's VerifyHostKeyDNS option to 'ask' to
	# include this info in the key verification prompt or 'yes' to trust
	# the SSHFP record.
	#
	# See https://github.com/xelerance/sshfp for inspiriation.

	algorithm_number = {
		"ssh-rsa": 1,
		"ssh-dss": 2,
		"ecdsa-sha2-nistp256": 3,
		"ssh-ed25519": 4,
	}

	# Get our local fingerprints by running ssh-keyscan. The output looks
	# like the known_hosts file: hostname, keytype, fingerprint. The order
	# of the output is arbitrary, so sort it to prevent spurrious updates
	# to the zone file (that trigger bumping the serial number). However,
	# if SSH has been configured to listen on a nonstandard port, we must
	# specify that port to sshkeyscan.

	port = 22
	with open('/etc/ssh/sshd_config', 'r') as f:
		for line in f:
			s = line.rstrip().split()
			if len(s) == 2 and s[0] == 'Port':
				try:
					port = int(s[1])
				except ValueError:
					pass
				break

	keys = shell("check_output", ["ssh-keyscan", "-t", "rsa,dsa,ecdsa,ed25519", "-p", str(port), "localhost"])
	keys = sorted(keys.split("\n"))

	for key in keys:
		if key.strip() == "" or key[0] == "#": continue
		try:
			host, keytype, pubkey = key.split(" ")
			yield "%d %d ( %s )" % (
				algorithm_number[keytype],
				2, # specifies we are using SHA-256 on next line
				hashlib.sha256(base64.b64decode(pubkey)).hexdigest().upper(),
				)
		except:
			# Lots of things can go wrong. Don't let it disturb the DNS
			# zone.
			pass

########################################################################

def write_nsd_zone(domain, zonefile, records, env, force):
	# On the $ORIGIN line, there's typically a ';' comment at the end explaining
	# what the $ORIGIN line does. Any further data after the domain confuses
	# ldns-signzone, however. It used to say '; default zone domain'.
	#
	# The SOA contact address for all of the domains on this system is hostmaster
	# @ the PRIMARY_HOSTNAME. Hopefully that's legit.
	#
	# For the refresh through TTL fields, a good reference is:
	# https://www.ripe.net/publications/docs/ripe-203
	
	# Time To Refresh – How long in seconds a nameserver should wait prior to checking for a Serial Number 
	#     increase within the primary zone file. An increased Serial Number means a transfer is needed to sync
	#     your records. Only applies to zones using secondary DNS.
	# Time To Retry – How long in seconds a nameserver should wait prior to retrying to update a zone after
	#     a failed attempt. Only applies to zones using secondary DNS.
	# Time To Expire – How long in seconds a nameserver should wait prior to considering data from a secondary
	#     zone invalid and stop answering queries for that zone. Only applies to zones using secondary DNS.
	# Minimum TTL – How long in seconds that a nameserver or resolver should cache a negative response.
	
	# To make use of hidden master initialize the DNS to be used as secondary DNS. Then change the following
	# in the zone file:
	#  - Name the secondary DNS server as primary DNS in the SOA record
	#  - Do not add NS records for the Mail-in-a-Box server

	# A hash of the available DNSSEC keys are added in a comment so that when
	# the keys change we force a re-generation of the zone which triggers
	# re-signing it.

	zone = """
$ORIGIN {domain}.
$TTL {defttl}          ; default time to live

@ IN SOA {primary_dns}. hostmaster.{primary_domain}. (
		   __SERIAL__     ; serial number
		   {refresh}     ; Refresh (secondary nameserver update interval) 
		   {retry}    ; Retry (when refresh fails, how often to try again)
		   {expire}  ; Expire (when refresh fails, how long secondary nameserver will keep records around anyway)
		   {negttl}    ; Negative TTL (how long negative responses are cached)
		   )
"""

	# Default ttl values, following recomendations from zonemaster.iis.se
	p_defttl = "1d"
	p_refresh = "4h"
	p_retry = "1h"
	p_expire = "14d"
	p_negttl = "12h"

	# Shorten dns ttl if file exists. Use before moving domains, changing secondary dns servers etc
	if os.path.exists("/etc/forceshortdnsttl"):
		with open("/etc/forceshortdnsttl") as f:
			for line in f:
				if line.strip() == domain or line.strip() == "forceshortdnsttl":
					# Override the ttl values
					p_defttl = "5m"
					p_refresh = "30m"
					p_retry = "5m"
					p_expire = "1d"
					p_negttl = "5m"
					break
	
	primary_dns = "ns1." + env["PRIMARY_HOSTNAME"]
	
	# Obtain the secondary nameserver list
	additional_records = list(get_custom_dns_config(env))
	secondary_ns_list = get_secondary_dns(additional_records, mode="NS")
	
	# Using hidden master for a domain if it is configured
	if os.path.exists("/etc/usehiddenmasterdns") and len(secondary_ns_list) > 1:
		with open("/etc/usehiddenmasterdns") as f:
			for line in f:
				if line.strip() == domain or line.strip() == "usehiddenmasterdns":
					primary_dns = secondary_ns_list[0]
					break
	
	# Replace replacement strings.
	zone = zone.format(domain=domain, primary_dns=primary_dns, primary_domain=env["PRIMARY_HOSTNAME"], defttl=p_defttl,
				refresh=p_refresh, retry=p_retry, expire=p_expire, negttl=p_negttl)

	# Add records.
	for subdomain, querytype, value, explanation in records:
		if subdomain:
			zone += subdomain
		zone += "\tIN\t" + querytype + "\t"
		if querytype == "TXT":
			# Divide into 255-byte max substrings.
			v2 = ""
			while len(value) > 0:
				s = value[0:255]
				value = value[255:]
				s = s.replace('\\', '\\\\') # escape backslashes
				s = s.replace('"', '\\"') # escape quotes
				s = '"' + s + '"' # wrap in quotes
				v2 += s + " "
			value = v2
		zone += value + "\n"

	# Append a stable hash of DNSSEC signing keys in a comment.
	zone += "\n; DNSSEC signing keys hash: {}\n".format(hash_dnssec_keys(domain, env))

	# DNSSEC requires re-signing a zone periodically. That requires
	# bumping the serial number even if no other records have changed.
	# We don't see the DNSSEC records yet, so we have to figure out
	# if a re-signing is necessary so we can prematurely bump the
	# serial number.
	force_bump = False
	if not os.path.exists(zonefile + ".signed"):
		# No signed file yet. Shouldn't normally happen unless a box
		# is going from not using DNSSEC to using DNSSEC.
		force_bump = True
	else:
		# We've signed the domain. Check if we are close to the expiration
		# time of the signature. If so, we'll force a bump of the serial
		# number so we can re-sign it.
		with open(zonefile + ".signed") as f:
			signed_zone = f.read()
		expiration_times = re.findall(r"\sRRSIG\s+SOA\s+\d+\s+\d+\s\d+\s+(\d{14})", signed_zone)
		if len(expiration_times) == 0:
			# weird
			force_bump = True
		else:
			# All of the times should be the same, but if not choose the soonest.
			expiration_time = min(expiration_times)
			expiration_time = datetime.datetime.strptime(expiration_time, "%Y%m%d%H%M%S")
			if expiration_time - datetime.datetime.now() < datetime.timedelta(days=3):
				# We're within three days of the expiration, so bump serial & resign.
				force_bump = True

	# Set the serial number.
	serial = datetime.datetime.now().strftime("%Y%m%d00")
	if os.path.exists(zonefile):
		# If the zone already exists, is different, and has a later serial number,
		# increment the number.
		with open(zonefile) as f:
			existing_zone = f.read()
			m = re.search(r"(\d+)\s*;\s*serial number", existing_zone)
			if m:
				# Clear out the serial number in the existing zone file for the
				# purposes of seeing if anything *else* in the zone has changed.
				existing_serial = m.group(1)
				existing_zone = existing_zone.replace(m.group(0), "__SERIAL__     ; serial number")

				# If the existing zone is the same as the new zone (modulo the serial number),
				# there is no need to update the file. Unless we're forcing a bump.
				if zone == existing_zone and not force_bump and not force:
					return False

				# If the existing serial is not less than a serial number
				# based on the current date plus 00, increment it. Otherwise,
				# the serial number is less than our desired new serial number
				# so we'll use the desired new number.
				if existing_serial >= serial:
					serial = str(int(existing_serial) + 1)

	zone = zone.replace("__SERIAL__", serial)

	# Write the zone file.
	with open(zonefile, "w") as f:
		f.write(zone)

	return True # file is updated

def get_dns_zonefile(zone, env):
	for domain, fn in get_dns_zones(env):
		if zone == domain:
			break
	else:
		raise ValueError("%s is not a domain name that corresponds to a zone." % zone)

	nsd_zonefile = "/etc/nsd/zones/" + fn
	with open(nsd_zonefile, "r") as f:
		return f.read()

########################################################################

def write_nsd_conf(zonefiles, additional_records, env):
	# Write the list of zones to a configuration file.
	nsd_conf_file = "/etc/nsd/nsd.conf.d/zones.conf"
	nsdconf = ""

	# Append the zones.
	for domain, zonefile in zonefiles:
		nsdconf += """
zone:
	name: %s
	zonefile: %s
""" % (domain, zonefile)

		# If custom secondary nameservers have been set, allow zone transfers
		# and, if not a subnet, notifies to them.
		for ipaddr in get_secondary_dns(additional_records, mode="xfr"):
			if "/" not in ipaddr:
				nsdconf += "\n\tnotify: %s NOKEY" % (ipaddr)
			nsdconf += "\n\tprovide-xfr: %s NOKEY\n" % (ipaddr)

	# Check if the file is changing. If it isn't changing,
	# return False to flag that no change was made.
	if os.path.exists(nsd_conf_file):
		with open(nsd_conf_file) as f:
			if f.read() == nsdconf:
				return False

	# Write out new contents and return True to signal that
	# configuration changed.
	with open(nsd_conf_file, "w") as f:
		f.write(nsdconf)
	return True

########################################################################

def find_dnssec_signing_keys(domain, env):
	# For key that we generated (one per algorithm)...
	d = os.path.join(env['STORAGE_ROOT'], 'dns/dnssec')
	keyconfs = [f for f in os.listdir(d) if f.endswith(".conf")]
	for keyconf in keyconfs:
		# Load the file holding the KSK and ZSK key filenames.
		keyconf_fn = os.path.join(d, keyconf)
		keyinfo = load_env_vars_from_file(keyconf_fn)

		# Skip this key if the conf file has a setting named DOMAINS,
		# holding a comma-separated list of domain names, and if this
		# domain is not in the list. This allows easily disabling a
		# key by setting "DOMAINS=" or "DOMAINS=none", other than
		# deleting the key's .conf file, which might result in the key
		# being regenerated next upgrade. Keys should be disabled if
		# they are not needed to reduce the DNSSEC query response size.
		if "DOMAINS" in keyinfo and domain not in [dd.strip() for dd in keyinfo["DOMAINS"].split(",")]:
			continue

		for keytype in ("KSK", "ZSK"):
			yield keytype, keyinfo[keytype]

def hash_dnssec_keys(domain, env):
	# Create a stable (by sorting the items) hash of all of the private keys
	# that will be used to sign this domain.
	keydata = []
	for keytype, keyfn in sorted(find_dnssec_signing_keys(domain, env)):
		oldkeyfn = os.path.join(env['STORAGE_ROOT'], 'dns/dnssec', keyfn + ".private")
		keydata.append(keytype)
		keydata.append(keyfn)
		with open(oldkeyfn, "r") as fr:
			keydata.append( fr.read() )
	keydata = "".join(keydata).encode("utf8")
	return hashlib.sha1(keydata).hexdigest()

def sign_zone(domain, zonefile, env):
	# Sign the zone with all of the keys that were generated during
	# setup so that the user can choose which to use in their DS record at
	# their registrar, and also to support migration to newer algorithms.

	# In order to use the key files generated at setup which are for
	# the domain _domain_, we have to re-write the files and place
	# the actual domain name in it, so that ldns-signzone works.
	#
	# Patch each key, storing the patched version in /tmp for now.
	# Each key has a .key and .private file. Collect a list of filenames
	# for all of the keys (and separately just the key-signing keys).
	all_keys = []
	ksk_keys = []
	for keytype, keyfn in find_dnssec_signing_keys(domain, env):
		newkeyfn = '/tmp/' + keyfn.replace("_domain_", domain)

		for ext in (".private", ".key"):
			# Copy the .key and .private files to /tmp to patch them up.
			#
			# Use os.umask and open().write() to securely create a copy that only
			# we (root) can read.
			oldkeyfn = os.path.join(env['STORAGE_ROOT'], 'dns/dnssec', keyfn + ext)
			with open(oldkeyfn, "r") as fr:
				keydata = fr.read()
			keydata = keydata.replace("_domain_", domain)
			prev_umask = os.umask(0o77) # ensure written file is not world-readable
			try:
				with open(newkeyfn + ext, "w") as fw:
					fw.write(keydata)
			finally:
				os.umask(prev_umask) # other files we write should be world-readable

		# Put the patched key filename base (without extension) into the list of keys we'll sign with.
		all_keys.append(newkeyfn)
		if keytype == "KSK": ksk_keys.append(newkeyfn)

	# Do the signing.
	expiry_date = (datetime.datetime.now() + datetime.timedelta(days=30)).strftime("%Y%m%d")
	shell('check_call', ["/usr/bin/ldns-signzone",
		# expire the zone after 30 days
		"-e", expiry_date,

		# use NSEC3
		"-n",

		# zonefile to sign
		"/etc/nsd/zones/" + zonefile,
	]
		# keys to sign with (order doesn't matter -- it'll figure it out)
		+ all_keys
	)

	# Create a DS record based on the patched-up key files. The DS record is specific to the
	# zone being signed, so we can't use the .ds files generated when we created the keys.
	# The DS record points to the KSK only. Write this next to the zone file so we can
	# get it later to give to the user with instructions on what to do with it.
	#
	# Generate a DS record for each key. There are also several possible hash algorithms that may
	# be used, so we'll pre-generate all for each key. One DS record per line. Only one
	# needs to actually be deployed at the registrar. We'll select the preferred one
	# in the status checks.
	with open("/etc/nsd/zones/" + zonefile + ".ds", "w") as f:
		for key in ksk_keys:
			for digest_type in ('1', '2', '4'):
				rr_ds = shell('check_output', ["/usr/bin/ldns-key2ds",
					"-n", # output to stdout
					"-" + digest_type, # 1=SHA1, 2=SHA256, 4=SHA384
					key + ".key"
				])
				f.write(rr_ds)

	# Remove the temporary patched key files.
	for fn in all_keys:
		os.unlink(fn + ".private")
		os.unlink(fn + ".key")

########################################################################

def write_dkim_tables(domains, env):
	# Append a record to DKIMpy's KeyTable and SigningTable for each domain
	# that we send mail from (zones and all subdomains).

	dkim_rsa_key_file = os.path.join(env['STORAGE_ROOT'], 'mail/dkim/box-rsa.key')
	dkim_ed_key_file = os.path.join(env['STORAGE_ROOT'], 'mail/dkim/box-ed25519.key')

	if not os.path.exists(dkim_rsa_key_file) or not os.path.exists(dkim_ed_key_file):
		# Looks like DKIMpy is not installed.
		return False

	config = {
		# The SigningTable maps email addresses to a key in the KeyTable that
		# specifies signing information for matching email addresses. Here we
		# map each domain to a same-named key.
		#
		# Elsewhere we set the DMARC policy for each domain such that mail claiming
		# to be From: the domain must be signed with a DKIM key on the same domain.
		# So we must have a separate KeyTable entry for each domain.
		"SigningTable":
			"".join(
				"*@{domain} {domain}\n".format(domain=domain)
				for domain in domains
			),

		# The KeyTable specifies the signing domain, the DKIM selector, and the
		# path to the private key to use for signing some mail. Per DMARC, the
		# signing domain must match the sender's From: domain.
		"KeyTable":
			"".join(
				"{domain} {domain}:box-rsa:{key_file}\n".format(domain=domain, key_file=dkim_rsa_key_file)
				for domain in domains
			),
		"KeyTableEd25519":
			"".join(
				"{domain} {domain}:box-ed25519:{key_file}\n".format(domain=domain, key_file=dkim_ed_key_file)
				for domain in domains
			),
	}

	did_update = False
	for filename, content in config.items():
		# Don't write the file if it doesn't need an update.
		if os.path.exists("/etc/dkim/" + filename):
			with open("/etc/dkim/" + filename) as f:
				if f.read() == content:
					continue

		# The contents needs to change.
		with open("/etc/dkim/" + filename, "w") as f:
			f.write(content)
		did_update = True

	# Return whether the files changed. If they didn't change, there's
	# no need to kick the dkimpy process.
	return did_update

########################################################################

def get_custom_dns_config(env, only_real_records=False):
	try:
		with open(os.path.join(env['STORAGE_ROOT'], 'dns/custom.yaml'), 'r') as f:
			custom_dns = rtyaml.load(f)
		if not isinstance(custom_dns, dict): raise ValueError() # caught below
	except:
		return [ ]

	for qname, value in custom_dns.items():
		if qname == "_secondary_nameserver" and only_real_records: continue # skip fake record

		# Short form. Mapping a domain name to a string is short-hand
		# for creating A records.
		if isinstance(value, str):
			values = [("A", value)]

		# A mapping creates multiple records.
		elif isinstance(value, dict):
			values = value.items()

		# No other type of data is allowed.
		else:
			raise ValueError()

		for rtype, value2 in values:
			if isinstance(value2, str):
				yield (qname, rtype, value2)
			elif isinstance(value2, list):
				for value3 in value2:
					yield (qname, rtype, value3)
			# No other type of data is allowed.
			else:
				raise ValueError()

def filter_custom_records(domain, custom_dns_iter):
	for qname, rtype, value in custom_dns_iter:
		# We don't count the secondary nameserver config (if present) as a record - that would just be
		# confusing to users. Instead it is accessed/manipulated directly via (get/set)_custom_dns_config.
		if qname == "_secondary_nameserver": continue

		# Is this record for the domain or one of its subdomains?
		# If `domain` is None, return records for all domains.
		if domain is not None and qname != domain and not qname.endswith("." + domain): continue

		# Turn the fully qualified domain name in the YAML file into
		# our short form (None => domain, or a relative QNAME) if
		# domain is not None.
		if domain is not None:
			if qname == domain:
				qname = None
			else:
				qname = qname[0:len(qname)-len("." + domain)]

		yield (qname, rtype, value)

def write_custom_dns_config(config, env):
	# We get a list of (qname, rtype, value) triples. Convert this into a
	# nice dictionary format for storage on disk.
	from collections import OrderedDict
	config = list(config)
	dns = OrderedDict()
	seen_qnames = set()

	# Process the qnames in the order we see them.
	for qname in [rec[0] for rec in config]:
		if qname in seen_qnames: continue
		seen_qnames.add(qname)

		records = [(rec[1], rec[2]) for rec in config if rec[0] == qname]
		if len(records) == 1 and records[0][0] == "A":
			dns[qname] = records[0][1]
		else:
			dns[qname] = OrderedDict()
			seen_rtypes = set()

			# Process the rtypes in the order we see them.
			for rtype in [rec[0] for rec in records]:
				if rtype in seen_rtypes: continue
				seen_rtypes.add(rtype)

				values = [rec[1] for rec in records if rec[0] == rtype]
				if len(values) == 1:
					values = values[0]
				dns[qname][rtype] = values

	# Write.
	config_yaml = rtyaml.dump(dns)
	with open(os.path.join(env['STORAGE_ROOT'], 'dns/custom.yaml'), "w") as f:
		f.write(config_yaml)

def set_custom_dns_record(qname, rtype, value, action, env):
	# validate qname
	for zone, fn in get_dns_zones(env):
		# It must match a zone apex or be a subdomain of a zone
		# that we are otherwise hosting.
		if qname == zone or qname.endswith("."+zone):
			break
	else:
		# No match.
		if qname != "_secondary_nameserver":
			raise ValueError("%s is not a domain name or a subdomain of a domain name managed by this box." % qname)

	# validate rtype
	rtype = rtype.upper()
	if value is not None and qname != "_secondary_nameserver":
		if not re.search(DOMAIN_RE, qname):
			raise ValueError("Invalid name.")

		if rtype in ("A", "AAAA"):
			if value != "local": # "local" is a special flag for us
				v = ipaddress.ip_address(value) # raises a ValueError if there's a problem
				if rtype == "A" and not isinstance(v, ipaddress.IPv4Address): raise ValueError("That's an IPv6 address.")
				if rtype == "AAAA" and not isinstance(v, ipaddress.IPv6Address): raise ValueError("That's an IPv4 address.")
		elif rtype in ("CNAME", "NS"):
			if rtype == "NS" and qname == zone:
				raise ValueError("NS records can only be set for subdomains.")

			# ensure value has a trailing dot
			if not value.endswith("."):
				value = value + "."

			if not re.search(DOMAIN_RE, value):
				raise ValueError("Invalid value.")
		elif rtype in ("CNAME", "TXT", "SRV", "MX", "SSHFP", "CAA"):
			# anything goes
			pass
		else:
			raise ValueError("Unknown record type '%s'." % rtype)

	# load existing config
	config = list(get_custom_dns_config(env))

	# update
	newconfig = []
	made_change = False
	needs_add = True
	for _qname, _rtype, _value in config:
		if action == "add":
			if (_qname, _rtype, _value) == (qname, rtype, value):
				# Record already exists. Bail.
				return False
		elif action == "set":
			if (_qname, _rtype) == (qname, rtype):
				if _value == value:
					# Flag that the record already exists, don't
					# need to add it.
					needs_add = False
				else:
					# Drop any other values for this (qname, rtype).
					made_change = True
					continue
		elif action == "remove":
			if (_qname, _rtype, _value) == (qname, rtype, value):
				# Drop this record.
				made_change = True
				continue
			if value == None and (_qname, _rtype) == (qname, rtype):
				# Drop all qname-rtype records.
				made_change = True
				continue
		else:
			raise ValueError("Invalid action: " + action)

		# Preserve this record.
		newconfig.append((_qname, _rtype, _value))

	if action in ("add", "set") and needs_add and value is not None:
		newconfig.append((qname, rtype, value))
		made_change = True

	if made_change:
		# serialize & save
		write_custom_dns_config(newconfig, env)
	return made_change

########################################################################

def get_secondary_dns(custom_dns, mode=None):
	resolver = dns.resolver.get_default_resolver()
	resolver.timeout = 10
	resolver.lifetime = 10

	values = []
	for qname, rtype, value in custom_dns:
		if qname != '_secondary_nameserver': continue
		for hostname in value.split(" "):
			hostname = hostname.strip()
			if mode == None:
				# Just return the setting.
				values.append(hostname)
				continue

			# This is a hostname. Before including in zone xfr lines,
			# resolve to an IP address. Otherwise just return the hostname.
			# It may not resolve to IPv6, so don't throw an exception if it
			# doesn't.
			if not hostname.startswith("xfr:"):
				if mode == "xfr":
					try:
						response = resolver.resolve(hostname+'.', "A", raise_on_no_answer=False)
						values.extend(map(str, response))
					except dns.exception.DNSException:
<<<<<<< HEAD
						logging.debug("Secondary dns A lookup exception %s", hostname)
=======
						pass
>>>>>>> 6f944122
						
					try:
						response = resolver.resolve(hostname+'.', "AAAA", raise_on_no_answer=False)
						values.extend(map(str, response))
					except dns.exception.DNSException:
<<<<<<< HEAD
						logging.debug("Secondary dns AAAA lookup exception %s", hostname)
=======
						pass
>>>>>>> 6f944122
					continue
				values.append(hostname)

			# This is a zone-xfer-only IP address. Do not return if
			# we're querying for NS record hostnames. Only return if
			# we're querying for zone xfer IP addresses - return the
			# IP address.
			elif mode == "xfr":
				values.append(hostname[4:])

	return values

def set_secondary_dns(hostnames, env):
	if len(hostnames) > 0:
		# Validate that all hostnames are valid and that all zone-xfer IP addresses are valid.
		resolver = dns.resolver.get_default_resolver()
		resolver.timeout = 5
		resolver.lifetime = 5
<<<<<<< HEAD
		for item in hostnames:
			if not item.startswith("xfr:"):
				# Resolve hostname.
				tries = 2
				
				while tries > 0:
					tries = tries - 1
					try:
						response = resolver.resolve(item, "A")
						tries = 0
					except (dns.resolver.NoNameservers, dns.resolver.NXDOMAIN, dns.resolver.NoAnswer):
						logging.debug('Error on resolving ipv4 address, trying ipv6')
						try:
							response = resolver.resolve(item, "AAAA")
							tries = 0
						except (dns.resolver.NoNameservers, dns.resolver.NXDOMAIN, dns.resolver.NoAnswer):
							raise ValueError("Could not resolve the IP address of %s." % item)
						except (dns.resolver.Timeout):
							logging.debug('Timeout on resolving ipv6 address')
							if tries < 1:
								raise ValueError("Could not resolve the IP address of %s due to timeout." % item)
					except (dns.resolver.Timeout):
						logging.debug('Timeout on resolving ipv4 address')
						if tries < 1:
							raise ValueError("Could not resolve the IP address of %s due to timeout." % item)
=======
		
		for item in hostnames:
			if not item.startswith("xfr:"):
				# Resolve hostname.
				try:
					response = resolver.resolve(item, "A")
				except (dns.resolver.NoNameservers, dns.resolver.NXDOMAIN, dns.resolver.NoAnswer, dns.resolver.Timeout):
					try:
						response = resolver.resolve(item, "AAAA")
					except (dns.resolver.NoNameservers, dns.resolver.NXDOMAIN, dns.resolver.NoAnswer, dns.resolver.Timeout):
						raise ValueError("Could not resolve the IP address of %s." % item)
>>>>>>> 6f944122
			else:
				# Validate IP address.
				try:
					if "/" in item[4:]:
						v = ipaddress.ip_network(item[4:]) # raises a ValueError if there's a problem
					else:
						v = ipaddress.ip_address(item[4:]) # raises a ValueError if there's a problem
				except ValueError:
					raise ValueError("'%s' is not an IPv4 or IPv6 address or subnet." % item[4:])

		# Set.
		set_custom_dns_record("_secondary_nameserver", "A", " ".join(hostnames), "set", env)
	else:
		# Clear.
		set_custom_dns_record("_secondary_nameserver", "A", None, "set", env)

	# Apply.
	return do_dns_update(env)


def get_custom_dns_records(custom_dns, qname, rtype):
	for qname1, rtype1, value in custom_dns:
		if qname1 == qname and rtype1 == rtype:
			yield value
	return None

########################################################################

def build_recommended_dns(env):
	ret = []
	for (domain, zonefile, records) in build_zones(env):
		# remove records that we don't display
		records = [r for r in records if r[3] is not False]

		# put Required at the top, then Recommended, then everythiing else
		records.sort(key = lambda r : 0 if r[3].startswith("Required.") else (1 if r[3].startswith("Recommended.") else 2))

		# expand qnames
		for i in range(len(records)):
			if records[i][0] == None:
				qname = domain
			else:
				qname = records[i][0] + "." + domain

			records[i] = {
				"qname": qname,
				"rtype": records[i][1],
				"value": records[i][2],
				"explanation": records[i][3],
			}

		# return
		ret.append((domain, records))
	return ret

if __name__ == "__main__":
	from utils import load_environment
	env = load_environment()
	if sys.argv[-1] == "--lint":
		write_custom_dns_config(get_custom_dns_config(env), env)
	else:
		for zone, records in build_recommended_dns(env):
			for record in records:
				print("; " + record['explanation'])
				print(record['qname'], record['rtype'], record['value'], sep="\t")
				print()<|MERGE_RESOLUTION|>--- conflicted
+++ resolved
@@ -1097,21 +1097,13 @@
 						response = resolver.resolve(hostname+'.', "A", raise_on_no_answer=False)
 						values.extend(map(str, response))
 					except dns.exception.DNSException:
-<<<<<<< HEAD
 						logging.debug("Secondary dns A lookup exception %s", hostname)
-=======
-						pass
->>>>>>> 6f944122
 						
 					try:
 						response = resolver.resolve(hostname+'.', "AAAA", raise_on_no_answer=False)
 						values.extend(map(str, response))
 					except dns.exception.DNSException:
-<<<<<<< HEAD
 						logging.debug("Secondary dns AAAA lookup exception %s", hostname)
-=======
-						pass
->>>>>>> 6f944122
 					continue
 				values.append(hostname)
 
@@ -1130,7 +1122,7 @@
 		resolver = dns.resolver.get_default_resolver()
 		resolver.timeout = 5
 		resolver.lifetime = 5
-<<<<<<< HEAD
+
 		for item in hostnames:
 			if not item.startswith("xfr:"):
 				# Resolve hostname.
@@ -1156,19 +1148,6 @@
 						logging.debug('Timeout on resolving ipv4 address')
 						if tries < 1:
 							raise ValueError("Could not resolve the IP address of %s due to timeout." % item)
-=======
-		
-		for item in hostnames:
-			if not item.startswith("xfr:"):
-				# Resolve hostname.
-				try:
-					response = resolver.resolve(item, "A")
-				except (dns.resolver.NoNameservers, dns.resolver.NXDOMAIN, dns.resolver.NoAnswer, dns.resolver.Timeout):
-					try:
-						response = resolver.resolve(item, "AAAA")
-					except (dns.resolver.NoNameservers, dns.resolver.NXDOMAIN, dns.resolver.NoAnswer, dns.resolver.Timeout):
-						raise ValueError("Could not resolve the IP address of %s." % item)
->>>>>>> 6f944122
 			else:
 				# Validate IP address.
 				try:

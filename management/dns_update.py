--- conflicted
+++ resolved
@@ -501,8 +501,7 @@
 	# @ the PRIMARY_HOSTNAME. Hopefully that's legit.
 	#
 	# For the refresh through TTL fields, a good reference is:
-<<<<<<< HEAD
-	# http://www.peerwisdom.org/2013/05/15/dns-understanding-the-soa-record/
+	# https://www.ripe.net/publications/docs/ripe-203
 	
 	# Time To Refresh – How long in seconds a nameserver should wait prior to checking for a Serial Number 
 	#     increase within the primary zone file. An increased Serial Number means a transfer is needed to sync
@@ -518,17 +517,12 @@
 	#  - Name the secondary DNS server as primary DNS in the SOA record
 	#  - Do not add NS records for the Mail-in-a-Box server
 
-=======
-	# https://www.ripe.net/publications/docs/ripe-203
-	#
->>>>>>> 3a7de051
 	# A hash of the available DNSSEC keys are added in a comment so that when
 	# the keys change we force a re-generation of the zone which triggers
 	# re-signing it.
 
 	zone = """
 $ORIGIN {domain}.
-<<<<<<< HEAD
 $TTL {defttl}          ; default time to live
 
 @ IN SOA {primary_dns}. hostmaster.{primary_domain}. (
@@ -538,17 +532,6 @@
 		   {expire}  ; Expire (when refresh fails, how long secondary nameserver will keep records around anyway)
 		   {negttl}    ; Negative TTL (how long negative responses are cached)
 		   )
-=======
-$TTL 86400          ; default time to live
-
-@ IN SOA ns1.{primary_domain}. hostmaster.{primary_domain}. (
-           __SERIAL__     ; serial number
-           7200     ; Refresh (secondary nameserver update interval)
-           3600     ; Retry (when refresh fails, how often to try again, should be lower than the refresh)
-           1209600  ; Expire (when refresh fails, how long secondary nameserver will keep records around anyway)
-           86400    ; Negative TTL (how long negative responses are cached)
-           )
->>>>>>> 3a7de051
 """
 
 	# Default ttl values, following recomendations from zonemaster.iis.se

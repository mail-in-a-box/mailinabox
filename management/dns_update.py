#!/usr/local/lib/mailinabox/env/bin/python

# Creates DNS zone files for all of the domains of all of the mail users
# and mail aliases and restarts nsd.
########################################################################

import sys, os, os.path, urllib.parse, datetime, re, hashlib, base64
import ipaddress
import rtyaml
import dns.resolver
import logging

from utils import shell, load_env_vars_from_file, safe_domain_name, sort_domains
from ssl_certificates import get_ssl_certificates, check_certificate

# From https://stackoverflow.com/questions/3026957/how-to-validate-a-domain-name-using-regex-php/16491074#16491074
# This regular expression matches domain names according to RFCs, it also accepts fqdn with an leading dot,
# underscores, as well as asteriks which are allowed in domain names but not hostnames (i.e. allowed in
# DNS but not in URLs), which are common in certain record types like for DKIM.
DOMAIN_RE = "^(?!\-)(?:[*][.])?(?:[a-zA-Z\d\-_]{0,62}[a-zA-Z\d_]\.){1,126}(?!\d+)[a-zA-Z\d_]{1,63}(\.?)$"

def get_dns_domains(env):
	# Add all domain names in use by email users and mail aliases, any
	# domains we serve web for (except www redirects because that would
	# lead to infinite recursion here) and ensure PRIMARY_HOSTNAME is in the list.
	from mailconfig import get_mail_domains
	from web_update import get_web_domains
	from wwwconfig import get_www_domains

	domains = set()
	domains |= set(get_mail_domains(env))
	domains |= set(get_web_domains(env, include_www_redirects=False))
	# www_domains are hosted here, but DNS is pointed to our box from somewhere else.
	# DNS is thus not hosted by us for these domains.
	domains -= set(get_www_domains(set()))
	domains.add(env['PRIMARY_HOSTNAME'])
	return domains

def get_dns_zones(env):
	# What domains should we create DNS zones for? Never create a zone for
	# a domain & a subdomain of that domain.
	domains = get_dns_domains(env)

	# Exclude domains that are subdomains of other domains we know. Proceed
	# by looking at shorter domains first.
	zone_domains = set()
	for domain in sorted(domains, key=lambda d : len(d)):
		for d in zone_domains:
			if domain.endswith("." + d):
				# We found a parent domain already in the list.
				break
		else:
			# 'break' did not occur: there is no parent domain.
			zone_domains.add(domain)

	# Make a nice and safe filename for each domain.
	zonefiles = []
	for domain in zone_domains:
		zonefiles.append([domain, safe_domain_name(domain) + ".txt"])

	# Sort the list so that the order is nice and so that nsd.conf has a
	# stable order so we don't rewrite the file & restart the service
	# meaninglessly.
	zone_order = sort_domains([ zone[0] for zone in zonefiles ], env)
	zonefiles.sort(key = lambda zone : zone_order.index(zone[0]) )

	return zonefiles

def do_dns_update(env, force=False):
	# Write zone files.
	os.makedirs('/etc/nsd/zones', exist_ok=True)
	zonefiles = []
	updated_domains = []
	for (domain, zonefile, records) in build_zones(env):
		# The final set of files will be signed.
		zonefiles.append((domain, zonefile + ".signed"))

		# See if the zone has changed, and if so update the serial number
		# and write the zone file.
		if not write_nsd_zone(domain, "/etc/nsd/zones/" + zonefile, records, env, force):
			# Zone was not updated. There were no changes.
			continue

		# Mark that we just updated this domain.
		updated_domains.append(domain)

		# Sign the zone.
		#
		# Every time we sign the zone we get a new result, which means
		# we can't sign a zone without bumping the zone's serial number.
		# Thus we only sign a zone if write_nsd_zone returned True
		# indicating the zone changed, and thus it got a new serial number.
		# write_nsd_zone is smart enough to check if a zone's signature
		# is nearing expiration and if so it'll bump the serial number
		# and return True so we get a chance to re-sign it.
		sign_zone(domain, zonefile, env)

	# Write the main nsd.conf file.
	if write_nsd_conf(zonefiles, list(get_custom_dns_config(env)), env):
		# Make sure updated_domains contains *something* if we wrote an updated
		# nsd.conf so that we know to restart nsd.
		if len(updated_domains) == 0:
			updated_domains.append("DNS configuration")

	# Tell nsd to reload changed zone files.
	if len(updated_domains) > 0:
		# 'reconfig' is needed if there are added or removed zones, but
		# it may not reload existing zones, so we call 'reload' too. If
		# nsd isn't running, nsd-control fails, so in that case revert
		# to restarting nsd to make sure it is running. Restarting nsd
		# should also refresh everything.
		try:
			shell('check_call', ["/usr/sbin/nsd-control", "reconfig"])
			shell('check_call', ["/usr/sbin/nsd-control", "reload"])
		except:
			shell('check_call', ["/usr/sbin/service", "nsd", "restart"])

	# Write the DKIM configuration tables for all of the mail domains.
	from mailconfig import get_mail_domains
	
	if write_dkim_tables(get_mail_domains(env), env):
		# Settings changed. Kick dkimpy.
		shell('check_call', ["/usr/sbin/service", "dkimpy-milter", "restart"])
		if len(updated_domains) == 0:
			# If this is the only thing that changed?
			updated_domains.append("DKIM configuration")

	# Clear unbound's DNS cache so our own DNS resolver is up to date.
	# (ignore errors with trap=True)
	shell('check_call', ["/usr/sbin/unbound-control", "flush_zone", ".", "-q"], trap=True)

	if len(updated_domains) == 0:
		# if nothing was updated (except maybe DKIM's files), don't show any output
		return ""
	else:
		return "updated DNS: " + ",".join(updated_domains) + "\n"

########################################################################

def build_zones(env):
	# What domains (and their zone filenames) should we build?
	domains = get_dns_domains(env)
	zonefiles = get_dns_zones(env)

	# Create a dictionary of domains to a set of attributes for each
	# domain, such as whether there are mail users at the domain.
	from mailconfig import get_mail_domains
	from web_update import get_web_domains
	mail_domains = set(get_mail_domains(env))
	mail_user_domains = set(get_mail_domains(env, users_only=True)) # i.e. will log in for mail, Nextcloud
	web_domains = set(get_web_domains(env))
	auto_domains = web_domains - set(get_web_domains(env, include_auto=False))
	domains |= auto_domains # www redirects not included in the initial list, see above

	# Add ns1/ns2+PRIMARY_HOSTNAME which must also have A/AAAA records
	# when the box is acting as authoritative DNS server for its domains.
	for ns in ("ns1", "ns2"):
		d = ns + "." + env["PRIMARY_HOSTNAME"]
		domains.add(d)
		auto_domains.add(d)

	domains = {
		domain: {
			"user": domain in mail_user_domains,
			"mail": domain in mail_domains,
			"web": domain in web_domains,
			"auto": domain in auto_domains,
		}
		for domain in domains
	}

	# For MTA-STS, we'll need to check if the PRIMARY_HOSTNAME certificate is
	# singned and valid. Check that now rather than repeatedly for each domain.
	domains[env["PRIMARY_HOSTNAME"]]["certificate-is-valid"] = is_domain_cert_signed_and_valid(env["PRIMARY_HOSTNAME"], env)

	# Load custom records to add to zones.
	additional_records = list(get_custom_dns_config(env))

	# Build DNS records for each zone.
	for domain, zonefile in zonefiles:
		# Build the records to put in the zone.
		records = build_zone(domain, domains, additional_records, env)
		yield (domain, zonefile, records)

def build_zone(domain, domain_properties, additional_records, env, is_zone=True):
	records = []

	# For top-level zones, define the authoritative name servers.
	#
	# Normally we are our own nameservers. Some TLDs require two distinct IP addresses,
	# so we allow the user to override the second nameserver definition so that
	# secondary DNS can be set up elsewhere.
	#
	# 'False' in the tuple indicates these records would not be used if the zone
	# is managed outside of the box.
	if is_zone:
		# Define ns2.PRIMARY_HOSTNAME or whatever the user overrides.
		# User may provide one or more additional nameservers
		secondary_ns_list = get_secondary_dns(additional_records, mode="NS") 
		
		# Need at least two nameservers in the secondary dns list
		useHiddenMaster = False
		if os.path.exists("/etc/usehiddenmasterdns") and len(secondary_ns_list) > 1:
			with open("/etc/usehiddenmasterdns") as f:
				for line in f:
					if line.strip() == domain or line.strip() == "usehiddenmasterdns":
						useHiddenMaster = True
						break
		
		if not useHiddenMaster:
			# Obligatory definition of ns1.PRIMARY_HOSTNAME.
			records.append((None,  "NS",  "ns1.%s." % env["PRIMARY_HOSTNAME"], False))
			
			if len(secondary_ns_list) == 0:
				secondary_ns_list = ["ns2." + env["PRIMARY_HOSTNAME"]]

		for secondary_ns in secondary_ns_list:
			records.append((None,  "NS", secondary_ns+'.', False))

	tlsa_record = build_tlsa_record(env)
	
	# In PRIMARY_HOSTNAME...
	if domain == env["PRIMARY_HOSTNAME"]:
		# Set the A/AAAA records. Do this early for the PRIMARY_HOSTNAME so that the user cannot override them
		# and we can provide different explanatory text.
		records.append((None, "A", env["PUBLIC_IP"], "Required. Sets the IP address of the box."))
		if env.get("PUBLIC_IPV6"): records.append((None, "AAAA", env["PUBLIC_IPV6"], "Required. Sets the IPv6 address of the box."))

		# Add a DANE TLSA record for SMTP.
		records.append(("_25._tcp", "TLSA", tlsa_record, "Recommended when DNSSEC is enabled. Advertises to mail servers connecting to the box that mandatory encryption should be used."))

		# Add a SSHFP records to help SSH key validation. One per available SSH key on this system.
		for value in build_sshfp_records():
			records.append((None, "SSHFP", value, "Optional. Provides an out-of-band method for verifying an SSH key before connecting. Use 'VerifyHostKeyDNS yes' (or 'VerifyHostKeyDNS ask') when connecting with ssh."))

	# Add DNS records for any subdomains of this domain. We should not have a zone for
	# both a domain and one of its subdomains.
	if is_zone: # don't recurse when we're just loading data for a subdomain
		subdomains = [d for d in domain_properties if d.endswith("." + domain)]
		for subdomain in subdomains:
			subdomain_qname = subdomain[0:-len("." + domain)]
			subzone = build_zone(subdomain, domain_properties, additional_records, env, is_zone=False)
			for child_qname, child_rtype, child_value, child_explanation in subzone:
				if child_qname == None:
					child_qname = subdomain_qname
				else:
					child_qname += "." + subdomain_qname
				records.append((child_qname, child_rtype, child_value, child_explanation))

	has_rec_base = list(records) # clone current state
	def has_rec(qname, rtype, prefix=None):
		for rec in has_rec_base:
			if rec[0] == qname and rec[1] == rtype and (prefix is None or rec[2].startswith(prefix)):
				return True
		return False

	# The user may set other records that don't conflict with our settings.
	# Don't put any TXT records above this line, or it'll prevent any custom TXT records.
	for qname, rtype, value in filter_custom_records(domain, additional_records):
		# Don't allow custom records for record types that override anything above.
		# But allow multiple custom records for the same rtype --- see how has_rec_base is used.
		if has_rec(qname, rtype): continue

		# The "local" keyword on A/AAAA records are short-hand for our own IP.
		# This also flags for web configuration that the user wants a website here.
		if rtype == "A" and value == "local":
			value = env["PUBLIC_IP"]
		if rtype == "AAAA" and value == "local":
			if "PUBLIC_IPV6" in env:
				value = env["PUBLIC_IPV6"]
			else:
				continue
		records.append((qname, rtype, value, "(Set by user.)"))

	# Add A/AAAA defaults if not overridden by the user's custom settings (and not otherwise configured).
	# Any CNAME or A record on the qname overrides A and AAAA. But when we set the default A record,
	# we should not cause the default AAAA record to be skipped because it thinks a custom A record
	# was set. So set has_rec_base to a clone of the current set of DNS settings, and don't update
	# during this process.
	has_rec_base = list(records)
	a_expl = "Required. May have a different value. Sets the IP address that %s resolves to for web hosting and other services besides mail. The A record must be present but its value does not affect mail delivery." % domain
	if domain_properties[domain]["auto"]:
		if domain.startswith("ns1.") or domain.startswith("ns2."): a_expl = False # omit from 'External DNS' page since this only applies if box is its own DNS server
		if domain.startswith("www."): a_expl = "Optional. Sets the IP address that %s resolves to so that the box can provide a redirect to the parent domain." % domain
		if domain.startswith("mta-sts."): a_expl = "Optional. MTA-STS Policy Host serving /.well-known/mta-sts.txt."
		if domain.startswith("autoconfig."): a_expl = "Provides email configuration autodiscovery support for Thunderbird Autoconfig."
		if domain.startswith("autodiscover."): a_expl = "Provides email configuration autodiscovery support for Z-Push ActiveSync Autodiscover."
	defaults = [
		(None,  "A",    env["PUBLIC_IP"], a_expl),
		(None,  "AAAA", env.get('PUBLIC_IPV6'), "Optional. Sets the IPv6 address that %s resolves to, e.g. for web hosting. (It is not necessary for receiving mail on this domain.)" % domain),
	]
	for qname, rtype, value, explanation in defaults:
		if value is None or value.strip() == "": continue # skip IPV6 if not set
		if not is_zone and qname == "www": continue # don't create any default 'www' subdomains on what are themselves subdomains
		# Set the default record, but not if:
		# (1) there is not a user-set record of the same type already
		# (2) there is not a CNAME record already, since you can't set both and who knows what takes precedence
		# (2) there is not an A record already (if this is an A record this is a dup of (1), and if this is an AAAA record then don't set a default AAAA record if the user sets a custom A record, since the default wouldn't make sense and it should not resolve if the user doesn't provide a new AAAA record)
		if not has_rec(qname, rtype) and not has_rec(qname, "CNAME") and not has_rec(qname, "A"):
			records.append((qname, rtype, value, explanation))

	# Don't pin the list of records that has_rec checks against anymore.
	has_rec_base = records

	if domain_properties[domain]["mail"]:
		# The MX record says where email for the domain should be delivered: Here!
		if not has_rec(None, "MX", prefix="10 "):
			records.append((None,  "MX",  "10 %s." % env["PRIMARY_HOSTNAME"], "Required. Specifies the hostname (and priority) of the machine that handles @%s mail." % domain))

		# SPF record: Permit the box ('mx', see above) to send mail on behalf of the domain,
		# and no one else. Set to softfail because we also have DMARC and DKIM as discussed
		# here: https://www.mailhardener.com/blog/why-mailhardener-recommends-spf-softfail-over-fail
		# Skip if the user has set a custom SPF record.
		if not has_rec(None, "TXT", prefix="v=spf1 "):
			records.append((None,  "TXT", 'v=spf1 mx ~all', "Recommended. Specifies that only the box is permitted to send @%s mail." % domain))

		# Append the DKIM TXT record to the zone as generated by DKIMpy.
		# Skip if the user has set a DKIM record already.
		dkim_record_file = os.path.join(env['STORAGE_ROOT'], 'mail/dkim/mail.dns')
		with open(dkim_record_file) as orf:
			m = re.match(r'(\S+)\s+IN\s+TXT\s+\( ((?:"[^"]+"\s+)+)\)', orf.read(), re.S)
			val = "".join(re.findall(r'"([^"]+)"', m.group(2)))
			if not has_rec(m.group(1), "TXT", prefix="v=DKIM1; "):
				records.append((m.group(1), "TXT", val, "Recommended. Provides a way for recipients to verify that this machine sent @%s mail." % domain))
		
		# Also add a ed25519 DKIM record
		dkim_record_file = os.path.join(env['STORAGE_ROOT'], 'mail/dkim/box-ed25519.dns')
		with open(dkim_record_file) as orf:
			m = re.match(r'(\S+)\s+IN\s+TXT\s+\( ((?:"[^"]+"\s+)+)\)', orf.read(), re.S)
			val = "".join(re.findall(r'"([^"]+)"', m.group(2)))
			if not has_rec(m.group(1), "TXT", prefix="v=DKIM1; "):
				records.append((m.group(1), "TXT", val, "Recommended. Provides a way for recipients to verify that this machine sent @%s mail." % domain))

		# Append a DMARC record.
		# Skip if the user has set a DMARC record already.
		if not has_rec("_dmarc", "TXT", prefix="v=DMARC1; "):
			records.append(("_dmarc", "TXT", 'v=DMARC1; p=quarantine;', "Recommended. Specifies that mail that does not originate from the box but claims to be from @%s or which does not have a valid DKIM signature is suspect and should be quarantined by the recipient's mail system." % domain))

	if domain_properties[domain]["user"]:
		# Add CardDAV/CalDAV SRV records on the non-primary hostname that points to the primary hostname
		# for autoconfiguration of mail clients (so only domains hosting user accounts need it).
		# The SRV record format is priority (0, whatever), weight (0, whatever), port, service provider hostname (w/ trailing dot).
		if domain != env["PRIMARY_HOSTNAME"]:
			for dav in ("card", "cal"):
				qname = "_" + dav + "davs._tcp"
				if not has_rec(qname, "SRV"):
					records.append((qname, "SRV", "0 0 443 " + env["PRIMARY_HOSTNAME"] + ".", "Recommended. Specifies the hostname of the server that handles CardDAV/CalDAV services for email addresses on this domain."))
	
	if domain_properties[domain]["web"]:
		# Add a DANE TLSA record for HTTPS, which some browser extensions might make use of.
		records.append(("_443._tcp", "TLSA", tlsa_record, "Optional. When DNSSEC is enabled, provides out-of-band HTTPS certificate validation for a few web clients that support it."))

	
	# If this is a domain name that there are email addresses configured for, i.e. "something@"
	# this domain name, then the domain name is a MTA-STS (https://tools.ietf.org/html/rfc8461)
	# Policy Domain.
	#
	# A "_mta-sts" TXT record signals the presence of a MTA-STS policy. The id field helps clients
	# cache the policy. It should be stable so we don't update DNS unnecessarily but change when
	# the policy changes. It must be at most 32 letters and numbers, so we compute a hash of the
	# policy file.
	#
	# The policy itself is served at the "mta-sts" (no underscore) subdomain over HTTPS. Therefore
	# the TLS certificate used by Postfix for STARTTLS must be a valid certificate for the MX
	# domain name (PRIMARY_HOSTNAME) *and* the TLS certificate used by nginx for HTTPS on the mta-sts
	# subdomain must be valid certificate for that domain. Do not set an MTA-STS policy if either
	# certificate in use is not valid (e.g. because it is self-signed and a valid certificate has not
	# yet been provisioned). Since we cannot provision a certificate without A/AAAA records, we
	# always set them (by including them in the www domains) --- only the TXT records depend on there
	# being valid certificates.
	mta_sts_records = [ ]
	if domain_properties[domain]["mail"] \
	  and domain_properties[env["PRIMARY_HOSTNAME"]]["certificate-is-valid"] \
	  and is_domain_cert_signed_and_valid("mta-sts." + domain, env):
		# Compute an up-to-32-character hash of the policy file. We'll take a SHA-1 hash of the policy
		# file (20 bytes) and encode it as base-64 (28 bytes, using alphanumeric alternate characters
		# instead of '+' and '/' which are not allowed in an MTA-STS policy id) but then just take its
		# first 20 characters, which is more than sufficient to change whenever the policy file changes
		# (and ensures any '=' padding at the end of the base64 encoding is dropped).
		with open("/var/lib/mailinabox/mta-sts.txt", "rb") as f:
			mta_sts_policy_id = base64.b64encode(hashlib.sha1(f.read()).digest(), altchars=b"AA").decode("ascii")[0:20]
		mta_sts_records.extend([
			("_mta-sts", "TXT", "v=STSv1; id=" + mta_sts_policy_id, "Optional. Part of the MTA-STS policy for incoming mail. If set, a MTA-STS policy must also be published.")
		])

		# Enable SMTP TLS reporting (https://tools.ietf.org/html/rfc8460) if the user has set a config option.
		# Skip if the rules below if the user has set a custom _smtp._tls record.
		if env.get("MTA_STS_TLSRPT_RUA") and not has_rec("_smtp._tls", "TXT", prefix="v=TLSRPTv1;"):
			mta_sts_records.append(("_smtp._tls", "TXT", "v=TLSRPTv1; rua=" + env["MTA_STS_TLSRPT_RUA"], "Optional. Enables MTA-STS reporting."))
	for qname, rtype, value, explanation in mta_sts_records:
		if not has_rec(qname, rtype):
			records.append((qname, rtype, value, explanation))

	# Add no-mail-here records for any qname that has an A or AAAA record
	# but no MX record. This would include domain itself if domain is a
	# non-mail domain and also may include qnames from custom DNS records.
	# Do this once at the end of generating a zone.
	if is_zone:
		qnames_with_a = set(qname for (qname, rtype, value, explanation) in records if rtype in ("A", "AAAA"))
		qnames_with_mx = set(qname for (qname, rtype, value, explanation) in records if rtype == "MX")
		for qname in qnames_with_a - qnames_with_mx:
			# Mark this domain as not sending mail with hard-fail SPF and DMARC records.
			d = (qname+"." if qname else "") + domain
			if not has_rec(qname, "TXT", prefix="v=spf1 "):
				records.append((qname,  "TXT", 'v=spf1 -all', "Recommended. Prevents use of this domain name for outbound mail by specifying that no servers are valid sources for mail from @%s. If you do send email from this domain name you should either override this record such that the SPF rule does allow the originating server, or, take the recommended approach and have the box handle mail for this domain (simply add any receiving alias at this domain name to make this machine treat the domain name as one of its mail domains)." % d))
			if not has_rec("_dmarc" + ("."+qname if qname else ""), "TXT", prefix="v=DMARC1; "):
				records.append(("_dmarc" + ("."+qname if qname else ""), "TXT", 'v=DMARC1; p=reject;', "Recommended. Prevents use of this domain name for outbound mail by specifying that the SPF rule should be honoured for mail from @%s." % d))

			# And with a null MX record (https://explained-from-first-principles.com/email/#null-mx-record)
			if not has_rec(qname, "MX"):
				records.append((qname, "MX", '0 .', "Recommended. Prevents use of this domain name for incoming mail."))

	# Sort the records. The None records *must* go first in the nsd zone file. Otherwise it doesn't matter.
	records.sort(key = lambda rec : list(reversed(rec[0].split(".")) if rec[0] is not None else ""))

	return records

def is_domain_cert_signed_and_valid(domain, env):
	cert = get_ssl_certificates(env).get(domain)
	if not cert: return False # no certificate provisioned
	cert_status = check_certificate(domain, cert['certificate'], cert['private-key'])
	return cert_status[0] == 'OK'

########################################################################

def build_tlsa_record(env):
	# A DANE TLSA record in DNS specifies that connections on a port
	# must use TLS and the certificate must match a particular criteria.
	#
	# Thanks to http://blog.huque.com/2012/10/dnssec-and-certificates.html
	# and https://community.letsencrypt.org/t/please-avoid-3-0-1-and-3-0-2-dane-tlsa-records-with-le-certificates/7022
	# for explaining all of this! Also see https://tools.ietf.org/html/rfc6698#section-2.1
	# and https://github.com/mail-in-a-box/mailinabox/issues/268#issuecomment-167160243.
	#
	# There are several criteria. We used to use "3 0 1" criteria, which
	# meant to pin a leaf (3) certificate (0) with SHA256 hash (1). But
	# certificates change, and especially as we move to short-lived certs
	# they change often. The TLSA record handily supports the criteria of
	# a leaf certificate (3)'s subject public key (1) with SHA256 hash (1).
	# The subject public key is the public key portion of the private key
	# that generated the CSR that generated the certificate. Since we
	# generate a private key once the first time Mail-in-a-Box is set up
	# and reuse it for all subsequent certificates, the TLSA record will
	# remain valid indefinitely.

	from ssl_certificates import load_cert_chain, load_pem
	from cryptography.hazmat.primitives.serialization import Encoding, PublicFormat

	fn = os.path.join(env["STORAGE_ROOT"], "ssl", "ssl_certificate.pem")
	cert = load_pem(load_cert_chain(fn)[0])

	subject_public_key = cert.public_key().public_bytes(Encoding.DER, PublicFormat.SubjectPublicKeyInfo)
	# We could have also loaded ssl_private_key.pem and called priv_key.public_key().public_bytes(...)

	pk_hash = hashlib.sha256(subject_public_key).hexdigest()

	# Specify the TLSA parameters:
	# 3: Match the (leaf) certificate. (No CA, no trust path needed.)
	# 1: Match its subject public key.
	# 1: Use SHA256.
	return "3 1 1 " + pk_hash

def build_sshfp_records():
	# The SSHFP record is a way for us to embed this server's SSH public
	# key fingerprint into the DNS so that remote hosts have an out-of-band
	# method to confirm the fingerprint. See RFC 4255 and RFC 6594. This
	# depends on DNSSEC.
	#
	# On the client side, set SSH's VerifyHostKeyDNS option to 'ask' to
	# include this info in the key verification prompt or 'yes' to trust
	# the SSHFP record.
	#
	# See https://github.com/xelerance/sshfp for inspiriation.

	algorithm_number = {
		"ssh-rsa": 1,
		"ssh-dss": 2,
		"ecdsa-sha2-nistp256": 3,
		"ssh-ed25519": 4,
	}

	# Get our local fingerprints by running ssh-keyscan. The output looks
	# like the known_hosts file: hostname, keytype, fingerprint. The order
	# of the output is arbitrary, so sort it to prevent spurrious updates
	# to the zone file (that trigger bumping the serial number). However,
	# if SSH has been configured to listen on a nonstandard port, we must
	# specify that port to sshkeyscan.

	port = 22
	with open('/etc/ssh/sshd_config', 'r') as f:
		for line in f:
			s = line.rstrip().split()
			if len(s) == 2 and s[0] == 'Port':
				try:
					port = int(s[1])
				except ValueError:
					pass
				break

	keys = shell("check_output", ["ssh-keyscan", "-4", "-t", "rsa,dsa,ecdsa,ed25519", "-p", str(port), "localhost"])
	keys = sorted(keys.split("\n"))

	for key in keys:
		if key.strip() == "" or key[0] == "#": continue
		try:
			host, keytype, pubkey = key.split(" ")
			yield "%d %d ( %s )" % (
				algorithm_number[keytype],
				2, # specifies we are using SHA-256 on next line
				hashlib.sha256(base64.b64decode(pubkey)).hexdigest().upper(),
				)
		except:
			# Lots of things can go wrong. Don't let it disturb the DNS
			# zone.
			pass

########################################################################

def write_nsd_zone(domain, zonefile, records, env, force):
	# On the $ORIGIN line, there's typically a ';' comment at the end explaining
	# what the $ORIGIN line does. Any further data after the domain confuses
	# ldns-signzone, however. It used to say '; default zone domain'.
	#
	# The SOA contact address for all of the domains on this system is hostmaster
	# @ the PRIMARY_HOSTNAME. Hopefully that's legit.
	#
	# For the refresh through TTL fields, a good reference is:
	# https://www.ripe.net/publications/docs/ripe-203
	
	# Time To Refresh – How long in seconds a nameserver should wait prior to checking for a Serial Number 
	#     increase within the primary zone file. An increased Serial Number means a transfer is needed to sync
	#     your records. Only applies to zones using secondary DNS.
	# Time To Retry – How long in seconds a nameserver should wait prior to retrying to update a zone after
	#     a failed attempt. Only applies to zones using secondary DNS.
	# Time To Expire – How long in seconds a nameserver should wait prior to considering data from a secondary
	#     zone invalid and stop answering queries for that zone. Only applies to zones using secondary DNS.
	# Minimum TTL – How long in seconds that a nameserver or resolver should cache a negative response.
	
	# To make use of hidden master initialize the DNS to be used as secondary DNS. Then change the following
	# in the zone file:
	#  - Name the secondary DNS server as primary DNS in the SOA record
	#  - Do not add NS records for the Mail-in-a-Box server

	# A hash of the available DNSSEC keys are added in a comment so that when
	# the keys change we force a re-generation of the zone which triggers
	# re-signing it.

	zone = """
$ORIGIN {domain}.
$TTL {defttl}          ; default time to live

@ IN SOA {primary_dns}. hostmaster.{primary_domain}. (
		   __SERIAL__     ; serial number
		   {refresh}     ; Refresh (secondary nameserver update interval) 
		   {retry}    ; Retry (when refresh fails, how often to try again)
		   {expire}  ; Expire (when refresh fails, how long secondary nameserver will keep records around anyway)
		   {negttl}    ; Negative TTL (how long negative responses are cached)
		   )
"""

	# Default ttl values, following recomendations from zonemaster.iis.se
	p_defttl = "1d"
	p_refresh = "4h"
	p_retry = "1h"
	p_expire = "14d"
	p_negttl = "12h"

	# Shorten dns ttl if file exists. Use before moving domains, changing secondary dns servers etc
	if os.path.exists("/etc/forceshortdnsttl"):
		with open("/etc/forceshortdnsttl") as f:
			for line in f:
				if line.strip() == domain or line.strip() == "forceshortdnsttl":
					# Override the ttl values
					p_defttl = "5m"
					p_refresh = "30m"
					p_retry = "5m"
					p_expire = "1d"
					p_negttl = "5m"
					break
	
	primary_dns = "ns1." + env["PRIMARY_HOSTNAME"]
	
	# Obtain the secondary nameserver list
	additional_records = list(get_custom_dns_config(env))
	secondary_ns_list = get_secondary_dns(additional_records, mode="NS")
	
	# Using hidden master for a domain if it is configured
	if os.path.exists("/etc/usehiddenmasterdns") and len(secondary_ns_list) > 1:
		with open("/etc/usehiddenmasterdns") as f:
			for line in f:
				if line.strip() == domain or line.strip() == "usehiddenmasterdns":
					primary_dns = secondary_ns_list[0]
					break
	
	# Replace replacement strings.
	zone = zone.format(domain=domain, primary_dns=primary_dns, primary_domain=env["PRIMARY_HOSTNAME"], defttl=p_defttl,
				refresh=p_refresh, retry=p_retry, expire=p_expire, negttl=p_negttl)

	# Add records.
	for subdomain, querytype, value, explanation in records:
		if subdomain:
			zone += subdomain
		zone += "\tIN\t" + querytype + "\t"
		if querytype == "TXT":
			# Divide into 255-byte max substrings.
			v2 = ""
			while len(value) > 0:
				s = value[0:255]
				value = value[255:]
				s = s.replace('\\', '\\\\') # escape backslashes
				s = s.replace('"', '\\"') # escape quotes
				s = '"' + s + '"' # wrap in quotes
				v2 += s + " "
			value = v2
		zone += value + "\n"

	# Append a stable hash of DNSSEC signing keys in a comment.
	zone += "\n; DNSSEC signing keys hash: {}\n".format(hash_dnssec_keys(domain, env))

	# DNSSEC requires re-signing a zone periodically. That requires
	# bumping the serial number even if no other records have changed.
	# We don't see the DNSSEC records yet, so we have to figure out
	# if a re-signing is necessary so we can prematurely bump the
	# serial number.
	force_bump = False
	if not os.path.exists(zonefile + ".signed"):
		# No signed file yet. Shouldn't normally happen unless a box
		# is going from not using DNSSEC to using DNSSEC.
		force_bump = True
	else:
		# We've signed the domain. Check if we are close to the expiration
		# time of the signature. If so, we'll force a bump of the serial
		# number so we can re-sign it.
		with open(zonefile + ".signed") as f:
			signed_zone = f.read()
		expiration_times = re.findall(r"\sRRSIG\s+SOA\s+\d+\s+\d+\s\d+\s+(\d{14})", signed_zone)
		if len(expiration_times) == 0:
			# weird
			force_bump = True
		else:
			# All of the times should be the same, but if not choose the soonest.
			expiration_time = min(expiration_times)
			expiration_time = datetime.datetime.strptime(expiration_time, "%Y%m%d%H%M%S")
			if expiration_time - datetime.datetime.now() < datetime.timedelta(days=3):
				# We're within three days of the expiration, so bump serial & resign.
				force_bump = True

	# Set the serial number.
	serial = datetime.datetime.now().strftime("%Y%m%d00")
	if os.path.exists(zonefile):
		# If the zone already exists, is different, and has a later serial number,
		# increment the number.
		with open(zonefile) as f:
			existing_zone = f.read()
			m = re.search(r"(\d+)\s*;\s*serial number", existing_zone)
			if m:
				# Clear out the serial number in the existing zone file for the
				# purposes of seeing if anything *else* in the zone has changed.
				existing_serial = m.group(1)
				existing_zone = existing_zone.replace(m.group(0), "__SERIAL__     ; serial number")

				# If the existing zone is the same as the new zone (modulo the serial number),
				# there is no need to update the file. Unless we're forcing a bump.
				if zone == existing_zone and not force_bump and not force:
					return False

				# If the existing serial is not less than a serial number
				# based on the current date plus 00, increment it. Otherwise,
				# the serial number is less than our desired new serial number
				# so we'll use the desired new number.
				if existing_serial >= serial:
					serial = str(int(existing_serial) + 1)

	zone = zone.replace("__SERIAL__", serial)

	# Write the zone file.
	with open(zonefile, "w") as f:
		f.write(zone)

	return True # file is updated

def get_dns_zonefile(zone, env):
	for domain, fn in get_dns_zones(env):
		if zone == domain:
			break
	else:
		raise ValueError("%s is not a domain name that corresponds to a zone." % zone)

	nsd_zonefile = "/etc/nsd/zones/" + fn
	with open(nsd_zonefile, "r") as f:
		return f.read()

########################################################################

def write_nsd_conf(zonefiles, additional_records, env):
	# Write the list of zones to a configuration file.
	nsd_conf_file = "/etc/nsd/nsd.conf.d/zones.conf"
	nsdconf = ""

	# Append the zones.
	for domain, zonefile in zonefiles:
		nsdconf += """
zone:
	name: %s
	zonefile: %s
""" % (domain, zonefile)

		# If custom secondary nameservers have been set, allow zone transfers
		# and, if not a subnet, notifies to them.
		for ipaddr in get_secondary_dns(additional_records, mode="xfr"):
			if "/" not in ipaddr:
				nsdconf += "\n\tnotify: %s NOKEY" % (ipaddr)
			nsdconf += "\n\tprovide-xfr: %s NOKEY\n" % (ipaddr)

	# Check if the file is changing. If it isn't changing,
	# return False to flag that no change was made.
	if os.path.exists(nsd_conf_file):
		with open(nsd_conf_file) as f:
			if f.read() == nsdconf:
				return False

	# Write out new contents and return True to signal that
	# configuration changed.
	with open(nsd_conf_file, "w") as f:
		f.write(nsdconf)
	return True

########################################################################

def find_dnssec_signing_keys(domain, env):
	# For key that we generated (one per algorithm)...
	d = os.path.join(env['STORAGE_ROOT'], 'dns/dnssec')
	keyconfs = [f for f in os.listdir(d) if f.endswith(".conf")]
	for keyconf in keyconfs:
		# Load the file holding the KSK and ZSK key filenames.
		keyconf_fn = os.path.join(d, keyconf)
		keyinfo = load_env_vars_from_file(keyconf_fn)

		# Skip this key if the conf file has a setting named DOMAINS,
		# holding a comma-separated list of domain names, and if this
		# domain is not in the list. This allows easily disabling a
		# key by setting "DOMAINS=" or "DOMAINS=none", other than
		# deleting the key's .conf file, which might result in the key
		# being regenerated next upgrade. Keys should be disabled if
		# they are not needed to reduce the DNSSEC query response size.
		if "DOMAINS" in keyinfo and domain not in [dd.strip() for dd in keyinfo["DOMAINS"].split(",")]:
			continue

		for keytype in ("KSK", "ZSK"):
			yield keytype, keyinfo[keytype]

def hash_dnssec_keys(domain, env):
	# Create a stable (by sorting the items) hash of all of the private keys
	# that will be used to sign this domain.
	keydata = []
	for keytype, keyfn in sorted(find_dnssec_signing_keys(domain, env)):
		oldkeyfn = os.path.join(env['STORAGE_ROOT'], 'dns/dnssec', keyfn + ".private")
		keydata.append(keytype)
		keydata.append(keyfn)
		with open(oldkeyfn, "r") as fr:
			keydata.append( fr.read() )
	keydata = "".join(keydata).encode("utf8")
	return hashlib.sha1(keydata).hexdigest()

def sign_zone(domain, zonefile, env):
	# Sign the zone with all of the keys that were generated during
	# setup so that the user can choose which to use in their DS record at
	# their registrar, and also to support migration to newer algorithms.

	# In order to use the key files generated at setup which are for
	# the domain _domain_, we have to re-write the files and place
	# the actual domain name in it, so that ldns-signzone works.
	#
	# Patch each key, storing the patched version in /tmp for now.
	# Each key has a .key and .private file. Collect a list of filenames
	# for all of the keys (and separately just the key-signing keys).
	all_keys = []
	ksk_keys = []
	for keytype, keyfn in find_dnssec_signing_keys(domain, env):
		newkeyfn = '/tmp/' + keyfn.replace("_domain_", domain)

		for ext in (".private", ".key"):
			# Copy the .key and .private files to /tmp to patch them up.
			#
			# Use os.umask and open().write() to securely create a copy that only
			# we (root) can read.
			oldkeyfn = os.path.join(env['STORAGE_ROOT'], 'dns/dnssec', keyfn + ext)
			with open(oldkeyfn, "r") as fr:
				keydata = fr.read()
			keydata = keydata.replace("_domain_", domain)
			prev_umask = os.umask(0o77) # ensure written file is not world-readable
			try:
				with open(newkeyfn + ext, "w") as fw:
					fw.write(keydata)
			finally:
				os.umask(prev_umask) # other files we write should be world-readable

		# Put the patched key filename base (without extension) into the list of keys we'll sign with.
		all_keys.append(newkeyfn)
		if keytype == "KSK": ksk_keys.append(newkeyfn)

	# Do the signing.
	expiry_date = (datetime.datetime.now() + datetime.timedelta(days=30)).strftime("%Y%m%d")
	shell('check_call', ["/usr/bin/ldns-signzone",
		# expire the zone after 30 days
		"-e", expiry_date,

		# use NSEC3
		"-n",

		# zonefile to sign
		"/etc/nsd/zones/" + zonefile,
	]
		# keys to sign with (order doesn't matter -- it'll figure it out)
		+ all_keys
	)

	# Create a DS record based on the patched-up key files. The DS record is specific to the
	# zone being signed, so we can't use the .ds files generated when we created the keys.
	# The DS record points to the KSK only. Write this next to the zone file so we can
	# get it later to give to the user with instructions on what to do with it.
	#
	# Generate a DS record for each key. There are also several possible hash algorithms that may
	# be used, so we'll pre-generate all for each key. One DS record per line. Only one
	# needs to actually be deployed at the registrar. We'll select the preferred one
	# in the status checks.
	with open("/etc/nsd/zones/" + zonefile + ".ds", "w") as f:
		for key in ksk_keys:
			for digest_type in ('1', '2', '4'):
				rr_ds = shell('check_output', ["/usr/bin/ldns-key2ds",
					"-n", # output to stdout
					"-" + digest_type, # 1=SHA1, 2=SHA256, 4=SHA384
					key + ".key"
				])
				f.write(rr_ds)

	# Remove the temporary patched key files.
	for fn in all_keys:
		os.unlink(fn + ".private")
		os.unlink(fn + ".key")

########################################################################

def write_dkim_tables(domains, env):
	# Append a record to DKIMpy's KeyTable and SigningTable for each domain
	# that we send mail from (zones and all subdomains).

	dkim_rsa_key_file = os.path.join(env['STORAGE_ROOT'], 'mail/dkim/mail.key')
	dkim_ed_key_file = os.path.join(env['STORAGE_ROOT'], 'mail/dkim/box-ed25519.key')

	if not os.path.exists(dkim_rsa_key_file) or not os.path.exists(dkim_ed_key_file):
		# Looks like DKIMpy is not installed.
		return False

	config = {
		# The SigningTable maps email addresses to a key in the KeyTable that
		# specifies signing information for matching email addresses. Here we
		# map each domain to a same-named key.
		#
		# Elsewhere we set the DMARC policy for each domain such that mail claiming
		# to be From: the domain must be signed with a DKIM key on the same domain.
		# So we must have a separate KeyTable entry for each domain.
		"SigningTable":
			"".join(
				"*@{domain} {domain}\n".format(domain=domain)
				for domain in domains
			),

		# The KeyTable specifies the signing domain, the DKIM selector, and the
		# path to the private key to use for signing some mail. Per DMARC, the
		# signing domain must match the sender's From: domain.
		"KeyTable":
			"".join(
				"{domain} {domain}:mail:{key_file}\n".format(domain=domain, key_file=dkim_rsa_key_file)
				for domain in domains
			),
		"KeyTableEd25519":
			"".join(
				"{domain} {domain}:box-ed25519:{key_file}\n".format(domain=domain, key_file=dkim_ed_key_file)
				for domain in domains
			),
	}

	did_update = False
	for filename, content in config.items():
		# Don't write the file if it doesn't need an update.
		if os.path.exists("/etc/dkim/" + filename):
			with open("/etc/dkim/" + filename) as f:
				if f.read() == content:
					continue

		# The contents needs to change.
		with open("/etc/dkim/" + filename, "w") as f:
			f.write(content)
		did_update = True

	# Return whether the files changed. If they didn't change, there's
	# no need to kick the dkimpy process.
	return did_update

########################################################################

def get_custom_dns_config(env, only_real_records=False):
	try:
		with open(os.path.join(env['STORAGE_ROOT'], 'dns/custom.yaml'), 'r') as f:
			custom_dns = rtyaml.load(f)
		if not isinstance(custom_dns, dict): raise ValueError() # caught below
	except:
		return [ ]

	for qname, value in custom_dns.items():
		if qname == "_secondary_nameserver" and only_real_records: continue # skip fake record

		# Short form. Mapping a domain name to a string is short-hand
		# for creating A records.
		if isinstance(value, str):
			values = [("A", value)]

		# A mapping creates multiple records.
		elif isinstance(value, dict):
			values = value.items()

		# No other type of data is allowed.
		else:
			raise ValueError()

		for rtype, value2 in values:
			if isinstance(value2, str):
				yield (qname, rtype, value2)
			elif isinstance(value2, list):
				for value3 in value2:
					yield (qname, rtype, value3)
			# No other type of data is allowed.
			else:
				raise ValueError()

def filter_custom_records(domain, custom_dns_iter):
	for qname, rtype, value in custom_dns_iter:
		# We don't count the secondary nameserver config (if present) as a record - that would just be
		# confusing to users. Instead it is accessed/manipulated directly via (get/set)_custom_dns_config.
		if qname == "_secondary_nameserver": continue

		# Is this record for the domain or one of its subdomains?
		# If `domain` is None, return records for all domains.
		if domain is not None and qname != domain and not qname.endswith("." + domain): continue

		# Turn the fully qualified domain name in the YAML file into
		# our short form (None => domain, or a relative QNAME) if
		# domain is not None.
		if domain is not None:
			if qname == domain:
				qname = None
			else:
				qname = qname[0:len(qname)-len("." + domain)]

		yield (qname, rtype, value)

def write_custom_dns_config(config, env):
	# We get a list of (qname, rtype, value) triples. Convert this into a
	# nice dictionary format for storage on disk.
	from collections import OrderedDict
	config = list(config)
	dns = OrderedDict()
	seen_qnames = set()

	# Process the qnames in the order we see them.
	for qname in [rec[0] for rec in config]:
		if qname in seen_qnames: continue
		seen_qnames.add(qname)

		records = [(rec[1], rec[2]) for rec in config if rec[0] == qname]
		if len(records) == 1 and records[0][0] == "A":
			dns[qname] = records[0][1]
		else:
			dns[qname] = OrderedDict()
			seen_rtypes = set()

			# Process the rtypes in the order we see them.
			for rtype in [rec[0] for rec in records]:
				if rtype in seen_rtypes: continue
				seen_rtypes.add(rtype)

				values = [rec[1] for rec in records if rec[0] == rtype]
				if len(values) == 1:
					values = values[0]
				dns[qname][rtype] = values

	# Write.
	config_yaml = rtyaml.dump(dns)
	with open(os.path.join(env['STORAGE_ROOT'], 'dns/custom.yaml'), "w") as f:
		f.write(config_yaml)

def set_custom_dns_record(qname, rtype, value, action, env):
	# validate qname
	for zone, fn in get_dns_zones(env):
		# It must match a zone apex or be a subdomain of a zone
		# that we are otherwise hosting.
		if qname == zone or qname.endswith("."+zone):
			break
	else:
		# No match.
		if qname != "_secondary_nameserver" and action != "remove":
			raise ValueError("%s is not a domain name or a subdomain of a domain name managed by this box." % qname)

	# validate rtype
	rtype = rtype.upper()
	if value is not None and qname != "_secondary_nameserver" and action != "remove":
		if not re.search(DOMAIN_RE, qname):
			raise ValueError("Invalid name.")

		if rtype in ("A", "AAAA"):
			if value != "local": # "local" is a special flag for us
				v = ipaddress.ip_address(value) # raises a ValueError if there's a problem
				if rtype == "A" and not isinstance(v, ipaddress.IPv4Address): raise ValueError("That's an IPv6 address.")
				if rtype == "AAAA" and not isinstance(v, ipaddress.IPv6Address): raise ValueError("That's an IPv4 address.")
		elif rtype in ("CNAME", "NS"):
			if rtype == "NS" and qname == zone:
				raise ValueError("NS records can only be set for subdomains.")

			# ensure value has a trailing dot
			if not value.endswith("."):
				value = value + "."

			if not re.search(DOMAIN_RE, value):
				raise ValueError("Invalid value.")
		elif rtype in ("CNAME", "TXT", "SRV", "MX", "SSHFP", "CAA"):
			# anything goes
			pass
		else:
			raise ValueError("Unknown record type '%s'." % rtype)

	# load existing config
	config = list(get_custom_dns_config(env))

	# update
	newconfig = []
	made_change = False
	needs_add = True
	for _qname, _rtype, _value in config:
		if action == "add":
			if (_qname, _rtype, _value) == (qname, rtype, value):
				# Record already exists. Bail.
				return False
		elif action == "set":
			if (_qname, _rtype) == (qname, rtype):
				if _value == value:
					# Flag that the record already exists, don't
					# need to add it.
					needs_add = False
				else:
					# Drop any other values for this (qname, rtype).
					made_change = True
					continue
		elif action == "remove":
			if (_qname, _rtype, _value) == (qname, rtype, value):
				# Drop this record.
				made_change = True
				continue
			if value == None and (_qname, _rtype) == (qname, rtype):
				# Drop all qname-rtype records.
				made_change = True
				continue
		else:
			raise ValueError("Invalid action: " + action)

		# Preserve this record.
		newconfig.append((_qname, _rtype, _value))

	if action in ("add", "set") and needs_add and value is not None:
		newconfig.append((qname, rtype, value))
		made_change = True

	if made_change:
		# serialize & save
		write_custom_dns_config(newconfig, env)
	return made_change

########################################################################

def get_secondary_dns(custom_dns, mode=None):
	resolver = dns.resolver.get_default_resolver()
	resolver.timeout = 10
	resolver.lifetime = 10

	values = []
	for qname, rtype, value in custom_dns:
		if qname != '_secondary_nameserver': continue
		for hostname in value.split(" "):
			hostname = hostname.strip()
			if mode == None:
				# Just return the setting.
				values.append(hostname)
				continue

			# If the entry starts with "xfr:" only include it in the zone transfer settings.
			if hostname.startswith("xfr:"):
				if mode != "xfr": continue
				hostname = hostname[4:]

			# If is a hostname, before including in zone xfr lines,
			# resolve to an IP address.
			# It may not resolve to IPv6, so don't throw an exception if it
			# doesn't. Skip the entry if there is a DNS error.
			if mode == "xfr":
				try:
					ipaddress.ip_interface(hostname) # test if it's an IP address or CIDR notation
					values.append(hostname)
				except ValueError:
					try:
						response = dns.resolver.resolve(hostname+'.', "A", raise_on_no_answer=False)
						values.extend(map(str, response))
					except dns.exception.DNSException:
<<<<<<< HEAD
						logging.debug("Secondary dns A lookup exception %s", hostname)
						
=======
						pass
>>>>>>> 93380b24
					try:
						response = dns.resolver.resolve(hostname+'.', "AAAA", raise_on_no_answer=False)
						values.extend(map(str, response))
					except dns.exception.DNSException:
<<<<<<< HEAD
						logging.debug("Secondary dns AAAA lookup exception %s", hostname)
					continue
				values.append(hostname)
=======
						pass
>>>>>>> 93380b24

			else:
				values.append(hostname)

	return values

def set_secondary_dns(hostnames, env):
	if len(hostnames) > 0:
		# Validate that all hostnames are valid and that all zone-xfer IP addresses are valid.
		resolver = dns.resolver.get_default_resolver()
		resolver.timeout = 5
		resolver.lifetime = 5

		for item in hostnames:
			if not item.startswith("xfr:"):
				# Resolve hostname.
				tries = 2
				
				while tries > 0:
					tries = tries - 1
					try:
						response = resolver.resolve(item, "A")
						tries = 0
					except (dns.resolver.NoNameservers, dns.resolver.NXDOMAIN, dns.resolver.NoAnswer):
						logging.debug('Error on resolving ipv4 address, trying ipv6')
						try:
							response = resolver.resolve(item, "AAAA")
							tries = 0
						except (dns.resolver.NoNameservers, dns.resolver.NXDOMAIN, dns.resolver.NoAnswer):
							raise ValueError("Could not resolve the IP address of %s." % item)
						except (dns.resolver.Timeout):
							logging.debug('Timeout on resolving ipv6 address')
							if tries < 1:
								raise ValueError("Could not resolve the IP address of %s due to timeout." % item)
					except (dns.resolver.Timeout):
						logging.debug('Timeout on resolving ipv4 address')
						if tries < 1:
							raise ValueError("Could not resolve the IP address of %s due to timeout." % item)
			else:
				# Validate IP address.
				try:
					if "/" in item[4:]:
						v = ipaddress.ip_network(item[4:]) # raises a ValueError if there's a problem
					else:
						v = ipaddress.ip_address(item[4:]) # raises a ValueError if there's a problem
				except ValueError:
					raise ValueError("'%s' is not an IPv4 or IPv6 address or subnet." % item[4:])

		# Set.
		set_custom_dns_record("_secondary_nameserver", "A", " ".join(hostnames), "set", env)
	else:
		# Clear.
		set_custom_dns_record("_secondary_nameserver", "A", None, "set", env)

	# Apply.
	return do_dns_update(env)


def get_custom_dns_records(custom_dns, qname, rtype):
	for qname1, rtype1, value in custom_dns:
		if qname1 == qname and rtype1 == rtype:
			yield value
	return None

########################################################################

def build_recommended_dns(env):
	ret = []
	for (domain, zonefile, records) in build_zones(env):
		# remove records that we don't display
		records = [r for r in records if r[3] is not False]

		# put Required at the top, then Recommended, then everythiing else
		records.sort(key = lambda r : 0 if r[3].startswith("Required.") else (1 if r[3].startswith("Recommended.") else 2))

		# expand qnames
		for i in range(len(records)):
			if records[i][0] == None:
				qname = domain
			else:
				qname = records[i][0] + "." + domain

			records[i] = {
				"qname": qname,
				"rtype": records[i][1],
				"value": records[i][2],
				"explanation": records[i][3],
			}

		# return
		ret.append((domain, records))
	return ret

if __name__ == "__main__":
	from utils import load_environment
	env = load_environment()
	if sys.argv[-1] == "--lint":
		write_custom_dns_config(get_custom_dns_config(env), env)
	else:
		for zone, records in build_recommended_dns(env):
			for record in records:
				print("; " + record['explanation'])
				print(record['qname'], record['rtype'], record['value'], sep="\t")
				print()<|MERGE_RESOLUTION|>--- conflicted
+++ resolved
@@ -1107,26 +1107,15 @@
 					values.append(hostname)
 				except ValueError:
 					try:
-						response = dns.resolver.resolve(hostname+'.', "A", raise_on_no_answer=False)
+						response = resolver.resolve(hostname+'.', "A", raise_on_no_answer=False)
 						values.extend(map(str, response))
 					except dns.exception.DNSException:
-<<<<<<< HEAD
-						logging.debug("Secondary dns A lookup exception %s", hostname)
-						
-=======
 						pass
->>>>>>> 93380b24
 					try:
-						response = dns.resolver.resolve(hostname+'.', "AAAA", raise_on_no_answer=False)
+						response = resolver.resolve(hostname+'.', "AAAA", raise_on_no_answer=False)
 						values.extend(map(str, response))
 					except dns.exception.DNSException:
-<<<<<<< HEAD
-						logging.debug("Secondary dns AAAA lookup exception %s", hostname)
-					continue
-				values.append(hostname)
-=======
 						pass
->>>>>>> 93380b24
 
 			else:
 				values.append(hostname)

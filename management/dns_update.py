--- conflicted
+++ resolved
@@ -1040,7 +1040,6 @@
 		resolver = dns.resolver.get_default_resolver()
 		resolver.timeout = 5
 		resolver.lifetime = 5
-<<<<<<< HEAD
 				
 		for item in hostnames:
 			if not item.startswith("xfr:"):
@@ -1064,19 +1063,6 @@
 					except (dns.resolver.Timeout):
 						if tries < 1:
 							raise ValueError("Could not resolve the IP address of %s due to timeout." % item)
-=======
-		
-		for item in hostnames:
-			if not item.startswith("xfr:"):
-				# Resolve hostname.
-				try:
-					response = resolver.resolve(item, "A")
-				except (dns.resolver.NoNameservers, dns.resolver.NXDOMAIN, dns.resolver.NoAnswer, dns.resolver.Timeout):
-					try:
-						response = resolver.resolve(item, "AAAA")
-					except (dns.resolver.NoNameservers, dns.resolver.NXDOMAIN, dns.resolver.NoAnswer, dns.resolver.Timeout):
-						raise ValueError("Could not resolve the IP address of %s." % item)
->>>>>>> 6f944122
 			else:
 				# Validate IP address.
 				try:

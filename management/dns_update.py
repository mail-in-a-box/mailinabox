--- conflicted
+++ resolved
@@ -448,21 +448,10 @@
 	# if SSH has been configured to listen on a nonstandard port, we must
 	# specify that port to sshkeyscan.
 
-<<<<<<< HEAD
 	port = get_ssh_port()
 	# If nothing returned, assume default
 	if not port:
 		port = 22
-=======
-	port = 22
-	with open('/etc/ssh/sshd_config', encoding="utf-8") as f:
-		for line in f:
-			s = line.rstrip().split()
-			if len(s) == 2 and s[0] == 'Port':
-				with contextlib.suppress(ValueError):
-					port = int(s[1])
-				break
->>>>>>> 18b8f9ab
 
 	keys = shell("check_output", ["ssh-keyscan", "-4", "-t", "rsa,dsa,ecdsa,ed25519", "-p", str(port), "localhost"])
 	keys = sorted(keys.split("\n"))

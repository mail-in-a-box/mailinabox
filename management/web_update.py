--- conflicted
+++ resolved
@@ -19,14 +19,10 @@
 	# if the user wants to make one.
 	domains |= get_mail_domains(env)
 
-<<<<<<< HEAD
 	# Add domains for which we only serve www
 	domains |= get_www_domains(domains)
 
-	if include_www_redirects:
-=======
 	if include_www_redirects and include_auto:
->>>>>>> 4cb46ea4
 		# Add 'www.' subdomains that we want to provide default redirects
 		# to the main domain for. We'll add 'www.' to any DNS zones, i.e.
 		# the topmost of each domain we serve.

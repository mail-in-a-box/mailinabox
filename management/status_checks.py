--- conflicted
+++ resolved
@@ -616,11 +616,9 @@
 			# Some registrars may want the public key so they can compute the digest. The DS
 			# record that we suggest using is for the KSK (and that's how the DS records were generated).
 			# We'll also give the nice name for the key algorithm.
-<<<<<<< HEAD
-			dnssec_keys_file = os.path.join(env['STORAGE_ROOT'], 'dns/dnssec/%s.conf' % alg_name_map[ds_alg])
-			if os.path.isfile(dnssec_keys_file):
-				dnssec_keys = load_env_vars_from_file(dnssec_keys_file)
-				dnsssec_pubkey = open(os.path.join(env['STORAGE_ROOT'], 'dns/dnssec/' + dnssec_keys['KSK'] + '.key')).read().split("\t")[3].split(" ")[3]
+			dnssec_keys = load_env_vars_from_file(os.path.join(env['STORAGE_ROOT'], 'dns/dnssec/%s.conf' % alg_name_map[ds_alg]))
+			with open(os.path.join(env['STORAGE_ROOT'], 'dns/dnssec/' + dnssec_keys['KSK'] + '.key'), 'r') as f:
+				dnsssec_pubkey = f.read().split("\t")[3].split(" ")[3]
 
 				expected_ds_records[ (ds_keytag, ds_alg, ds_digalg, ds_digest) ] = {
 					"record": rr_ds,
@@ -632,22 +630,6 @@
 					"digest": ds_digest,
 					"pubkey": dnsssec_pubkey,
 				}
-=======
-			dnssec_keys = load_env_vars_from_file(os.path.join(env['STORAGE_ROOT'], 'dns/dnssec/%s.conf' % alg_name_map[ds_alg]))
-			with open(os.path.join(env['STORAGE_ROOT'], 'dns/dnssec/' + dnssec_keys['KSK'] + '.key'), 'r') as f:
-				dnsssec_pubkey = f.read().split("\t")[3].split(" ")[3]
-
-			expected_ds_records[ (ds_keytag, ds_alg, ds_digalg, ds_digest) ] = {
-				"record": rr_ds,
-				"keytag": ds_keytag,
-				"alg": ds_alg,
-				"alg_name": alg_name_map[ds_alg],
-				"digalg": ds_digalg,
-				"digalg_name": digalg_name_map[ds_digalg],
-				"digest": ds_digest,
-				"pubkey": dnsssec_pubkey,
-			}
->>>>>>> 6f944122
 
 	# Query public DNS for the DS record at the registrar.
 	ds = query_dns(domain, "DS", nxdomain=None, as_list=True)
@@ -836,17 +818,6 @@
 	resolver = dns.resolver.get_default_resolver()
 	
 	# Make sure at is not a string that cannot be used as a nameserver
-<<<<<<< HEAD
-	if at:
-		if at not in {'[Not set]', '[timeout]'}:
-			resolver = dns.resolver.Resolver()
-			resolver.nameservers = [at]
-		else:
-			logging.error("at not set to a usable nameserver, %s", at)
-			
-	# Set a timeout so that a non-responsive server doesn't hold us back.
-	resolver.timeout = 5
-=======
 	if at and at not in {'[Not set]', '[timeout]'}:
 		resolver = dns.resolver.Resolver()
 		resolver.nameservers = [at]
@@ -855,7 +826,6 @@
 	resolver.timeout = 5
 	# The number of seconds to spend trying to get an answer to the question. If the
 	# lifetime expires a dns.exception.Timeout exception will be raised.
->>>>>>> 6f944122
 	resolver.lifetime = 5
 
 	if retry:

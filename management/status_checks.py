#!/usr/local/lib/mailinabox/env/bin/python
# -*- indent-tabs-mode: t; tab-width: 4; python-indent-offset: 4; -*-
#####
##### This file is part of Mail-in-a-Box-LDAP which is released under the
##### terms of the GNU Affero General Public License as published by the
##### Free Software Foundation, either version 3 of the License, or (at
##### your option) any later version. See file LICENSE or go to
##### https://github.com/downtownallday/mailinabox-ldap for full license
##### details.
#####

#
# Checks that the upstream DNS has been set correctly and that
# TLS certificates have been signed, etc., and if not tells the user
# what to do next.

import sys, os, os.path, re, datetime, multiprocessing.pool
import asyncio

import dns.reversename, dns.resolver
import idna
import psutil
import postfix_mta_sts_resolver.resolver

from dns_update import get_dns_zones, build_tlsa_record, get_custom_dns_config, get_secondary_dns, get_custom_dns_records
from web_update import get_web_domains, get_domains_with_a_records
from ssl_certificates import get_ssl_certificates, get_domain_ssl_files, check_certificate
from mailconfig import get_mail_domains, get_mail_aliases

<<<<<<< HEAD
from utils import shell, sort_domains, load_env_vars_from_file, load_settings
import hooks
=======
from utils import shell, sort_domains, load_env_vars_from_file, load_settings, get_ssh_port, get_ssh_config_value
>>>>>>> 1a239c55

def get_services():
	return [
		{ "name": "Local DNS (bind9)", "port": 53, "public": False, },
		#{ "name": "NSD Control", "port": 8952, "public": False, },
		{ "name": "Local DNS Control (bind9/rndc)", "port": 953, "public": False, },
		{ "name": "Dovecot LMTP LDA", "port": 10026, "public": False, },
		{ "name": "Postgrey", "port": 10023, "public": False, },
		{ "name": "Spamassassin", "port": 10025, "public": False, },
		{ "name": "OpenDKIM", "port": 8891, "public": False, },
		{ "name": "OpenDMARC", "port": 8893, "public": False, },
		{ "name": "Mail-in-a-Box Management Daemon", "port": 10222, "public": False, },
		{ "name": "SSH Login (ssh)", "port": get_ssh_port(), "public": True, },
		{ "name": "Public DNS (nsd4)", "port": 53, "public": True, },
		{ "name": "Incoming Mail (SMTP/postfix)", "port": 25, "public": True, },
		{ "name": "Outgoing Mail (SMTP 465/postfix)", "port": 465, "public": True, },
		{ "name": "Outgoing Mail (SMTP 587/postfix)", "port": 587, "public": True, },
		#{ "name": "Postfix/master", "port": 10587, "public": True, },
		{ "name": "IMAPS (dovecot)", "port": 993, "public": True, },
		{ "name": "Mail Filters (Sieve/dovecot)", "port": 4190, "public": True, },
		{ "name": "HTTP Web (nginx)", "port": 80, "public": True, },
		{ "name": "HTTPS Web (nginx)", "port": 443, "public": True, },
	]

def run_checks(rounded_values, env, output, pool, domains_to_check=None):
	# run systems checks
	output.add_heading("System")

	# check that services are running
	if not run_services_checks(env, output, pool):
		# If critical services are not running, stop. If bind9 isn't running,
		# all later DNS checks will timeout and that will take forever to
		# go through, and if running over the web will cause a fastcgi timeout.
		return

	# clear bind9's DNS cache so our DNS checks are up to date
	# (ignore errors; if bind9/rndc isn't running we'd already report
	# that in run_services checks.)
	shell('check_call', ["/usr/sbin/rndc", "flush"], trap=True)

	run_system_checks(rounded_values, env, output)

	# perform other checks asynchronously

	run_network_checks(env, output)
	run_domain_checks(rounded_values, env, output, pool, domains_to_check=domains_to_check)

<<<<<<< HEAD

def get_ssh_port():
	# Returns ssh port
	try:
		output = shell('check_output', ['sshd', '-T'])
	except FileNotFoundError:
		# sshd is not installed. That's ok.
		return None

	returnNext = False
	for e in output.split():
		if returnNext:
			return int(e)
		if e == "port":
			returnNext = True

	# Did not find port!
	return None

=======
>>>>>>> 1a239c55
def run_services_checks(env, output, pool):
	# Check that system services are running.
	all_running = True
	fatal = False
	ret = pool.starmap(check_service, ((i, service, env) for i, service in enumerate(get_services())), chunksize=1)
	for _i, running, fatal2, output2 in sorted(ret):
		if output2 is None: continue # skip check (e.g. no port was set, e.g. no sshd)
		all_running = all_running and running
		fatal = fatal or fatal2
		output2.playback(output)

	# Check fail2ban.
	code, ret = shell('check_output', ["fail2ban-client", "status"], capture_stderr=True, trap=True)
	if code != 0:
		output.print_error("fail2ban is not running.")
		all_running = False

	if all_running:
		output.print_ok("All system services are running.")

	return not fatal

def check_service(i, service, env):
	if not service["port"]:
		# Skip check (no port, e.g. no sshd).
		return (i, None, None, None)

	output = BufferedOutput()
	running = False
	fatal = False

	# Helper function to make a connection to the service, since we try
	# up to three ways (localhost, IPv4 address, IPv6 address).
	def try_connect(ip):
		# Connect to the given IP address on the service's port with a one-second timeout.
		import socket
		s = socket.socket(socket.AF_INET if ":" not in ip else socket.AF_INET6, socket.SOCK_STREAM)
		s.settimeout(1)
		try:
			s.connect((ip, service["port"]))
			return True
		except OSError:
			# timed out or some other odd error
			return False
		finally:
			s.close()

	if service["public"]:
		# Service should be publicly accessible.
		if try_connect(env["PUBLIC_IP"]):
			# IPv4 ok.
			if not env.get("PUBLIC_IPV6") or service.get("ipv6") is False or try_connect(env["PUBLIC_IPV6"]):
				# No IPv6, or service isn't meant to run on IPv6, or IPv6 is good.
				running = True

			# IPv4 ok but IPv6 failed. Try the PRIVATE_IPV6 address to see if the service is bound to the interface.
			elif service["port"] != 53 and try_connect(env["PRIVATE_IPV6"]):
				output.print_error("%s is running (and available over IPv4 and the local IPv6 address), but it is not publicly accessible at %s:%d." % (service['name'], env['PUBLIC_IPV6'], service['port']))
			else:
				output.print_error("%s is running and available over IPv4 but is not accessible over IPv6 at %s port %d." % (service['name'], env['PUBLIC_IPV6'], service['port']))

		# IPv4 failed. Try the private IP to see if the service is running but not accessible (except DNS because a different service runs on the private IP).
		elif service["port"] != 53 and try_connect("127.0.0.1"):
			output.print_error("%s is running but is not publicly accessible at %s:%d." % (service['name'], env['PUBLIC_IP'], service['port']))
		else:
			output.print_error("%s is not running (port %d)." % (service['name'], service['port']))

		# Why is nginx not running?
		if not running and service["port"] in {80, 443}:
			output.print_line(shell('check_output', ['nginx', '-t'], capture_stderr=True, trap=True)[1].strip())

	# Service should be running locally.
	elif try_connect("127.0.0.1"):
		running = True
	else:
		output.print_error("%s is not running (port %d)." % (service['name'], service['port']))

	# Flag if local DNS is not running.
	if not running and service["port"] == 53 and service["public"] is False:
		fatal = True

	return (i, running, fatal, output)

def run_system_checks(rounded_values, env, output):
	check_ssh_password(env, output)
	check_software_updates(env, output)
	check_miab_version(env, output)
	check_system_aliases(env, output)
	check_free_disk_space(rounded_values, env, output)
	check_free_memory(rounded_values, env, output)

def check_ufw(env, output):
	if not os.path.isfile('/usr/sbin/ufw'):
		output.print_warning("""The ufw program was not installed. If your system is able to run iptables, rerun the setup.""")
		return

	code, ufw = shell('check_output', ['ufw', 'status'], trap=True)

	if code != 0:
		# The command failed, it's safe to say the firewall is disabled
		output.print_warning("""The firewall is not working on this machine. An error was received
					while trying to check the firewall. To investigate run 'sudo ufw status'.""")
		return

	ufw = ufw.splitlines()
	if ufw[0] == "Status: active":
		not_allowed_ports = 0
		for service in get_services():
			if service["public"] and not is_port_allowed(ufw, service["port"]):
				not_allowed_ports += 1
				output.print_error("Port {} ({}) should be allowed in the firewall, please re-run the setup.".format(service["port"], service["name"]))

		if not_allowed_ports == 0:
			output.print_ok("Firewall is active.")
	else:
		output.print_warning("""The firewall is disabled on this machine. This might be because the system
			is protected by an external firewall. We can't protect the system against bruteforce attacks
			without the local firewall active. Connect to the system via ssh and try to run: ufw enable.""")

def is_port_allowed(ufw, port):
	return any(re.match(str(port) +"[/ \t].*", item) for item in ufw)

def check_ssh_password(env, output):
	config_value = get_ssh_config_value("passwordauthentication")
	if config_value:
		if config_value == "no":
			output.print_ok("SSH disallows password-based login.")
		else:
			output.print_error("""The SSH server on this machine permits password-based login. A more secure
				way to log in is using a public key. Add your SSH public key to $HOME/.ssh/authorized_keys, check
				that you can log in without a password, set the option 'PasswordAuthentication no' in
				/etc/ssh/sshd_config, and then restart the openssh via 'sudo service ssh restart'.""")

def is_reboot_needed_due_to_package_installation():
	return os.path.exists("/var/run/reboot-required")

def check_software_updates(env, output):
	# Check for any software package updates.
	pkgs = list_apt_updates(apt_update=False)
	if is_reboot_needed_due_to_package_installation():
		output.print_error("System updates have been installed and a reboot of the machine is required.")
	elif len(pkgs) == 0:
		output.print_ok("System software is up to date.")
	else:
		output.print_error("There are %d software packages that can be updated." % len(pkgs))
		for p in pkgs:
			output.print_line("{} ({})".format(p["package"], p["version"]))

def check_system_aliases(env, output):
	# Check that the administrator alias exists since that's where all
	# admin email is automatically directed.
	check_alias_exists("System administrator address", "administrator@" + env['PRIMARY_HOSTNAME'], env, output)

def check_free_disk_space(rounded_values, env, output):
	# Check free disk space.
	st = os.statvfs(env['STORAGE_ROOT'])
	bytes_total = st.f_blocks * st.f_frsize
	bytes_free = st.f_bavail * st.f_frsize
	disk_msg = "The disk has %.2f GB space remaining." % (bytes_free/1024.0/1024.0/1024.0)
	if bytes_free > .3 * bytes_total:
		if rounded_values: disk_msg = "The disk has more than 30% free space."
		output.print_ok(disk_msg)
	elif bytes_free > .15 * bytes_total:
		if rounded_values: disk_msg = "The disk has less than 30% free space."
		output.print_warning(disk_msg)
	else:
		if rounded_values: disk_msg = "The disk has less than 15% free space."
		output.print_error(disk_msg)

	# Check that there's only one duplicity cache. If there's more than one,
	# it's probably no longer in use, and we can recommend clearing the cache
	# to save space. The cache directory may not exist yet, which is OK.
	backup_cache_path = os.path.join(env['STORAGE_ROOT'], 'backup/cache')
	try:
		backup_cache_count = len(os.listdir(backup_cache_path))
	except:
		backup_cache_count = 0
	if backup_cache_count > 1:
		output.print_warning(f"The backup cache directory {backup_cache_path} has more than one backup target cache. Consider clearing this directory to save disk space.")

def check_free_memory(rounded_values, env, output):
	# Check free memory.
	percent_free = 100 - psutil.virtual_memory().percent
	memory_msg = "System memory is %s%% free." % str(round(percent_free))
	if percent_free >= 20:
		if rounded_values: memory_msg = "System free memory is at least 20%."
		output.print_ok(memory_msg)
	elif percent_free >= 10:
		if rounded_values: memory_msg = "System free memory is below 20%."
		output.print_warning(memory_msg)
	else:
		if rounded_values: memory_msg = "System free memory is below 10%."
		output.print_error(memory_msg)

def run_network_checks(env, output):
	# Also see setup/network-checks.sh.

	output.add_heading("Network")

	check_ufw(env, output)

	# Stop if we cannot make an outbound connection on port 25. Many residential
	# networks block outbound port 25 to prevent their network from sending spam.
	# See if we can reach one of Google's MTAs with a 5-second timeout.
	_code, ret = shell("check_call", ["/bin/nc", "-z", "-w5", "aspmx.l.google.com", "25"], trap=True)
	if ret == 0:
		output.print_ok("Outbound mail (SMTP port 25) is not blocked.")
	else:
		output.print_error("""Outbound mail (SMTP port 25) seems to be blocked by your network. You
			will not be able to send any mail. Many residential networks block port 25 to prevent hijacked
			machines from being able to send spam. A quick connection test to Google's mail server on port 25
			failed.""")

	# Stop if the IPv4 address is listed in the ZEN Spamhaus Block List.
	# The user might have ended up on an IP address that was previously in use
	# by a spammer, or the user may be deploying on a residential network. We
	# will not be able to reliably send mail in these cases.

	# See https://www.spamhaus.org/news/article/807/using-our-public-mirrors-check-your-return-codes-now. for
	# information on spamhaus return codes
	rev_ip4 = ".".join(reversed(env['PUBLIC_IP'].split('.')))
	zen = query_dns(rev_ip4+'.zen.spamhaus.org', 'A', nxdomain=None)
	if zen is None:
		output.print_ok("IP address is not blacklisted by zen.spamhaus.org.")
	elif zen == "[timeout]":
		output.print_warning("Connection to zen.spamhaus.org timed out. Could not determine whether this box's IP address is blacklisted. Please try again later.")
	elif zen == "[Not Set]":
		output.print_warning("Could not connect to zen.spamhaus.org. Could not determine whether this box's IP address is blacklisted. Please try again later.")
	elif zen == "127.255.255.252":
		output.print_warning("Incorrect spamhaus query: %s. Could not determine whether this box's IP address is blacklisted." % (rev_ip4+'.zen.spamhaus.org'))
	elif zen == "127.255.255.254":
		output.print_warning("Mail-in-a-Box is configured to use a public DNS server. This is not supported by spamhaus. Could not determine whether this box's IP address is blacklisted.")
	elif zen == "127.255.255.255":
		output.print_warning("Too many queries have been performed on the spamhaus server. Could not determine whether this box's IP address is blacklisted.")
	else:
		output.print_error("""The IP address of this machine {} is listed in the Spamhaus Block List (code {}),
			which may prevent recipients from receiving your email. See http://www.spamhaus.org/query/ip/{}.""".format(env['PUBLIC_IP'], zen, env['PUBLIC_IP']))

def run_domain_checks(rounded_time, env, output, pool, domains_to_check=None):
	# Get the list of domains we handle mail for.
	mail_domains = get_mail_domains(env)

	# Get the list of domains we serve DNS zones for (i.e. does not include subdomains).
	dns_zonefiles = dict(get_dns_zones(env))
	dns_domains = set(dns_zonefiles)

	# Get the list of domains we serve HTTPS for.
	web_domains = set(get_web_domains(env))

	if domains_to_check is None:
		domains_to_check = mail_domains | dns_domains | web_domains

	# Remove "www", "autoconfig", "autodiscover", and "mta-sts" subdomains, which we group with their parent,
	# if their parent is in the domains to check list.
	domains_to_check = [
		d for d in domains_to_check
		if not (
		   d.split(".", 1)[0] in {"www", "autoconfig", "autodiscover", "mta-sts"}
		   and len(d.split(".", 1)) == 2
		   and d.split(".", 1)[1] in domains_to_check
		)
	]

	# Get the list of domains that we don't serve web for because of a custom CNAME/A record.
	domains_with_a_records = get_domains_with_a_records(env)

	# Serial version:
	#for domain in sort_domains(domains_to_check, env):
	#	run_domain_checks_on_domain(domain, rounded_time, env, dns_domains, dns_zonefiles, mail_domains, web_domains)

	# Parallelize the checks across a worker pool.
	args = ((domain, rounded_time, env, dns_domains, dns_zonefiles, mail_domains, web_domains, domains_with_a_records)
		for domain in domains_to_check)
	ret = pool.starmap(run_domain_checks_on_domain, args, chunksize=1)
	ret = dict(ret) # (domain, output) => { domain: output }
	for domain in sort_domains(ret, env):
		ret[domain].playback(output)

def run_domain_checks_on_domain(domain, rounded_time, env, dns_domains, dns_zonefiles, mail_domains, web_domains, domains_with_a_records):
	output = BufferedOutput()

	# When running inside Flask, the worker threads don't get a thread pool automatically.
	# Also this method is called in a forked worker pool, so creating a new loop is probably
	# a good idea.
	asyncio.set_event_loop(asyncio.new_event_loop())

	# we'd move this up, but this returns non-pickleable values
	ssl_certificates = get_ssl_certificates(env)

	# The domain is IDNA-encoded in the database, but for display use Unicode.
	try:
		domain_display = idna.decode(domain.encode('ascii'))
		output.add_heading(domain_display)
	except (ValueError, UnicodeError, idna.IDNAError) as e:
		# Looks like we have some invalid data in our database.
		output.add_heading(domain)
		output.print_error("Domain name is invalid: " + str(e))

	if domain == env["PRIMARY_HOSTNAME"]:
		check_primary_hostname_dns(domain, env, output, dns_domains, dns_zonefiles)

	if domain in dns_domains:
		check_dns_zone(domain, env, output, dns_zonefiles)

	if domain in mail_domains:
		check_mail_domain(domain, env, output)

	if domain in web_domains:
		check_web_domain(domain, rounded_time, ssl_certificates, env, output)

	if domain in dns_domains:
		check_dns_zone_suggestions(domain, env, output, dns_zonefiles, domains_with_a_records)

	# Check auto-configured subdomains. See run_domain_checks.
	# Skip mta-sts because we check the policy directly.
	for label in ("www", "autoconfig", "autodiscover"):
		subdomain = label + "." + domain
		if subdomain in web_domains or subdomain in mail_domains:
			# Run checks.
			subdomain_output = run_domain_checks_on_domain(subdomain, rounded_time, env, dns_domains, dns_zonefiles, mail_domains, web_domains, domains_with_a_records)

			# Prepend the domain name to the start of each check line, and then add to the
			# checks for this domain.
			for attr, args, kwargs in subdomain_output[1].buf:
				if attr == "add_heading":
					# Drop the heading, but use its text as the subdomain name in
					# each line since it is in Unicode form.
					subdomain = args[0]
					continue
				if len(args) == 1 and isinstance(args[0], str):
					args = [ subdomain + ": " + args[0] ]
				getattr(output, attr)(*args, **kwargs)

	return (domain, output)

def check_primary_hostname_dns(domain, env, output, dns_domains, dns_zonefiles):
	# If a DS record is set on the zone containing this domain, check DNSSEC now.
	has_dnssec = False
	for zone in dns_domains:
		if (zone == domain or domain.endswith("." + zone)) and query_dns(zone, "DS", nxdomain=None) is not None:
			has_dnssec = True
			check_dnssec(zone, env, output, dns_zonefiles, is_checking_primary=True)

	ip = query_dns(domain, "A")
	ns_ips = query_dns("ns1." + domain, "A") + '/' + query_dns("ns2." + domain, "A")
	my_ips = env['PUBLIC_IP'] + ((" / "+env['PUBLIC_IPV6']) if env.get("PUBLIC_IPV6") else "")

	# Check that the ns1/ns2 hostnames resolve to A records. This information probably
	# comes from the TLD since the information is set at the registrar as glue records.
	# We're probably not actually checking that here but instead checking that we, as
	# the nameserver, are reporting the right info --- but if the glue is incorrect this
	# will probably fail.
	if ns_ips == env['PUBLIC_IP'] + '/' + env['PUBLIC_IP']:
		output.print_ok("Nameserver glue records are correct at registrar. [ns1/ns2.{} ↦ {}]".format(env['PRIMARY_HOSTNAME'], env['PUBLIC_IP']))

	elif ip == env['PUBLIC_IP']:
		# The NS records are not what we expect, but the domain resolves correctly, so
		# the user may have set up external DNS. List this discrepancy as a warning.
		output.print_warning("""Nameserver glue records (ns1.{} and ns2.{}) should be configured at your domain name
			registrar as having the IP address of this box ({}). They currently report addresses of {}. If you have set up External DNS, this may be OK.""".format(env['PRIMARY_HOSTNAME'], env['PRIMARY_HOSTNAME'], env['PUBLIC_IP'], ns_ips))

	else:
		output.print_error("""Nameserver glue records are incorrect. The ns1.{} and ns2.{} nameservers must be configured at your domain name
			registrar as having the IP address {}. They currently report addresses of {}. It may take several hours for
			public DNS to update after a change.""".format(env['PRIMARY_HOSTNAME'], env['PRIMARY_HOSTNAME'], env['PUBLIC_IP'], ns_ips))

	# Check that PRIMARY_HOSTNAME resolves to PUBLIC_IP[V6] in public DNS.
	ipv6 = query_dns(domain, "AAAA") if env.get("PUBLIC_IPV6") else None
	if ip == env['PUBLIC_IP'] and not (ipv6 and env['PUBLIC_IPV6'] and ipv6 != normalize_ip(env['PUBLIC_IPV6'])):
		output.print_ok("Domain resolves to box's IP address. [{} ↦ {}]".format(env['PRIMARY_HOSTNAME'], my_ips))
	else:
		output.print_error("""This domain must resolve to this box's IP address ({}) in public DNS but it currently resolves
			to {}. It may take several hours for public DNS to update after a change. This problem may result from other
			issues listed above.""".format(my_ips, ip + ((" / " + ipv6) if ipv6 is not None else "")))


	# Check reverse DNS matches the PRIMARY_HOSTNAME. Note that it might not be
	# a DNS zone if it is a subdomain of another domain we have a zone for.
	existing_rdns_v4 = query_dns(dns.reversename.from_address(env['PUBLIC_IP']), "PTR")
	existing_rdns_v6 = query_dns(dns.reversename.from_address(env['PUBLIC_IPV6']), "PTR") if env.get("PUBLIC_IPV6") else None
	if existing_rdns_v4 == domain and existing_rdns_v6 in {None, domain}:
		output.print_ok("Reverse DNS is set correctly at ISP. [{} ↦ {}]".format(my_ips, env['PRIMARY_HOSTNAME']))
	elif existing_rdns_v4 == existing_rdns_v6 or existing_rdns_v6 is None:
		output.print_error(f"""This box's reverse DNS is currently {existing_rdns_v4}, but it should be {domain}. Your ISP or cloud provider will have instructions
			on setting up reverse DNS for this box.""" )
	else:
		output.print_error(f"""This box's reverse DNS is currently {existing_rdns_v4} (IPv4) and {existing_rdns_v6} (IPv6), but it should be {domain}. Your ISP or cloud provider will have instructions
			on setting up reverse DNS for this box.""" )

	# Check the TLSA record.
	tlsa_qname = "_25._tcp." + domain
	tlsa25 = query_dns(tlsa_qname, "TLSA", nxdomain=None)
	tlsa25_expected = build_tlsa_record(env)
	if tlsa25 == tlsa25_expected:
		output.print_ok("""The DANE TLSA record for incoming mail is correct (%s).""" % tlsa_qname,)
	elif tlsa25 is None:
		if has_dnssec:
			# Omit a warning about it not being set if DNSSEC isn't enabled,
			# since TLSA shouldn't be used without DNSSEC.
			output.print_warning("""The DANE TLSA record for incoming mail is not set. This is optional.""")
	else:
		output.print_error(f"""The DANE TLSA record for incoming mail ({tlsa_qname}) is not correct. It is '{tlsa25}' but it should be '{tlsa25_expected}'.
			It may take several hours for public DNS to update after a change.""")

	# Check that the hostmaster@ email address exists.
	check_alias_exists("Hostmaster contact address", "hostmaster@" + domain, env, output)

def check_alias_exists(alias_name, alias, env, output):
	mail_aliases = get_mail_aliases(env, as_map=True, map_by="mail")
	if alias in mail_aliases:
		if mail_aliases[alias]["forward_tos"]:
			output.print_ok("%s exists as a mail alias. [%s ↦ %s]" % (alias_name, alias, ",".join(mail_aliases[alias]["forward_tos"])))
		else:
			output.print_error("""You must set the destination of the mail alias for %s to direct email to you or another administrator.""" % alias)
	else:
		output.print_error("""You must add a mail alias for %s which directs email to you or another administrator.""" % alias)

def check_dns_zone(domain, env, output, dns_zonefiles):
	# If a DS record is set at the registrar, check DNSSEC first because it will affect the NS query.
	# If it is not set, we suggest it last.
	if query_dns(domain, "DS", nxdomain=None) is not None:
		check_dnssec(domain, env, output, dns_zonefiles)

	# We provide a DNS zone for the domain. It should have NS records set up
	# at the domain name's registrar pointing to this box. The secondary DNS
	# server may be customized.
	# (I'm not sure whether this necessarily tests the TLD's configuration,
	# as it should, or if one successful NS line at the TLD will result in
	# this query being answered by the box, which would mean the test is only
	# half working.)

	custom_dns_records = list(get_custom_dns_config(env)) # generator => list so we can reuse it
	correct_ip = "; ".join(sorted(get_custom_dns_records(custom_dns_records, domain, "A"))) or env['PUBLIC_IP']
	custom_secondary_ns = get_secondary_dns(custom_dns_records, mode="NS")
	secondary_ns = custom_secondary_ns or ["ns2." + env['PRIMARY_HOSTNAME']]

	existing_ns = query_dns(domain, "NS")
	correct_ns = "; ".join(sorted(["ns1." + env["PRIMARY_HOSTNAME"], *secondary_ns]))
	ip = query_dns(domain, "A")

	probably_external_dns = False

	if existing_ns.lower() == correct_ns.lower():
		output.print_ok("Nameservers are set correctly at registrar. [%s]" % correct_ns)
	elif ip == correct_ip:
		# The domain resolves correctly, so maybe the user is using External DNS.
		output.print_warning(f"""The nameservers set on this domain at your domain name registrar should be {correct_ns}. They are currently {existing_ns}.
			If you are using External DNS, this may be OK.""" )
		probably_external_dns = True
	else:
		output.print_error(f"""The nameservers set on this domain are incorrect. They are currently {existing_ns}. Use your domain name registrar's
			control panel to set the nameservers to {correct_ns}.""" )

	# Check that each custom secondary nameserver resolves the IP address.

	if custom_secondary_ns and not probably_external_dns:
		for ns in custom_secondary_ns:
			# We must first resolve the nameserver to an IP address so we can query it.
			ns_ips = query_dns(ns, "A")
			if not ns_ips or ns_ips in {'[Not Set]', '[timeout]'}:
				output.print_error("Secondary nameserver %s is not valid (it doesn't resolve to an IP address)." % ns)
				continue
			# Choose the first IP if nameserver returns multiple
			ns_ip = ns_ips.split('; ')[0]

			# Now query it to see what it says about this domain.
			ip = query_dns(domain, "A", at=ns_ip, nxdomain=None)
			if ip == correct_ip:
				output.print_ok("Secondary nameserver %s resolved the domain correctly." % ns)
			elif ip is None:
				output.print_error("Secondary nameserver %s is not configured to resolve this domain." % ns)
			else:
				output.print_error(f"Secondary nameserver {ns} is not configured correctly. (It resolved this domain as {ip}. It should be {correct_ip}.)")

def check_dns_zone_suggestions(domain, env, output, dns_zonefiles, domains_with_a_records):
	# Warn if a custom DNS record is preventing this or the automatic www redirect from
	# being served.
	if domain in domains_with_a_records:
		output.print_warning("""Web has been disabled for this domain because you have set a custom DNS record.""")
	if "www." + domain in domains_with_a_records:
		output.print_warning("""A redirect from 'www.%s' has been disabled for this domain because you have set a custom DNS record on the www subdomain.""" % domain)

	# Since DNSSEC is optional, if a DS record is NOT set at the registrar suggest it.
	# (If it was set, we did the check earlier.)
	if query_dns(domain, "DS", nxdomain=None) is None:
		check_dnssec(domain, env, output, dns_zonefiles)


def check_dnssec(domain, env, output, dns_zonefiles, is_checking_primary=False):
	# See if the domain has a DS record set at the registrar. The DS record must
	# match one of the keys that we've used to sign the zone. It may use one of
	# several hashing algorithms. We've pre-generated all possible valid DS
	# records, although some will be preferred.

	alg_name_map = { '7': 'RSASHA1-NSEC3-SHA1', '8': 'RSASHA256', '13': 'ECDSAP256SHA256' }
	digalg_name_map = { '1': 'SHA-1', '2': 'SHA-256', '4': 'SHA-384' }

	# Read in the pre-generated DS records
	expected_ds_records = { }
	ds_file = '/etc/nsd/zones/' + dns_zonefiles[domain] + '.ds'
	if not os.path.exists(ds_file): return # Domain is in our database but DNS has not yet been updated.
	with open(ds_file, encoding="utf-8") as f:
		for rr_ds in f:
			rr_ds = rr_ds.rstrip()
			ds_keytag, ds_alg, ds_digalg, ds_digest = rr_ds.split("\t")[4].split(" ")

			# Some registrars may want the public key so they can compute the digest. The DS
			# record that we suggest using is for the KSK (and that's how the DS records were generated).
			# We'll also give the nice name for the key algorithm.
			dnssec_keys = load_env_vars_from_file(os.path.join(env['STORAGE_ROOT'], 'dns/dnssec/%s.conf' % alg_name_map[ds_alg]))
			with open(os.path.join(env['STORAGE_ROOT'], 'dns/dnssec/' + dnssec_keys['KSK'] + '.key'), encoding="utf-8") as f:
				dnsssec_pubkey = f.read().split("\t")[3].split(" ")[3]

			expected_ds_records[ (ds_keytag, ds_alg, ds_digalg, ds_digest) ] = {
				"record": rr_ds,
				"keytag": ds_keytag,
				"alg": ds_alg,
				"alg_name": alg_name_map[ds_alg],
				"digalg": ds_digalg,
				"digalg_name": digalg_name_map[ds_digalg],
				"digest": ds_digest,
				"pubkey": dnsssec_pubkey,
			}

	# Query public DNS for the DS record at the registrar.
	ds = query_dns(domain, "DS", nxdomain=None, as_list=True)
	if ds is None or isinstance(ds, str): ds = []

	# There may be more that one record, so we get the result as a list.
	# Filter out records that don't look valid, just in case, and split
	# each record on spaces.
	ds = [tuple(str(rr).split(" ")) for rr in ds if len(str(rr).split(" ")) == 4]

	if len(ds) == 0:
		output.print_warning("""This domain's DNSSEC DS record is not set. The DS record is optional. The DS record activates DNSSEC. See below for instructions.""")
	else:
		matched_ds = set(ds) & set(expected_ds_records)
		if matched_ds:
			# At least one DS record matches one that corresponds with one of the ways we signed
			# the zone, so it is valid.
			#
			# But it may not be preferred. Only algorithm 13 is preferred. Warn if any of the
			# matched zones uses a different algorithm.
			if {r[1] for r in matched_ds} == { '13' } and {r[2] for r in matched_ds} <= { '2', '4' }: # all are alg 13 and digest type 2 or 4
				output.print_ok("DNSSEC 'DS' record is set correctly at registrar.")
				return
			elif len([r for r in matched_ds if r[1] == '13' and r[2] in { '2', '4' }]) > 0: # some but not all are alg 13
				output.print_ok("DNSSEC 'DS' record is set correctly at registrar. (Records using algorithm other than ECDSAP256SHA256 and digest types other than SHA-256/384 should be removed.)")
				return
			else: # no record uses alg 13
				output.print_warning("""DNSSEC 'DS' record set at registrar is valid but should be updated to ECDSAP256SHA256 and SHA-256 (see below).
				IMPORTANT: Do not delete existing DNSSEC 'DS' records for this domain until confirmation that the new DNSSEC 'DS' record
				for this domain is valid.""")
		else:
			if is_checking_primary:
				output.print_error("""The DNSSEC 'DS' record for %s is incorrect. See further details below.""" % domain)
				return
			output.print_error("""This domain's DNSSEC DS record is incorrect. The chain of trust is broken between the public DNS system
				and this machine's DNS server. It may take several hours for public DNS to update after a change. If you did not recently
				make a change, you must resolve this immediately (see below).""")

	output.print_line("""Follow the instructions provided by your domain name registrar to set a DS record.
		Registrars support different sorts of DS records. Use the first option that works:""")
	preferred_ds_order = [(7, 2), (8, 4), (13, 4), (8, 2), (13, 2)] # low to high, see https://github.com/mail-in-a-box/mailinabox/issues/1998

	def preferred_ds_order_func(ds_suggestion):
		k = (int(ds_suggestion['alg']), int(ds_suggestion['digalg']))
		if k in preferred_ds_order:
			return preferred_ds_order.index(k)
		return -1 # index before first item
	output.print_line("")
	for i, ds_suggestion in enumerate(sorted(expected_ds_records.values(), key=preferred_ds_order_func, reverse=True)):
		if preferred_ds_order_func(ds_suggestion) == -1: continue # don't offer record types that the RFC says we must not offer
		output.print_line("")
		output.print_line("Option " + str(i+1) + ":")
		output.print_line("----------")
		output.print_line("Key Tag: " + ds_suggestion['keytag'])
		output.print_line("Key Flags: KSK / 257")
		output.print_line("Algorithm: {} / {}".format(ds_suggestion['alg'], ds_suggestion['alg_name']))
		output.print_line("Digest Type: {} / {}".format(ds_suggestion['digalg'], ds_suggestion['digalg_name']))
		output.print_line("Digest: " + ds_suggestion['digest'])
		output.print_line("Public Key: ")
		output.print_line(ds_suggestion['pubkey'], monospace=True)
		output.print_line("")
		output.print_line("Bulk/Record Format:")
		output.print_line(ds_suggestion['record'], monospace=True)
	if len(ds) > 0:
		output.print_line("")
		output.print_line("The DS record is currently set to:")
		for rr in sorted(ds):
			output.print_line("Key Tag: {}, Algorithm: {}, Digest Type: {}, Digest: {}".format(*rr))

def check_mail_domain(domain, env, output):
	# Check the MX record.

	recommended_mx = "10 " + env['PRIMARY_HOSTNAME']
	mx = query_dns(domain, "MX", nxdomain=None)

	if mx is None or mx == "[timeout]":
		mxhost = None
	else:
		# query_dns returns a semicolon-delimited list
		# of priority-host pairs.
		mxhost = mx.split('; ')[0].split(' ')[1]

	if mxhost is None:
		# A missing MX record is okay on the primary hostname because
		# the primary hostname's A record (the MX fallback) is... itself,
		# which is what we want the MX to be.
		if domain == env['PRIMARY_HOSTNAME']:
			output.print_ok(f"Domain's email is directed to this domain. [{domain} has no MX record, which is ok]")

		# And a missing MX record is okay on other domains if the A record
		# matches the A record of the PRIMARY_HOSTNAME. Actually this will
		# probably confuse DANE TLSA, but we'll let that slide for now.
		else:
			domain_a = query_dns(domain, "A", nxdomain=None)
			primary_a = query_dns(env['PRIMARY_HOSTNAME'], "A", nxdomain=None)
			if domain_a is not None and domain_a == primary_a:
				output.print_ok(f"Domain's email is directed to this domain. [{domain} has no MX record but its A record is OK]")
			else:
				output.print_error(f"""This domain's DNS MX record is not set. It should be '{recommended_mx}'. Mail will not
					be delivered to this box. It may take several hours for public DNS to update after a
					change. This problem may result from other issues listed here.""")

	elif mxhost == env['PRIMARY_HOSTNAME']:
		good_news = f"Domain's email is directed to this domain. [{domain} ↦ {mx}]"
		if mx != recommended_mx:
			good_news += f"  This configuration is non-standard.  The recommended configuration is '{recommended_mx}'."
		output.print_ok(good_news)

		# Check MTA-STS policy.
		loop = asyncio.new_event_loop()
		sts_resolver = postfix_mta_sts_resolver.resolver.STSResolver(loop=loop)
		valid, policy = loop.run_until_complete(sts_resolver.resolve(domain))
		if valid == postfix_mta_sts_resolver.resolver.STSFetchResult.VALID:
			if policy[1].get("mx") == [env['PRIMARY_HOSTNAME']] and policy[1].get("mode") == "enforce": # policy[0] is the policyid
				output.print_ok("MTA-STS policy is present.")
			else:
				output.print_error(f"MTA-STS policy is present but has unexpected settings. [{policy[1]}]")
		else:
			output.print_error(f"MTA-STS policy is missing: {valid}")

	else:
		output.print_error(f"""This domain's DNS MX record is incorrect. It is currently set to '{mx}' but should be '{recommended_mx}'. Mail will not
			be delivered to this box. It may take several hours for public DNS to update after a change. This problem may result from
			other issues listed here.""")

	# Check that the postmaster@ email address exists. Not required if the domain has a
	# catch-all address or domain alias.
	if "@" + domain not in get_mail_aliases(env, as_map=True):
		check_alias_exists("Postmaster contact address", "postmaster@" + domain, env, output)

	# Stop if the domain is listed in the Spamhaus Domain Block List.
	# The user might have chosen a domain that was previously in use by a spammer
	# and will not be able to reliably send mail.

	# See https://www.spamhaus.org/news/article/807/using-our-public-mirrors-check-your-return-codes-now. for
	# information on spamhaus return codes
	dbl = query_dns(domain+'.dbl.spamhaus.org', "A", nxdomain=None)
	if dbl is None:
		output.print_ok("Domain is not blacklisted by dbl.spamhaus.org.")
	elif dbl == "[timeout]":
		output.print_warning(f"Connection to dbl.spamhaus.org timed out. Could not determine whether the domain {domain} is blacklisted. Please try again later.")
	elif dbl == "[Not Set]":
		output.print_warning(f"Could not connect to dbl.spamhaus.org. Could not determine whether the domain {domain} is blacklisted. Please try again later.")
	elif dbl == "127.255.255.252":
		output.print_warning("Incorrect spamhaus query: %s. Could not determine whether the domain %s is blacklisted." % (domain+'.dbl.spamhaus.org', domain))
	elif dbl == "127.255.255.254":
		output.print_warning("Mail-in-a-Box is configured to use a public DNS server. This is not supported by spamhaus. Could not determine whether the domain {} is blacklisted.".format(domain))
	elif dbl == "127.255.255.255":
		output.print_warning("Too many queries have been performed on the spamhaus server. Could not determine whether the domain {} is blacklisted.".format(domain))
	else:
		output.print_error(f"""This domain is listed in the Spamhaus Domain Block List (code {dbl}),
			which may prevent recipients from receiving your mail.
			See http://www.spamhaus.org/dbl/ and http://www.spamhaus.org/query/domain/{domain}.""")

def check_web_domain(domain, rounded_time, ssl_certificates, env, output):
	# See if the domain's A record resolves to our PUBLIC_IP. This is already checked
	# for PRIMARY_HOSTNAME, for which it is required for mail specifically. For it and
	# other domains, it is required to access its website.
	if domain != env['PRIMARY_HOSTNAME']:
		ok_values = []
		for (rtype, expected) in (("A", env['PUBLIC_IP']), ("AAAA", env.get('PUBLIC_IPV6'))):
			if not expected: continue # IPv6 is not configured
			value = query_dns(domain, rtype)
			if value == normalize_ip(expected):
				ok_values.append(value)
			else:
				output.print_error(f"""This domain should resolve to this box's IP address ({rtype} {expected}) if you would like the box to serve
					webmail or a website on this domain. The domain currently resolves to {value} in public DNS. It may take several hours for
					public DNS to update after a change. This problem may result from other issues listed here.""")
				return

		# If both A and AAAA are correct...
		output.print_ok("Domain resolves to this box's IP address. [{} ↦ {}]".format(domain, '; '.join(ok_values)))


	# We need a TLS certificate for PRIMARY_HOSTNAME because that's where the
	# user will log in with IMAP or webmail. Any other domain we serve a
	# website for also needs a signed certificate.
	check_ssl_cert(domain, rounded_time, ssl_certificates, env, output)

def query_dns(qname, rtype, nxdomain='[Not Set]', at=None, as_list=False):
	# Make the qname absolute by appending a period. Without this, dns.resolver.query
	# will fall back a failed lookup to a second query with this machine's hostname
	# appended. This has been causing some false-positive Spamhaus reports. The
	# reverse DNS lookup will pass a dns.name.Name instance which is already
	# absolute so we should not modify that.
	if isinstance(qname, str):
		qname += "."

	# Use the default nameservers (as defined by the system, which is our locally
	# running bind server), or if the 'at' argument is specified, use that host
	# as the nameserver.
	resolver = dns.resolver.get_default_resolver()

	# Make sure at is not a string that cannot be used as a nameserver
	if at and at not in {'[Not set]', '[timeout]'}:
		resolver = dns.resolver.Resolver()
		resolver.nameservers = [at]

	# Set a timeout so that a non-responsive server doesn't hold us back.
	resolver.timeout = 5
	# The number of seconds to spend trying to get an answer to the question. If the
	# lifetime expires a dns.exception.Timeout exception will be raised.
	resolver.lifetime = 5

	# Do the query.
	try:
		response = resolver.resolve(qname, rtype)
	except (dns.resolver.NoNameservers, dns.resolver.NXDOMAIN, dns.resolver.NoAnswer):
		# Host did not have an answer for this query; not sure what the
		# difference is between the two exceptions.
		return nxdomain
	except dns.exception.Timeout:
		return "[timeout]"

	# Normalize IP addresses. IP address --- especially IPv6 addresses --- can
	# be expressed in equivalent string forms. Canonicalize the form before
	# returning them. The caller should normalize any IP addresses the result
	# of this method is compared with.
	if rtype in {"A", "AAAA"}:
		response = [normalize_ip(str(r)) for r in response]

	if as_list:
		return response

	# There may be multiple answers; concatenate the response. Remove trailing
	# periods from responses since that's how qnames are encoded in DNS but is
	# confusing for us. The order of the answers doesn't matter, so sort so we
	# can compare to a well known order.
	return "; ".join(sorted(str(r).rstrip('.') for r in response))

def check_ssl_cert(domain, rounded_time, ssl_certificates, env, output):
	# Check that TLS certificate is signed.

	# Skip the check if the A record is not pointed here.
	if query_dns(domain, "A", None) not in {env['PUBLIC_IP'], None}: return

	# Where is the certificate file stored?
	tls_cert = get_domain_ssl_files(domain, ssl_certificates, env, allow_missing_cert=True)
	if tls_cert is None:
		output.print_warning("""No TLS (SSL) certificate is installed for this domain. Visitors to a website on
			this domain will get a security warning. If you are not serving a website on this domain, you do
			not need to take any action. Use the TLS Certificates page in the control panel to install a
			TLS certificate.""")
		return

	# Check that the certificate is good.

	cert_status, cert_status_details = check_certificate(domain, tls_cert["certificate"], tls_cert["private-key"], rounded_time=rounded_time)

	if cert_status == "OK":
		# The certificate is ok. The details has expiry info.
		output.print_ok("TLS (SSL) certificate is signed & valid. " + cert_status_details)

	elif cert_status == "SELF-SIGNED":
		# Offer instructions for purchasing a signed certificate.
		if domain == env['PRIMARY_HOSTNAME']:
			output.print_error("""The TLS (SSL) certificate for this domain is currently self-signed. You will get a security
			warning when you check or send email and when visiting this domain in a web browser (for webmail or
			static site hosting).""")
		else:
			output.print_error("""The TLS (SSL) certificate for this domain is self-signed.""")

	else:
		output.print_error("The TLS (SSL) certificate has a problem: " + cert_status)
		if cert_status_details:
			output.print_line("")
			output.print_line(cert_status_details)
			output.print_line("")

_apt_updates = None
def list_apt_updates(apt_update=True):
	# See if we have this information cached recently.
	# Keep the information for 8 hours.
	global _apt_updates
	if _apt_updates is not None and _apt_updates[0] > datetime.datetime.now() - datetime.timedelta(hours=8):
		return _apt_updates[1]

	# Run apt-get update to refresh package list. This should be running daily
	# anyway, so on the status checks page don't do this because it is slow.
	if apt_update:
		shell("check_call", ["/usr/bin/apt-get", "-qq", "update"])

	# Run apt-get upgrade in simulate mode to get a list of what
	# it would do.
	simulated_install = shell("check_output", ["/usr/bin/apt-get", "-qq", "-s", "upgrade"])
	pkgs = []
	for line in simulated_install.split('\n'):
		if line.strip() == "":
			continue
		if re.match(r'^Conf .*', line):
			 # remove these lines, not informative
			continue
		m = re.match(r'^Inst (.*) \[(.*)\] \((\S*)', line)
		if m:
			pkgs.append({ "package": m.group(1), "version": m.group(3), "current_version": m.group(2) })
		else:
			pkgs.append({ "package": "[" + line + "]", "version": "", "current_version": "" })

	# Cache for future requests.
	_apt_updates = (datetime.datetime.now(), pkgs)

	return pkgs

def what_version_is_this(env):
	# This function runs `git describe --always --abbrev=0` on the Mail-in-a-Box installation directory.
	# Git may not be installed and Mail-in-a-Box may not have been cloned from github,
	# so this function may raise all sorts of exceptions.
	miab_dir = os.path.dirname(os.path.dirname(os.path.abspath(__file__)))
	return shell("check_output", ["/usr/bin/git", "describe", "--always", "--abbrev=0"], env={"GIT_DIR": os.path.join(miab_dir, '.git')}).strip()

def get_latest_miab_version():
	# This pings https://mailinabox.email/setup.sh and extracts the tag named in
	# the script to determine the current product version.
    from urllib.request import urlopen, HTTPError, URLError

    try:
        return re.search(b'TAG=(.*)', urlopen("https://mailinabox.email/setup.sh?ping=1", timeout=5).read()).group(1).decode("utf8")
    except (TimeoutError, HTTPError, URLError):
        return None

def check_miab_version(env, output):
	config = load_settings(env)

	try:
		this_ver = what_version_is_this(env)
	except:
		this_ver = "Unknown"

	if config.get("privacy", True):
		output.print_warning("You are running version Mail-in-a-Box LDAP %s. Mail-in-a-Box LDAP version check disabled by privacy setting." % this_ver)
	else:
		latest_ver = get_latest_miab_version()

		if this_ver == latest_ver:
			output.print_ok("Mail-in-a-Box LDAP is up to date. You are running version %s." % this_ver)
		elif latest_ver is None:
			output.print_error("Latest Mail-in-a-Box LDAP version could not be determined. You are running version %s." % this_ver)
		else:
			output.print_error(f"A new version of Mail-in-a-Box LDAP is available. You are running version {this_ver}. The latest version is {latest_ver}. For upgrade instructions, see https://mailinabox.email. "
				% (this_ver, latest_ver))

def run_and_output_changes(env, pool):
	import json
	from difflib import SequenceMatcher

	out = ConsoleOutput()

	# Run status checks.
	cur = BufferedOutput()
	run_checks(True, env, cur, pool)

	# Load previously saved status checks.
	cache_fn = "/var/cache/mailinabox/status_checks.json"
	if os.path.exists(cache_fn):
		with open(cache_fn, encoding="utf-8") as f:
			try:
				prev = json.load(f)
			except json.JSONDecodeError:
				prev = []

		# execute hooks
		hook_data = {
			'op':'output_changes_begin',
			'env':env,
			'cur': cur,
			'prev': prev,
			'output':out
		}
		hooks.exec_hooks('status_checks', hook_data)

		# Group the serial output into categories by the headings.
		def group_by_heading(lines):
			from collections import OrderedDict
			ret = OrderedDict()
			k = []
			ret["No Category"] = k
			for line_type, line_args, line_kwargs in lines:
				if line_type == "add_heading":
					k = []
					ret[line_args[0]] = k
				else:
					k.append((line_type, line_args, line_kwargs))
			return ret
		prev_status = group_by_heading(prev)
		cur_status = group_by_heading(cur.buf)

		# Compare the previous to the current status checks
		# category by category.
		for category, cur_lines in cur_status.items():
			if category not in prev_status:
				out.add_heading(category + " -- Added")
				BufferedOutput(with_lines=cur_lines).playback(out)
			else:
				# Actual comparison starts here...
				prev_lines = prev_status[category]
				def stringify(lines):
					return [json.dumps(line) for line in lines]
				diff = SequenceMatcher(None, stringify(prev_lines), stringify(cur_lines)).get_opcodes()
				for op, i1, i2, j1, j2 in diff:
					if op == "replace":
						out.add_heading(category + " -- Previously:")
					elif op == "delete":
						out.add_heading(category + " -- Removed")
					if op in {"replace", "delete"}:
						BufferedOutput(with_lines=prev_lines[i1:i2]).playback(out)

					if op == "replace":
						out.add_heading(category + " -- Currently:")
					elif op == "insert":
						out.add_heading(category + " -- Added")
					if op in {"replace", "insert"}:
						BufferedOutput(with_lines=cur_lines[j1:j2]).playback(out)

		for category, prev_lines in prev_status.items():
			if category not in cur_status:
				out.add_heading(category)
				out.print_warning("This section was removed.")

	# execute hooks
	hook_data = {
		'op':'output_changes_end',
		'since': os.stat(cache_fn).st_mtime if os.path.exists(cache_fn) else 0,
		'env':env,
		'output':out
	}
	hooks.exec_hooks('status_checks', hook_data)

	# Store the current status checks output for next time.
	os.makedirs(os.path.dirname(cache_fn), exist_ok=True)
	with open(cache_fn, "w", encoding="utf-8") as f:
		json.dump(cur.buf, f, indent=True)


def normalize_ip(ip):
	# Use ipaddress module to normalize the IPv6 notation and
	# ensure we are matching IPv6 addresses written in different
	# representations according to rfc5952.
	import ipaddress
	try:
		return str(ipaddress.ip_address(ip))
	except:
		return ip

class FileOutput:
	def __init__(self, buf, width):
		self.buf = buf
		self.width = width

	def add_heading(self, heading):
		print(file=self.buf)
		print(heading, file=self.buf)
		print("=" * len(heading), file=self.buf)

	def print_ok(self, message):
		self.print_block(message, first_line="✓  ")

	def print_error(self, message):
		self.print_block(message, first_line="✖  ")

	def print_warning(self, message):
		self.print_block(message, first_line="⚠  ")

	def print_info(self, message):
		self.print_block(message, first_line="ℹ  ")

	def print_block(self, message, first_line="   "):
		print(first_line, end='', file=self.buf)
		message = re.sub("\n\\s*", " ", message)
		words = re.split(r"(\s+)", message)
		linelen = 0
		for w in words:
			if self.width and (linelen + len(w) > self.width-1-len(first_line)):
				print(file=self.buf)
				print("   ", end="", file=self.buf)
				linelen = 0
			if linelen == 0 and w.strip() == "": continue
			print(w, end="", file=self.buf)
			linelen += len(w)
		print(file=self.buf)

	def print_line(self, message, monospace=False):
		for line in message.split("\n"):
			self.print_block(line)

class ConsoleOutput(FileOutput):
	def __init__(self):
		self.buf = sys.stdout

		# Do nice line-wrapping according to the size of the terminal.
		# The 'stty' program queries standard input for terminal information.
		if sys.stdin.isatty():
			try:
				self.width = int(shell('check_output', ['stty', 'size']).split()[1])
			except:
				self.width = 76

		else:
			# However if standard input is not a terminal, we would get
			# "stty: standard input: Inappropriate ioctl for device". So
			# we test with sys.stdin.isatty first, and if it is not a
			# terminal don't do any line wrapping. When this script is
			# run from cron, or if stdin has been redirected, this happens.
			self.width = None

class BufferedOutput:
	# Record all of the instance method calls so we can play them back later.
	def __init__(self, with_lines=None):
		self.buf = with_lines if with_lines else []
	def __getattr__(self, attr):
		if attr not in ("add_heading", "print_ok", "print_error", "print_warning", "print_info", "print_block", "print_line"):
			raise AttributeError
		# Return a function that just records the call & arguments to our buffer.
		def w(*args, **kwargs):
			self.buf.append((attr, args, kwargs))
		return w
	def playback(self, output):
		for attr, args, kwargs in self.buf:
			getattr(output, attr)(*args, **kwargs)


if __name__ == "__main__":
	from utils import load_environment
	import logging

	if os.environ.get('DEBUG','0') == '1':
		logging.basicConfig(level=logging.DEBUG)

	env = load_environment()

	if len(sys.argv) == 1:
		with multiprocessing.pool.Pool(processes=10) as pool:
			run_checks(False, env, ConsoleOutput(), pool)
			pool.close()
			pool.join()

	elif sys.argv[1] == "--show-changes":
		with multiprocessing.pool.Pool(processes=10) as pool:
			run_and_output_changes(env, pool)
			pool.close()
			pool.join()

	elif sys.argv[1] == "--check-primary-hostname":
		# See if the primary hostname appears resolvable and has a signed certificate.
		domain = env['PRIMARY_HOSTNAME']
		if query_dns(domain, "A") != env['PUBLIC_IP']:
			sys.exit(1)
		ssl_certificates = get_ssl_certificates(env)
		tls_cert = get_domain_ssl_files(domain, ssl_certificates, env)
		if not os.path.exists(tls_cert["certificate"]):
			sys.exit(1)
		cert_status, cert_status_details = check_certificate(domain, tls_cert["certificate"], tls_cert["private-key"], warn_if_expiring_soon=False)
		if cert_status != "OK":
			sys.exit(1)
		sys.exit(0)

	elif sys.argv[1] == "--version":
		print(what_version_is_this(env))

	elif sys.argv[1] == "--only":
		with multiprocessing.pool.Pool(processes=10) as pool:
			run_checks(False, env, ConsoleOutput(), pool, domains_to_check=sys.argv[2:])
			pool.close()
			pool.join()<|MERGE_RESOLUTION|>--- conflicted
+++ resolved
@@ -27,12 +27,8 @@
 from ssl_certificates import get_ssl_certificates, get_domain_ssl_files, check_certificate
 from mailconfig import get_mail_domains, get_mail_aliases
 
-<<<<<<< HEAD
-from utils import shell, sort_domains, load_env_vars_from_file, load_settings
+from utils import shell, sort_domains, load_env_vars_from_file, load_settings, get_ssh_port, get_ssh_config_value
 import hooks
-=======
-from utils import shell, sort_domains, load_env_vars_from_file, load_settings, get_ssh_port, get_ssh_config_value
->>>>>>> 1a239c55
 
 def get_services():
 	return [
@@ -80,28 +76,6 @@
 	run_network_checks(env, output)
 	run_domain_checks(rounded_values, env, output, pool, domains_to_check=domains_to_check)
 
-<<<<<<< HEAD
-
-def get_ssh_port():
-	# Returns ssh port
-	try:
-		output = shell('check_output', ['sshd', '-T'])
-	except FileNotFoundError:
-		# sshd is not installed. That's ok.
-		return None
-
-	returnNext = False
-	for e in output.split():
-		if returnNext:
-			return int(e)
-		if e == "port":
-			returnNext = True
-
-	# Did not find port!
-	return None
-
-=======
->>>>>>> 1a239c55
 def run_services_checks(env, output, pool):
 	# Check that system services are running.
 	all_running = True

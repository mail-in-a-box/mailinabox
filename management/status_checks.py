--- conflicted
+++ resolved
@@ -625,11 +625,7 @@
 				return
 			output.print_error("""This domain's DNSSEC DS record is incorrect. The chain of trust is broken between the public DNS system
 				and this machine's DNS server. It may take several hours for public DNS to update after a change. If you did not recently
-<<<<<<< HEAD
-				make a change (and are not using this box for DNS aka external DNS), you must resolve this immediately by following the
-				instructions provided by your domain name registrar and provide to them this information:""")
-=======
-				make a change, you must resolve this immediately (see below).""")
+				make a change (and are not using this box for DNS aka external DNS), you must resolve this immediately (see below).""")
 
 	output.print_line("""Follow the instructions provided by your domain name registrar to set a DS record.
 		Registrars support different sorts of DS records. Use the first option that works:""")
@@ -641,7 +637,6 @@
 		return -1 # index before first item
 	output.print_line("")
 	for i, ds_suggestion in enumerate(sorted(expected_ds_records.values(), key=preferred_ds_order_func, reverse=True)):
->>>>>>> aaa81ec8
 		output.print_line("")
 		output.print_line("Option " + str(i+1) + ":")
 		output.print_line("----------")
@@ -657,13 +652,10 @@
 		output.print_line(ds_suggestion['record'], monospace=True)
 	if len(ds) > 0:
 		output.print_line("")
-<<<<<<< HEAD
-		output.print_line("This DS record is not relevant when using external DNS.")
-=======
-		output.print_line("The DS record is currently set to:")
+		output.print_line("The above DS record is not relevant when using external DNS. The DS record is currently set to:")
+		output.print_line("")
 		for rr in ds:
 			output.print_line("Key Tag: {0}, Algorithm: {1}, Digest Type: {2}, Digest: {3}".format(*rr))
->>>>>>> aaa81ec8
 
 def check_mail_domain(domain, env, output):
 	# Check the MX record.

import base64, os, os.path, hmac, json

from flask import make_response

<<<<<<< HEAD
import utils, totp
from mailconfig import validate_login, get_mail_password, get_mail_user_privileges, get_mfa_state
=======
import utils
from mailconfig import get_mail_password, get_mail_user_privileges
from mfa import get_mfa_state, validate_auth_mfa
>>>>>>> b80f2256

DEFAULT_KEY_PATH   = '/var/lib/mailinabox/api.key'
DEFAULT_AUTH_REALM = 'Mail-in-a-Box Management Server'

class KeyAuthService:
	"""Generate an API key for authenticating clients

	Clients must read the key from the key file and send the key with all HTTP
	requests. The key is passed as the username field in the standard HTTP
	Basic Auth header.
	"""
	def __init__(self):
		self.auth_realm = DEFAULT_AUTH_REALM
		self.key = self._generate_key()
		self.key_path = DEFAULT_KEY_PATH

	def write_key(self):
		"""Write key to file so authorized clients can get the key

		The key file is created with mode 0640 so that additional users can be
		authorized to access the API by granting group/ACL read permissions on
		the key file.
		"""
		def create_file_with_mode(path, mode):
			# Based on answer by A-B-B: http://stackoverflow.com/a/15015748
			old_umask = os.umask(0)
			try:
				return os.fdopen(os.open(path, os.O_WRONLY | os.O_CREAT, mode), 'w')
			finally:
				os.umask(old_umask)

		os.makedirs(os.path.dirname(self.key_path), exist_ok=True)

		with create_file_with_mode(self.key_path, 0o640) as key_file:
			key_file.write(self.key + '\n')

	def authenticate(self, request, env):
		"""Test if the client key passed in HTTP Authorization header matches the service key
		or if the or username/password passed in the header matches an administrator user.
		Returns a tuple of the user's email address and list of user privileges (e.g.
		('my@email', []) or ('my@email', ['admin']); raises a ValueError on login failure.
		If the user used an API key, the user's email is returned as None."""

		def decode(s):
			return base64.b64decode(s.encode('ascii')).decode('ascii')

		def parse_basic_auth(header):
			if " " not in header:
				return None, None
			scheme, credentials = header.split(maxsplit=1)
			if scheme != 'Basic':
				return None, None

			credentials = decode(credentials)
			if ":" not in credentials:
				return None, None
			username, password = credentials.split(':', maxsplit=1)
			return username, password

		header = request.headers.get('Authorization')
		if not header:
			raise ValueError("No authorization header provided.")

		username, password = parse_basic_auth(header)

		if username in (None, ""):
			raise ValueError("Authorization header invalid.")
		elif username == self.key:
			# The user passed the master API key which grants administrative privs.
			return (None, ["admin"])
		else:
			# The user is trying to log in with a username and either a password
			# (and possibly a MFA token) or a user-specific API key.
			return (username, self.check_user_auth(username, password, request, env))

	def check_user_auth(self, email, pw, request, env):
		# Validate a user's login email address and password. If MFA is enabled,
		# check the MFA token in the X-Auth-Token header.
		#
		# On success returns a list of privileges (e.g. [] or ['admin']). On login
		# failure, raises a ValueError with a login error message.

		# Sanity check.
		if email == "" or pw == "":
			raise ValueError("Enter an email address and password.")

		# The password might be a user-specific API key. create_user_key raises
		# a ValueError if the user does not exist.
		if hmac.compare_digest(self.create_user_key(email, env), pw):
			# OK.
			pass
		else:
			# Get the hashed password of the user. Raise a ValueError if the
			# email address does not correspond to a user.
			if not validate_login(email, pw, env):
				# Login failed.
				raise ValueError("Invalid password.")

			# If MFA is enabled, check that MFA passes.
			status, hints = validate_auth_mfa(email, request, env)
			if not status:
				# Login valid. Hints may have more info.
				raise ValueError(",".join(hints))

		# Get privileges for authorization. This call should never fail because by this
		# point we know the email address is a valid user. But on error the call will
		# return a tuple of an error message and an HTTP status code.
		privs = get_mail_user_privileges(email, env)
		if isinstance(privs, tuple): raise ValueError(privs[0])

		# Return a list of privileges.
		return privs

	def create_user_key(self, email, env):
<<<<<<< HEAD
		# Store an HMAC with the client. The hashed message of the HMAC will be the user's
		# email address & hashed password and the key will be the master API key. If TOTP
		# is active, the key will also include the TOTP secret. The user of course has their
		# own email address and password. We assume they do not have the master API key
		# (unless they are trusted anyway). The HMAC proves that they authenticated with us
		# in some other way to get the HMAC. Including the password means that when
		# a user's password is reset, the HMAC changes and they will correctly need to log
		# in to the control panel again. This method raises a ValueError if the user does
		# not exist, due to get_mail_password.
		msg = b"AUTH:" + email.encode("utf8") + b" " + ";".join(get_mail_password(email, env)).encode("utf8")
		mfa_state = get_mfa_state(email, env)
		hash_key = self.key.encode('ascii')
=======
		# Create a user API key, which is a shared secret that we can re-generate from
		# static information in our database. The shared secret contains the user's
		# email address, current hashed password, and current MFA state, so that the
		# key becomes invalid if any of that information changes.
		#
		# Use an HMAC to generate the API key using our master API key as a key,
		# which also means that the API key becomes invalid when our master API key
		# changes --- i.e. when this process is restarted.
		#
		# Raises ValueError via get_mail_password if the user doesn't exist.

		# Construct the HMAC message from the user's email address and current password.
		msg = b"AUTH:" + email.encode("utf8") + b" " + get_mail_password(email, env).encode("utf8")
>>>>>>> b80f2256

		# Add to the message the current MFA state, which is a list of MFA information.
		# Turn it into a string stably.
		msg += b" " + json.dumps(get_mfa_state(email, env), sort_keys=True).encode("utf8")

		# Make the HMAC.
		hash_key = self.key.encode('ascii')
		return hmac.new(hash_key, msg, digestmod="sha256").hexdigest()

	def _generate_key(self):
		raw_key = os.urandom(32)
		return base64.b64encode(raw_key).decode('ascii')<|MERGE_RESOLUTION|>--- conflicted
+++ resolved
@@ -2,14 +2,9 @@
 
 from flask import make_response
 
-<<<<<<< HEAD
-import utils, totp
-from mailconfig import validate_login, get_mail_password, get_mail_user_privileges, get_mfa_state
-=======
 import utils
-from mailconfig import get_mail_password, get_mail_user_privileges
+from mailconfig import validate_login, get_mail_password, get_mail_user_privileges
 from mfa import get_mfa_state, validate_auth_mfa
->>>>>>> b80f2256
 
 DEFAULT_KEY_PATH   = '/var/lib/mailinabox/api.key'
 DEFAULT_AUTH_REALM = 'Mail-in-a-Box Management Server'
@@ -124,20 +119,6 @@
 		return privs
 
 	def create_user_key(self, email, env):
-<<<<<<< HEAD
-		# Store an HMAC with the client. The hashed message of the HMAC will be the user's
-		# email address & hashed password and the key will be the master API key. If TOTP
-		# is active, the key will also include the TOTP secret. The user of course has their
-		# own email address and password. We assume they do not have the master API key
-		# (unless they are trusted anyway). The HMAC proves that they authenticated with us
-		# in some other way to get the HMAC. Including the password means that when
-		# a user's password is reset, the HMAC changes and they will correctly need to log
-		# in to the control panel again. This method raises a ValueError if the user does
-		# not exist, due to get_mail_password.
-		msg = b"AUTH:" + email.encode("utf8") + b" " + ";".join(get_mail_password(email, env)).encode("utf8")
-		mfa_state = get_mfa_state(email, env)
-		hash_key = self.key.encode('ascii')
-=======
 		# Create a user API key, which is a shared secret that we can re-generate from
 		# static information in our database. The shared secret contains the user's
 		# email address, current hashed password, and current MFA state, so that the
@@ -150,8 +131,7 @@
 		# Raises ValueError via get_mail_password if the user doesn't exist.
 
 		# Construct the HMAC message from the user's email address and current password.
-		msg = b"AUTH:" + email.encode("utf8") + b" " + get_mail_password(email, env).encode("utf8")
->>>>>>> b80f2256
+		msg = b"AUTH:" + email.encode("utf8") + b" " + ";".join(get_mail_password(email, env)).encode("utf8")
 
 		# Add to the message the current MFA state, which is a list of MFA information.
 		# Turn it into a string stably.

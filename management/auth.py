import base64, os, os.path, hmac, json

from flask import make_response

import utils
from mailconfig import get_mail_password, get_mail_user_privileges
from mfa import get_hash_mfa_state, validate_auth_mfa

DEFAULT_KEY_PATH = '/var/lib/mailinabox/api.key'
DEFAULT_AUTH_REALM = 'Mail-in-a-Box Management Server'

class KeyAuthService:
	"""Generate an API key for authenticating clients

	Clients must read the key from the key file and send the key with all HTTP
	requests. The key is passed as the username field in the standard HTTP
	Basic Auth header.
	"""
	def __init__(self):
		self.auth_realm = DEFAULT_AUTH_REALM
		self.key = self._generate_key()
		self.key_path = DEFAULT_KEY_PATH

	def write_key(self):
		"""Write key to file so authorized clients can get the key

		The key file is created with mode 0640 so that additional users can be
		authorized to access the API by granting group/ACL read permissions on
		the key file.
		"""
		def create_file_with_mode(path, mode):
			# Based on answer by A-B-B: http://stackoverflow.com/a/15015748
			old_umask = os.umask(0)
			try:
				return os.fdopen(os.open(path, os.O_WRONLY | os.O_CREAT, mode), 'w')
			finally:
				os.umask(old_umask)

		os.makedirs(os.path.dirname(self.key_path), exist_ok=True)

		with create_file_with_mode(self.key_path, 0o640) as key_file:
			key_file.write(self.key + '\n')

	def authenticate(self, request, env):
		"""Test if the client key passed in HTTP Authorization header matches the service key
		or if the or username/password passed in the header matches an administrator user.
		Returns a tuple of the user's email address and list of user privileges (e.g.
		('my@email', []) or ('my@email', ['admin']); raises a ValueError on login failure.
		If the user used an API key, the user's email is returned as None."""

		def decode(s):
			return base64.b64decode(s.encode('ascii')).decode('ascii')

		def parse_basic_auth(header):
			if " " not in header:
				return None, None
			scheme, credentials = header.split(maxsplit=1)
			if scheme != 'Basic':
				return None, None

			credentials = decode(credentials)
			if ":" not in credentials:
				return None, None
			username, password = credentials.split(':', maxsplit=1)
			return username, password

		header = request.headers.get('Authorization')
		if not header:
			raise ValueError("No authorization header provided.")

		username, password = parse_basic_auth(header)

		if username in (None, ""):
			raise ValueError("Authorization header invalid.")
		elif username == self.key:
			# The user passed the master API key which grants administrative privs.
			return (None, ["admin"])
		else:
			# The user is trying to log in with a username and either a password
			# (and possibly a MFA token) or a user-specific API key.
			return (username, self.check_user_auth(username, password, request, env))

<<<<<<< HEAD
	def get_user_credentials(self, email, pw, env):
		# Validate a user's credentials. On success returns a list of
		# privileges (e.g. [] or ['admin']). On failure raises a ValueError
		# with a login error message.
=======
	def check_user_auth(self, email, pw, request, env):
		# Validate a user's login email address and password. If MFA is enabled,
		# check the MFA token in the X-Auth-Token header.
		#
		# On success returns a list of privileges (e.g. [] or ['admin']). On login
		# failure, raises a ValueError with a login error message.
>>>>>>> 0bd3977c

		# Sanity check.
		if email == "" or pw == "":
			raise ValueError("Enter an email address and password.")

		# The password might be a user-specific API key. create_user_key raises
		# a ValueError if the user does not exist.
		if hmac.compare_digest(self.create_user_key(email, env), pw):
			# OK.
			pass
		else:
			# Get the hashed password of the user. Raise a ValueError if the
			# email address does not correspond to a user.
			pw_hash = get_mail_password(email, env)

			# Authenticate.
			try:
				# Use 'doveadm pw' to check credentials. doveadm will return
				# a non-zero exit status if the credentials are no good,
				# and check_call will raise an exception in that case.
				utils.shell('check_call', [
					"/usr/bin/doveadm", "pw",
					"-p", pw,
					"-t", pw_hash,
					])
			except:
				# Login failed.
				raise ValueError("Invalid password.")

			# If MFA is enabled, check that MFA passes.
			status, hints = validate_auth_mfa(email, request, env)
			if not status:
				# Login valid. Hints may have more info.
				raise ValueError(",".join(hints))

		# Get privileges for authorization. This call should never fail because by this
		# point we know the email address is a valid user. But on error the call will
		# return a tuple of an error message and an HTTP status code.
		privs = get_mail_user_privileges(email, env)
		if isinstance(privs, tuple): raise ValueError(privs[0])

		# Return a list of privileges.
		return privs

	def create_user_key(self, email, env):
		# Create a user API key, which is a shared secret that we can re-generate from
		# static information in our database. The shared secret contains the user's
		# email address, current hashed password, and current MFA state, so that the
		# key becomes invalid if any of that information changes.
		#
		# Use an HMAC to generate the API key using our master API key as a key,
		# which also means that the API key becomes invalid when our master API key
		# changes --- i.e. when this process is restarted.
		#
		# Raises ValueError via get_mail_password if the user doesn't exist.

		# Construct the HMAC message from the user's email address and current password.
		msg = b"AUTH:" + email.encode("utf8") + b" " + get_mail_password(email, env).encode("utf8")

		# Add to the message the current MFA state, which is a list of MFA information.
		# Turn it into a string stably.
		msg += b" " + json.dumps(get_hash_mfa_state(email, env), sort_keys=True).encode("utf8")

		# Make the HMAC.
		hash_key = self.key.encode('ascii')
		return hmac.new(hash_key, msg, digestmod="sha256").hexdigest()

	def _generate_key(self):
		raw_key = os.urandom(32)
		return base64.b64encode(raw_key).decode('ascii')<|MERGE_RESOLUTION|>--- conflicted
+++ resolved
@@ -80,19 +80,12 @@
 			# (and possibly a MFA token) or a user-specific API key.
 			return (username, self.check_user_auth(username, password, request, env))
 
-<<<<<<< HEAD
-	def get_user_credentials(self, email, pw, env):
-		# Validate a user's credentials. On success returns a list of
-		# privileges (e.g. [] or ['admin']). On failure raises a ValueError
-		# with a login error message.
-=======
 	def check_user_auth(self, email, pw, request, env):
 		# Validate a user's login email address and password. If MFA is enabled,
 		# check the MFA token in the X-Auth-Token header.
 		#
 		# On success returns a list of privileges (e.g. [] or ['admin']). On login
 		# failure, raises a ValueError with a login error message.
->>>>>>> 0bd3977c
 
 		# Sanity check.
 		if email == "" or pw == "":

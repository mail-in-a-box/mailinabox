--- conflicted
+++ resolved
@@ -1,3 +1,4 @@
+# -*- indent-tabs-mode: t; tab-width: 4; python-indent-offset: 4; -*-
 import base64, os, os.path, hmac, json, secrets
 from datetime import timedelta
 
@@ -71,36 +72,6 @@
 		if username == self.key and not login_only:
 			return (None, ["admin"])
 
-<<<<<<< HEAD
-	def check_user_auth(self, email, pw, request, env):
-		# Validate a user's login email address and password. If MFA is enabled,
-		# check the MFA token in the X-Auth-Token header.
-		#
-		# On success returns a list of privileges (e.g. [] or ['admin']). On login
-		# failure, raises a ValueError with a login error message.
-
-		# Sanity check.
-		if email == "" or pw == "":
-			raise ValueError("Enter an email address and password.")
-
-		# The password might be a user-specific API key. create_user_key raises
-		# a ValueError if the user does not exist.
-		if hmac.compare_digest(self.create_user_key(email, env), pw):
-			# OK.
-			pass
-		else:
-			# Get the hashed password of the user. Raise a ValueError if the
-			# email address does not correspond to a user.
-			if not validate_login(email, pw, env):
-				# Login failed.
-				raise ValueError("Invalid password.")
-
-			# If MFA is enabled, check that MFA passes.
-			status, hints = validate_auth_mfa(email, request, env)
-			if not status:
-				# Login valid. Hints may have more info.
-				raise ValueError(",".join(hints))
-=======
 		# If the password corresponds with a session token for the user, grant access for that user.
 		if password in self.sessions and self.sessions[password]["email"] == username and not login_only:
 			sessionid = password
@@ -125,7 +96,6 @@
 			# The user is trying to log in with a username and a password
 			# (and possibly a MFA token). On failure, an exception is raised.
 			self.check_user_auth(username, password, request, env)
->>>>>>> e5909a62
 
 		# Get privileges for authorization. This call should never fail because by this
 		# point we know the email address is a valid user --- unless the user has been
@@ -145,26 +115,7 @@
 		# success, nothing is returned.
 
 		# Authenticate.
-		try:
-			# Get the hashed password of the user. Raise a ValueError if the
-			# email address does not correspond to a user. But wrap it in the
-			# same exception as if a password fails so we don't easily reveal
-			# if an email address is valid.
-			pw_hash = get_mail_password(email, env)
-
-<<<<<<< HEAD
-		# Construct the HMAC message from the user's email address and current password.
-		msg = b"AUTH:" + email.encode("utf8") + b" " + ";".join(get_mail_password(email, env)).encode("utf8")
-=======
-			# Use 'doveadm pw' to check credentials. doveadm will return
-			# a non-zero exit status if the credentials are no good,
-			# and check_call will raise an exception in that case.
-			utils.shell('check_call', [
-				"/usr/bin/doveadm", "pw",
-				"-p", pw,
-				"-t", pw_hash,
-				])
-		except:
+		if not validate_login(email, pw, env):
 			# Login failed.
 			raise ValueError("Incorrect email address or password.")
 
@@ -177,8 +128,7 @@
 	def create_user_password_state_token(self, email, env):
 		# Create a token that changes if the user's password or MFA options change
 		# so that sessions become invalid if any of that information changes.
-		msg = get_mail_password(email, env).encode("utf8")
->>>>>>> e5909a62
+		msg = ';'.join(get_mail_password(email, env)).encode("utf8")
 
 		# Add to the message the current MFA state, which is a list of MFA information.
 		# Turn it into a string stably.

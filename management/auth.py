--- conflicted
+++ resolved
@@ -3,11 +3,7 @@
 from flask import make_response
 
 import utils, totp
-<<<<<<< HEAD
-from mailconfig import validate_login, get_mail_password, get_mail_user_privileges
-=======
-from mailconfig import get_mail_password, get_mail_user_privileges, get_mfa_state
->>>>>>> 7d642790
+from mailconfig import validate_login, get_mail_password, get_mail_user_privileges, get_mfa_state
 
 DEFAULT_KEY_PATH   = '/var/lib/mailinabox/api.key'
 DEFAULT_AUTH_REALM = 'Mail-in-a-Box Management Server'
@@ -136,12 +132,7 @@
 		# a user's password is reset, the HMAC changes and they will correctly need to log
 		# in to the control panel again. This method raises a ValueError if the user does
 		# not exist, due to get_mail_password.
-<<<<<<< HEAD
 		msg = b"AUTH:" + email.encode("utf8") + b" " + ";".join(get_mail_password(email, env)).encode("utf8")
-		return hmac.new(self.key.encode('ascii'), msg, digestmod="sha256").hexdigest()
-=======
-		msg = b"AUTH:" + email.encode("utf8") + b" " + get_mail_password(email, env).encode("utf8")
-		
 		mfa_state = get_mfa_state(email, env)
 		hash_key = self.key.encode('ascii')
 
@@ -149,7 +140,6 @@
 			hash_key = hash_key + mfa_state['secret'].encode('ascii')
 
 		return hmac.new(hash_key, msg, digestmod="sha256").hexdigest()
->>>>>>> 7d642790
 
 	def _generate_key(self):
 		raw_key = os.urandom(32)

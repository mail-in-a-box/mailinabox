--- conflicted
+++ resolved
@@ -5,16 +5,12 @@
 
 from flask import Flask, request, render_template, abort, Response, send_from_directory, make_response
 
-<<<<<<< HEAD
-import auth, utils, totp
+import auth, utils, mfa
 from mailconfig import get_mail_users, get_mail_users_ex, get_admins, add_mail_user, set_mail_password, set_mail_display_name, remove_mail_user
-=======
-import auth, utils, mfa
-from mailconfig import get_mail_users, get_mail_users_ex, get_admins, add_mail_user, set_mail_password, remove_mail_user
->>>>>>> b80f2256
 from mailconfig import get_mail_user_privileges, add_remove_mail_user_privilege
 from mailconfig import get_mail_aliases, get_mail_aliases_ex, get_mail_domains, add_mail_alias, remove_mail_alias
-from mfa import get_mfa_state, provision_totp, validate_totp_secret, enable_mfa, disable_mfa
+from mfa import get_mfa_state, enable_mfa, disable_mfa
+import mfa_totp
 
 env = utils.load_environment()
 
@@ -419,7 +415,7 @@
 	return json_response({
 		"enabled_mfa": get_mfa_state(request.user_email, env),
 		"new_mfa": {
-			"totp": provision_totp(request.user_email, env)
+			"totp": mfa_totp.provision(request.user_email, env)
 		}
 	})
 
@@ -432,7 +428,7 @@
 	if type(token) != str:
 		return json_response({ "error": 'bad_input' }, 400)
 	try:
-		validate_totp_secret(secret)
+		mfa_totp.validate_secret(secret)
 		enable_mfa(request.user_email, "totp", secret, token, label, env)
 	except ValueError as e:
 		return str(e)

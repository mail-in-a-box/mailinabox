--- conflicted
+++ resolved
@@ -5,13 +5,8 @@
 
 from flask import Flask, request, render_template, abort, Response, send_from_directory, make_response
 
-<<<<<<< HEAD
-import auth, utils, mfa
+import auth, utils
 from mailconfig import get_mail_users, get_mail_users_ex, get_admins, add_mail_user, set_mail_password, set_mail_display_name, remove_mail_user
-=======
-import auth, utils
-from mailconfig import get_mail_users, get_mail_users_ex, get_admins, add_mail_user, set_mail_password, remove_mail_user
->>>>>>> 601c23d9
 from mailconfig import get_mail_user_privileges, add_remove_mail_user_privilege
 from mailconfig import get_mail_aliases, get_mail_aliases_ex, get_mail_domains, add_mail_alias, remove_mail_alias
 from mfa import get_public_mfa_state, enable_mfa, disable_mfa
@@ -417,12 +412,6 @@
 @app.route('/mfa/status', methods=['POST'])
 @authorized_personnel_only
 def mfa_get_status():
-<<<<<<< HEAD
-	return json_response({
-		"enabled_mfa": get_public_mfa_state(request.user_email, env),
-		"new_mfa": {
-			"totp": mfa_totp.provision(request.user_email, env)
-=======
 	# Anyone accessing this route is an admin, and we permit them to
 	# see the MFA status for any user if they submit a 'user' form
 	# field. But we don't include provisioning info since a user can
@@ -431,12 +420,11 @@
 	try:
 		resp = {
 			"enabled_mfa": get_public_mfa_state(email, env)
->>>>>>> 601c23d9
 		}
 		if email == request.user_email:
 			resp.update({
 				"new_mfa": {
-					"totp": provision_totp(email, env)
+					"totp": mfa_totp.provision(email, env)
 				}
 			})
 	except ValueError as e:

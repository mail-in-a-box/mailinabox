#!/usr/local/lib/mailinabox/env/bin/python
import argparse
import datetime
import gzip
import os.path
import re
import shutil
import tempfile
import textwrap
from collections import defaultdict, OrderedDict

import dateutil.parser
import time

from dateutil.relativedelta import relativedelta

import utils


LOG_FILES = (
    '/var/log/mail.log.6.gz',
    '/var/log/mail.log.5.gz',
    '/var/log/mail.log.4.gz',
    '/var/log/mail.log.3.gz',
    '/var/log/mail.log.2.gz',
    '/var/log/mail.log.1',
    '/var/log/mail.log',
)

TIME_DELTAS = OrderedDict([
    ('all', datetime.timedelta(weeks=52)),
    ('month', datetime.timedelta(weeks=4)),
    ('2weeks', datetime.timedelta(days=14)),
    ('week', datetime.timedelta(days=7)),
    ('2days', datetime.timedelta(days=2)),
    ('day', datetime.timedelta(days=1)),
    ('12hours', datetime.timedelta(hours=12)),
    ('6hours', datetime.timedelta(hours=6)),
    ('hour', datetime.timedelta(hours=1)),
    ('30min', datetime.timedelta(minutes=30)),
    ('10min', datetime.timedelta(minutes=10)),
    ('5min', datetime.timedelta(minutes=5)),
    ('min', datetime.timedelta(minutes=1)),
    ('today', datetime.datetime.now() - datetime.datetime.now().replace(hour=0, minute=0, second=0))
])

END_DATE = NOW = datetime.datetime.now()
START_DATE = None

VERBOSE = False

# List of strings to filter users with
FILTERS = None

# What to show (with defaults)
SCAN_OUT = True  # Outgoing email
SCAN_IN = True  # Incoming email
SCAN_DOVECOT_LOGIN = True  # Dovecot Logins
SCAN_GREY = False  # Greylisted email
SCAN_BLOCKED = False  # Rejected email


def scan_files(collector):
    """ Scan files until they run out or the earliest date is reached """

    stop_scan = False

    for fn in LOG_FILES:

        tmp_file = None

        if not os.path.exists(fn):
            continue
        elif fn[-3:] == '.gz':
            tmp_file = tempfile.NamedTemporaryFile()
            with gzip.open(fn, 'rb') as f:
                shutil.copyfileobj(f, tmp_file)

        if VERBOSE:
            print("Processing file", fn, "...")
        fn = tmp_file.name if tmp_file else fn

        for line in readline(fn):
            if scan_mail_log_line(line.strip(), collector) is False:
                if stop_scan:
                    return
                stop_scan = True
            else:
                stop_scan = False



def scan_mail_log(env):
    """ Scan the system's mail log files and collect interesting data

    This function scans the 2 most recent mail log files in /var/log/.

    Args:
        env (dict): Dictionary containing MiaB settings

    """

    collector = {
        "scan_count": 0,  # Number of lines scanned
        "parse_count": 0,  # Number of lines parsed (i.e. that had their contents examined)
        "scan_time": time.time(),  # The time in seconds the scan took
        "sent_mail": OrderedDict(),  # Data about email sent by users
        "received_mail": OrderedDict(),  # Data about email received by users
        "logins": OrderedDict(),  # Data about login activity
        "postgrey": {},  # Data about greylisting of email addresses
        "rejected": OrderedDict(),  # Emails that were blocked
        "known_addresses": None,  # Addresses handled by the Miab installation
        "other-services": set(),
    }

    try:
        import mailconfig
        collector["known_addresses"] = (set(mailconfig.get_mail_users(env)) |
                                        {alias[0] for alias in mailconfig.get_mail_aliases(env)})
    except ImportError:
        pass

    print(f"Scanning logs from {START_DATE:%Y-%m-%d %H:%M:%S} to {END_DATE:%Y-%m-%d %H:%M:%S}"
    )

    # Scan the lines in the log files until the date goes out of range
    scan_files(collector)

    if not collector["scan_count"]:
        print("No log lines scanned...")
        return

    collector["scan_time"] = time.time() - collector["scan_time"]

    print("{scan_count} Log lines scanned, {parse_count} lines parsed in {scan_time:.2f} "
          "seconds\n".format(**collector))

    # Print Sent Mail report

    if collector["sent_mail"]:
        msg = "Sent email"
        print_header(msg)

        data = OrderedDict(sorted(collector["sent_mail"].items(), key=email_sort))

        print_user_table(
            data.keys(),
            data=[
                ("sent", [u["sent_count"] for u in data.values()]),
                ("hosts", [len(u["hosts"]) for u in data.values()]),
            ],
            sub_data=[
                ("sending hosts", [u["hosts"] for u in data.values()]),
            ],
            activity=[
                ("sent", [u["activity-by-hour"] for u in data.values()]),
            ],
            earliest=[u["earliest"] for u in data.values()],
            latest=[u["latest"] for u in data.values()],
        )

        accum = defaultdict(int)
        data = collector["sent_mail"].values()

        for h in range(24):
            accum[h] = sum(d["activity-by-hour"][h] for d in data)

        print_time_table(
            ["sent"],
            [accum]
        )

    # Print Received Mail report

    if collector["received_mail"]:
        msg = "Received email"
        print_header(msg)

        data = OrderedDict(sorted(collector["received_mail"].items(), key=email_sort))

        print_user_table(
            data.keys(),
            data=[
                ("received", [u["received_count"] for u in data.values()]),
            ],
            activity=[
                ("sent", [u["activity-by-hour"] for u in data.values()]),
            ],
            earliest=[u["earliest"] for u in data.values()],
            latest=[u["latest"] for u in data.values()],
        )

        accum = defaultdict(int)
        for h in range(24):
            accum[h] = sum(d["activity-by-hour"][h] for d in data.values())

        print_time_table(
            ["received"],
            [accum]
        )

    # Print login report

    if collector["logins"]:
        msg = "User logins per hour"
        print_header(msg)

        data = OrderedDict(sorted(collector["logins"].items(), key=email_sort))

        # Get a list of all of the protocols seen in the logs in reverse count order.
        all_protocols = defaultdict(int)
        for u in data.values():
            for protocol_name, count in u["totals_by_protocol"].items():
                all_protocols[protocol_name] += count
        all_protocols = [k for k, v in sorted(all_protocols.items(), key=lambda kv : -kv[1])]

        print_user_table(
            data.keys(),
            data=[
                (protocol_name, [
                    round(u["totals_by_protocol"][protocol_name] / (u["latest"]-u["earliest"]).total_seconds() * 60*60, 1)
                    if (u["latest"]-u["earliest"]).total_seconds() > 0
                    else 0 # prevent division by zero
                  for u in data.values()])
                for protocol_name in all_protocols
            ],
            sub_data=[
                ("Protocol and Source", [[
                    f"{protocol_name} {host}: {count} times"
                    for (protocol_name, host), count
                    in sorted(u["totals_by_protocol_and_host"].items(), key=lambda kv:-kv[1])
                  ] for u in data.values()])
            ],
            activity=[
                (protocol_name, [u["activity-by-hour"][protocol_name] for u in data.values()])
                for protocol_name in all_protocols
            ],
            earliest=[u["earliest"] for u in data.values()],
            latest=[u["latest"] for u in data.values()],
            numstr=lambda n : str(round(n, 1)),
        )

        accum = { protocol_name: defaultdict(int) for protocol_name in all_protocols }
        for h in range(24):
            for protocol_name in all_protocols:
              accum[protocol_name][h] = sum(d["activity-by-hour"][protocol_name][h] for d in data.values())

        print_time_table(
            all_protocols,
            [accum[protocol_name] for protocol_name in all_protocols]
        )

    if collector["postgrey"]:
        msg = "Greylisted Email {:%Y-%m-%d %H:%M:%S} and {:%Y-%m-%d %H:%M:%S}"
        print_header(msg.format(START_DATE, END_DATE))

        print(textwrap.fill(
            "The following mail was greylisted, meaning the emails were temporarily rejected. "
            "Legitimate senders must try again after three minutes.",
            width=80, initial_indent=" ", subsequent_indent=" "
        ), end='\n\n')

        data = OrderedDict(sorted(collector["postgrey"].items(), key=email_sort))
        users = []
        received = []
        senders = []
        sender_clients = []
        delivered_dates = []

        for recipient in data:
            sorted_recipients = sorted(data[recipient].items(), key=lambda kv: kv[1][0] or kv[1][1])
            for (client_address, sender), (first_date, delivered_date) in sorted_recipients:
                if first_date:
                    users.append(recipient)
                    received.append(first_date)
                    senders.append(sender)
                    delivered_dates.append(delivered_date)
                    sender_clients.append(client_address)

        print_user_table(
            users,
            data=[
                ("received", received),
                ("sender", senders),
                ("delivered", [str(d) or "no retry yet" for d in delivered_dates]),
                ("sending host", sender_clients)
            ],
            delimit=True,
        )

    if collector["rejected"]:
        msg = "Blocked Email {:%Y-%m-%d %H:%M:%S} and {:%Y-%m-%d %H:%M:%S}"
        print_header(msg.format(START_DATE, END_DATE))

        data = OrderedDict(sorted(collector["rejected"].items(), key=email_sort))

        rejects = []

        if VERBOSE:
            for user_data in data.values():
                user_rejects = []
                for date, sender, message in user_data["blocked"]:
                    if len(sender) > 64:
                        sender = sender[:32] + "…" + sender[-32:]
                    user_rejects.extend((f'{date} - {sender} ', '  %s' % message))
                rejects.append(user_rejects)

        print_user_table(
            data.keys(),
            data=[
                ("blocked", [len(u["blocked"]) for u in data.values()]),
            ],
            sub_data=[
                ("blocked emails", rejects),
            ],
            earliest=[u["earliest"] for u in data.values()],
            latest=[u["latest"] for u in data.values()],
        )

    if collector["other-services"] and VERBOSE and False:
        print_header("Other services")
        print("The following unknown services were found in the log file.")
        print(" ", *sorted(collector["other-services"]), sep='\n│ ')


def scan_mail_log_line(line, collector):
    """ Scan a log line and extract interesting data """

    m = re.match(r"(\w+[\s]+\d+ \d+:\d+:\d+) ([\w]+ )?([\w\-/]+)[^:]*: (.*)", line)

    if not m:
        return True

    date, _system, service, log = m.groups()
    collector["scan_count"] += 1

    # print()
    # print("date:", date)
    # print("host:", system)
    # print("service:", service)
    # print("log:", log)

    # Replaced the dateutil parser for a less clever way of parser that is roughly 4 times faster.
    # date = dateutil.parser.parse(date)

    # strptime fails on Feb 29 with ValueError: day is out of range for month if correct year is not provided.
    # See https://bugs.python.org/issue26460
    date = datetime.datetime.strptime(str(NOW.year) + ' ' + date, '%Y %b %d %H:%M:%S')
    # if log date in future, step back a year
    if date > NOW:
      date = date.replace(year = NOW.year - 1)
    #print("date:", date)

    # Check if the found date is within the time span we are scanning
    if date > END_DATE:
        # Don't process, and halt
        return False
    elif date < START_DATE:
        # Don't process, but continue
        return True

    if service == "postfix/submission/smtpd":
        if SCAN_OUT:
            scan_postfix_submission_line(date, log, collector)
    elif service == "postfix/lmtp":
        if SCAN_IN:
            scan_postfix_lmtp_line(date, log, collector)
    elif service.endswith("-login"):
        if SCAN_DOVECOT_LOGIN:
            scan_dovecot_login_line(date, log, collector, service[:4])
    elif service == "postgrey":
        if SCAN_GREY:
            scan_postgrey_line(date, log, collector)
    elif service == "postfix/smtpd":
        if SCAN_BLOCKED:
            scan_postfix_smtpd_line(date, log, collector)
<<<<<<< HEAD
    elif service in ("postfix/qmgr", "postfix/pickup", "postfix/cleanup", "postfix/scache",
                     "spampd", "postfix/anvil", "postfix/master", "dkimpy", "postfix/lmtp",
                     "postfix/tlsmgr", "anvil"):
=======
    elif service in {"postfix/qmgr", "postfix/pickup", "postfix/cleanup", "postfix/scache",
                     "spampd", "postfix/anvil", "postfix/master", "opendkim", "postfix/lmtp",
                     "postfix/tlsmgr", "anvil"}:
>>>>>>> 162e509b
        # nothing to look at
        return True
    else:
        collector["other-services"].add(service)
        return True

    collector["parse_count"] += 1
    return True


def scan_postgrey_line(date, log, collector):
    """ Scan a postgrey log line and extract interesting data """

    m = re.match(r"action=(greylist|pass), reason=(.*?), (?:delay=\d+, )?client_name=(.*), "
                 "client_address=(.*), sender=(.*), recipient=(.*)",
                 log)

    if m:

        action, reason, client_name, client_address, sender, user = m.groups()

        if user_match(user):

            # Might be useful to group services that use a lot of mail different servers on sub
            # domains like <sub>1.domein.com

            # if '.' in client_name:
            #     addr = client_name.split('.')
            #     if len(addr) > 2:
            #         client_name = '.'.join(addr[1:])

            key = (client_address if client_name == 'unknown' else client_name, sender)

            rep = collector["postgrey"].setdefault(user, {})

            if action == "greylist" and reason == "new":
                rep[key] = (date, rep[key][1] if key in rep else None)
            elif action == "pass":
                rep[key] = (rep[key][0] if key in rep else None, date)


def scan_postfix_smtpd_line(date, log, collector):
    """ Scan a postfix smtpd log line and extract interesting data """

    # Check if the incoming mail was rejected

    m = re.match("NOQUEUE: reject: RCPT from .*?: (.*?); from=<(.*?)> to=<(.*?)>", log)

    if m:
        message, sender, user = m.groups()

        # skip this, if reported in the greylisting report
        if "Recipient address rejected: Greylisted" in message:
            return

        # only log mail to known recipients
        if user_match(user) and (collector["known_addresses"] is None or user in collector["known_addresses"]):
            data = collector["rejected"].get(
                user,
                {
                    "blocked": [],
                    "earliest": None,
                    "latest": None,
                }
            )
            # simplify this one
            m = re.search(
                r"Client host \[(.*?)\] blocked using zen.spamhaus.org; (.*)", message
            )
            if m:
                message = "ip blocked: " + m.group(2)
            else:
                # simplify this one too
                m = re.search(
                    r"Sender address \[.*@(.*)\] blocked using dbl.spamhaus.org; (.*)", message
                )
                if m:
                    message = "domain blocked: " + m.group(2)

            if data["earliest"] is None:
                data["earliest"] = date
            data["latest"] = date
            data["blocked"].append((date, sender, message))

            collector["rejected"][user] = data


def scan_dovecot_login_line(date, log, collector, protocol_name):
    """ Scan a dovecot login log line and extract interesting data """

    m = re.match("Info: Login: user=<(.*?)>, method=PLAIN, rip=(.*?),", log)

    if m:
        # TODO: CHECK DIT
        user, host = m.groups()

        if user_match(user):
            add_login(user, date, protocol_name, host, collector)


def add_login(user, date, protocol_name, host, collector):
            # Get the user data, or create it if the user is new
            data = collector["logins"].get(
                user,
                {
                    "earliest": None,
                    "latest": None,
                    "totals_by_protocol": defaultdict(int),
                    "totals_by_protocol_and_host": defaultdict(int),
                    "activity-by-hour": defaultdict(lambda : defaultdict(int)),
                }
            )

            if data["earliest"] is None:
                data["earliest"] = date
            data["latest"] = date

            data["totals_by_protocol"][protocol_name] += 1
            data["totals_by_protocol_and_host"][(protocol_name, host)] += 1

            if host not in {"127.0.0.1", "::1"} or True:
                data["activity-by-hour"][protocol_name][date.hour] += 1

            collector["logins"][user] = data


def scan_postfix_lmtp_line(date, log, collector):
    """ Scan a postfix lmtp log line and extract interesting data

    It is assumed that every log of postfix/lmtp indicates an email that was successfully
    received by Postfix.

    """

    m = re.match(r"([A-Z0-9]+): to=<(\S+)>, .* Saved", log)

    if m:
        _, user = m.groups()

        if user_match(user):
            # Get the user data, or create it if the user is new
            data = collector["received_mail"].get(
                user,
                {
                    "received_count": 0,
                    "earliest": None,
                    "latest": None,
                    "activity-by-hour": defaultdict(int),
                }
            )

            data["received_count"] += 1
            data["activity-by-hour"][date.hour] += 1

            if data["earliest"] is None:
                data["earliest"] = date
            data["latest"] = date

            collector["received_mail"][user] = data


def scan_postfix_submission_line(date, log, collector):
    """ Scan a postfix submission log line and extract interesting data

    Lines containing a sasl_method with the values PLAIN or LOGIN are assumed to indicate a sent
    email.

    """

    # Match both the 'plain' and 'login' sasl methods, since both authentication methods are
    # allowed by Dovecot. Exclude trailing comma after the username when additional fields
	# follow after.
    m = re.match(r"([A-Z0-9]+): client=(\S+), sasl_method=(PLAIN|LOGIN), sasl_username=(\S+)(?<!,)", log)

    if m:
        _, client, _method, user = m.groups()

        if user_match(user):
            # Get the user data, or create it if the user is new
            data = collector["sent_mail"].get(
                user,
                {
                    "sent_count": 0,
                    "hosts": set(),
                    "earliest": None,
                    "latest": None,
                    "activity-by-hour": defaultdict(int),
                }
            )

            data["sent_count"] += 1
            data["hosts"].add(client)
            data["activity-by-hour"][date.hour] += 1

            if data["earliest"] is None:
                data["earliest"] = date
            data["latest"] = date

            collector["sent_mail"][user] = data

            # Also log this as a login.
            add_login(user, date, "smtp", client, collector)

# Utility functions

def readline(filename):
    """ A generator that returns the lines of a file
    """
    with open(filename, errors='replace', encoding='utf-8') as file:
        while True:
          line = file.readline()
          if not line:
              break
          yield line


def user_match(user):
    """ Check if the given user matches any of the filters """
    return FILTERS is None or any(u in user for u in FILTERS)


def email_sort(email):
    """ Split the given email address into a reverse order tuple, for sorting i.e (domain, name) """
    return tuple(reversed(email[0].split('@')))


def valid_date(string):
    """ Validate the given date string fetched from the --enddate argument """
    try:
        date = dateutil.parser.parse(string)
    except ValueError:
        raise argparse.ArgumentTypeError("Unrecognized date and/or time '%s'" % string)
    return date


# Print functions

def print_time_table(labels, data, do_print=True):
    labels.insert(0, "hour")
    data.insert(0, [str(h) for h in range(24)])

    temp = "│ {:<%d} " % max(len(l) for l in labels)
    lines = [temp.format(label) for label in labels]

    for h in range(24):
        max_len = max(len(str(d[h])) for d in data)
        base = "{:>%d} " % max(2, max_len)

        for i, d in enumerate(data):
            lines[i] += base.format(d[h])

    lines.insert(0, "┬ totals by time of day:")
    lines.append("└" + (len(lines[-1]) - 2) * "─")

    if do_print:
        print("\n".join(lines))
        return None
    else:
        return lines


def print_user_table(users, data=None, sub_data=None, activity=None, latest=None, earliest=None,
                     delimit=False, numstr=str):
    str_temp = "{:<32} "
    lines = []
    data = data or []

    col_widths = len(data) * [0]
    col_left = len(data) * [False]
    vert_pos = 0

    do_accum = all(isinstance(n, (int, float)) for _, d in data for n in d)
    data_accum = len(data) * ([0] if do_accum else [" "])

    last_user = None

    for row, user in enumerate(users):

        if delimit:
            if last_user and last_user != user:
                lines.append(len(lines[-1]) * "…")
            last_user = user

        line = "{:<32} ".format(user[:31] + "…" if len(user) > 32 else user)

        for col, (l, d) in enumerate(data):
            if isinstance(d[row], str):
                col_str = str_temp.format(d[row][:31] + "…" if len(d[row]) > 32 else d[row])
                col_left[col] = True
            elif isinstance(d[row], datetime.datetime):
                col_str = f"{d[row]!s:<20}"
                col_left[col] = True
            else:
                temp = "{:>%s}" % max(5, len(l) + 1, len(str(d[row])) + 1)
                col_str = temp.format(str(d[row]))
            col_widths[col] = max(col_widths[col], len(col_str))
            line += col_str

            if do_accum:
                data_accum[col] += d[row]

        try:
            if None not in [latest, earliest]: # noqa PLR6201
                vert_pos = len(line)
                e = earliest[row]
                l = latest[row]
                timespan = relativedelta(l, e)
                if timespan.months:
                    temp = " │ {:0.1f} months"
                    line += temp.format(timespan.months + timespan.days / 30.0)
                elif timespan.days:
                    temp = " │ {:0.1f} days"
                    line += temp.format(timespan.days + timespan.hours / 24.0)
                elif (e.hour, e.minute) == (l.hour, l.minute):
                    temp = " │ {:%H:%M}"
                    line += temp.format(e)
                else:
                    temp = " │ {:%H:%M} - {:%H:%M}"
                    line += temp.format(e, l)

        except KeyError:
            pass

        lines.append(line.rstrip())

        try:
            if VERBOSE:
                if sub_data is not None:
                    for l, d in sub_data:
                        if d[row]:
                            lines.extend(('┬', '│ %s' % l, '├─%s─' % (len(l) * '─'), '│'))
                            max_len = 0
                            for v in list(d[row]):
                                lines.append("│ %s" % v)
                                max_len = max(max_len, len(v))
                            lines.append("└" + (max_len + 1) * "─")

                if activity is not None:
                    lines.extend(print_time_table(
                        [label for label, _ in activity],
                        [data[row] for _, data in activity],
                        do_print=False
                    ))

        except KeyError:
            pass

    header = str_temp.format("")

    for col, (l, _) in enumerate(data):
        if col_left[col]:
            header += l.ljust(max(5, len(l) + 1, col_widths[col]))
        else:
            header += l.rjust(max(5, len(l) + 1, col_widths[col]))

    if None not in [latest, earliest]: # noqa PLR6201
        header += " │ timespan   "

    lines.insert(0, header.rstrip())

    table_width = max(len(l) for l in lines)
    t_line = table_width * "─"
    b_line = table_width * "─"

    if vert_pos:
        t_line = t_line[:vert_pos + 1] + "┼" + t_line[vert_pos + 2:]
        b_line = b_line[:vert_pos + 1] + ("┬" if VERBOSE else "┼") + b_line[vert_pos + 2:]

    lines.insert(1, t_line)
    lines.append(b_line)

    # Print totals

    data_accum = [numstr(a) for a in data_accum]
    footer = str_temp.format("Totals:" if do_accum else " ")
    for row, (l, _) in enumerate(data):
        temp = "{:>%d}" % max(5, len(l) + 1)
        footer += temp.format(data_accum[row])

    try:
        if None not in [latest, earliest]: # noqa PLR6201
            max_l = max(latest)
            min_e = min(earliest)
            timespan = relativedelta(max_l, min_e)
            if timespan.days:
                temp = " │ {:0.2f} days"
                footer += temp.format(timespan.days + timespan.hours / 24.0)
            elif (min_e.hour, min_e.minute) == (max_l.hour, max_l.minute):
                temp = " │ {:%H:%M}"
                footer += temp.format(min_e)
            else:
                temp = " │ {:%H:%M} - {:%H:%M}"
                footer += temp.format(min_e, max_l)

    except KeyError:
        pass

    lines.append(footer)

    print("\n".join(lines))


def print_header(msg):
    print('\n' + msg)
    print("═" * len(msg), '\n')


if __name__ == "__main__":
    try:
        env_vars = utils.load_environment()
    except FileNotFoundError:
        env_vars = {}

    parser = argparse.ArgumentParser(
        description="Scan the mail log files for interesting data. By default, this script "
                    "shows today's incoming and outgoing mail statistics. This script was ("
                    "re)written for the Mail-in-a-box email server."
                    "https://github.com/mail-in-a-box/mailinabox",
        add_help=False
    )

    # Switches to determine what to parse and what to ignore

    parser.add_argument("-r", "--received", help="Scan for received emails.",
                        action="store_true")
    parser.add_argument("-s", "--sent", help="Scan for sent emails.",
                        action="store_true")
    parser.add_argument("-l", "--logins", help="Scan for user logins to IMAP/POP3.",
                        action="store_true")
    parser.add_argument("-g", "--grey", help="Scan for greylisted emails.",
                        action="store_true")
    parser.add_argument("-b", "--blocked", help="Scan for blocked emails.",
                        action="store_true")

    parser.add_argument("-t", "--timespan", choices=TIME_DELTAS.keys(), default='today',
                        metavar='<time span>',
                        help="Time span to scan, going back from the end date. Possible values: "
                             "{}. Defaults to 'today'.".format(", ".join(list(TIME_DELTAS.keys()))))
    # keep the --startdate arg for backward compatibility
    parser.add_argument("-d", "--enddate", "--startdate",  action="store", dest="enddate",
                        type=valid_date, metavar='<end date>',
                        help="Date and time to end scanning the log file. If no date is "
                             "provided, scanning will end at the current date and time. "
                             "Alias --startdate is for compatibility.")
    parser.add_argument("-u", "--users", action="store", dest="users",
                        metavar='<email1,email2,email...>',
                        help="Comma separated list of (partial) email addresses to filter the "
                             "output with.")

    parser.add_argument('-h', '--help', action='help', help="Print this message and exit.")
    parser.add_argument("-v", "--verbose", help="Output extra data where available.",
                        action="store_true")

    args = parser.parse_args()

    if args.enddate is not None:
        END_DATE = args.enddate
        if args.timespan == 'today':
            args.timespan = 'day'
        print(f"Setting end date to {END_DATE}")

    START_DATE = END_DATE - TIME_DELTAS[args.timespan]

    VERBOSE = args.verbose

    if args.received or args.sent or args.logins or args.grey or args.blocked:
        SCAN_IN = args.received
        if not SCAN_IN:
            print("Ignoring received emails")

        SCAN_OUT = args.sent
        if not SCAN_OUT:
            print("Ignoring sent emails")

        SCAN_DOVECOT_LOGIN = args.logins
        if not SCAN_DOVECOT_LOGIN:
            print("Ignoring logins")

        SCAN_GREY = args.grey
        if SCAN_GREY:
            print("Showing greylisted emails")

        SCAN_BLOCKED = args.blocked
        if SCAN_BLOCKED:
            print("Showing blocked emails")

    if args.users is not None:
        FILTERS = args.users.strip().split(',')

    scan_mail_log(env_vars)<|MERGE_RESOLUTION|>--- conflicted
+++ resolved
@@ -374,15 +374,9 @@
     elif service == "postfix/smtpd":
         if SCAN_BLOCKED:
             scan_postfix_smtpd_line(date, log, collector)
-<<<<<<< HEAD
     elif service in ("postfix/qmgr", "postfix/pickup", "postfix/cleanup", "postfix/scache",
                      "spampd", "postfix/anvil", "postfix/master", "dkimpy", "postfix/lmtp",
                      "postfix/tlsmgr", "anvil"):
-=======
-    elif service in {"postfix/qmgr", "postfix/pickup", "postfix/cleanup", "postfix/scache",
-                     "spampd", "postfix/anvil", "postfix/master", "opendkim", "postfix/lmtp",
-                     "postfix/tlsmgr", "anvil"}:
->>>>>>> 162e509b
         # nothing to look at
         return True
     else:

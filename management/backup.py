--- conflicted
+++ resolved
@@ -112,16 +112,11 @@
 	# full backup. That full backup frees up this one to be deleted. But, the backup
 	# must also be at least min_age_in_days old too.
 	deleted_in = None
-<<<<<<< HEAD
-	if incremental_count > 0 and first_full_size is not None and incremental_size > 0:
-		deleted_in = "approx. %d days" % round(config["min_age_in_days"] + (.5 * first_full_size - incremental_size) / (incremental_size/incremental_count) + .5)
-=======
 	if incremental_count > 0 and first_full_size is not None:
 		# How many days until the next incremental backup? First, the part of
 		# the algorithm based on increment sizes:
 		est_days_to_next_full = (.5 * first_full_size - incremental_size) / (incremental_size/incremental_count)
 		est_time_of_next_full = first_date + datetime.timedelta(days=est_days_to_next_full)
->>>>>>> 6ea1a06a
 
 		# ...And then the part of the algorithm based on full backup age:
 		est_time_of_next_full = min(est_time_of_next_full, first_full_date + datetime.timedelta(days=config["min_age_in_days"]*10+1))

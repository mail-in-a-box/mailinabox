#!/usr/local/lib/mailinabox/env/bin/python

# This script performs a backup of all user data:
# 1) System services are stopped.
# 2) STORAGE_ROOT/backup/before-backup is executed if it exists.
# 3) An incremental encrypted backup is made using duplicity.
# 4) The stopped services are restarted.
# 5) STORAGE_ROOT/backup/after-backup is executed if it exists.

import os, os.path, shutil, glob, re, datetime, sys
import dateutil.parser, dateutil.relativedelta, dateutil.tz
import rtyaml
from exclusiveprocess import Lock

from utils import load_environment, shell, wait_for_service

def get_backup_root_directory(env):
	return os.path.join(env["STORAGE_ROOT"], 'backup')

def get_backup_cache_directory(env):
	return os.path.join(get_backup_root_directory(env), 'cache')

def get_backup_encrypted_directory(env):
	return os.path.join(get_backup_root_directory(env), 'encrypted')

def get_backup_configuration_file(env):
	return os.path.join(get_backup_root_directory(env), 'custom.yaml')

def get_backup_encryption_key_file(env):
	return os.path.join(get_backup_root_directory(env), 'secret_key.txt')

def backup_status(env):
	# If backups are disabled, return no status.
	config = get_backup_config(env)
	if config["type"] == "off":
		return { }

	# Query duplicity to get a list of all full and incremental
	# backups available.

	backups = { }
	now = datetime.datetime.now(dateutil.tz.tzlocal())
	backup_root = get_backup_root_directory(env)
	backup_cache_dir = get_backup_cache_directory(env)

	def reldate(date, ref, clip):
		if ref < date: return clip
		rd = dateutil.relativedelta.relativedelta(ref, date)
		if rd.years > 1: return "%d years, %d months" % (rd.years, rd.months)
		if rd.years == 1: return "%d year, %d months" % (rd.years, rd.months)
		if rd.months > 1: return "%d months, %d days" % (rd.months, rd.days)
		if rd.months == 1: return "%d month, %d days" % (rd.months, rd.days)
		if rd.days >= 7: return "%d days" % rd.days
		if rd.days > 1: return "%d days, %d hours" % (rd.days, rd.hours)
		if rd.days == 1: return "%d day, %d hours" % (rd.days, rd.hours)
		return "%d hours, %d minutes" % (rd.hours, rd.minutes)

	# Get duplicity collection status and parse for a list of backups.
	def parse_line(line):
		keys = line.strip().split()
		date = dateutil.parser.parse(keys[1]).astimezone(dateutil.tz.tzlocal())
		return {
			"date": keys[1],
			"date_str": date.strftime("%Y-%m-%d %X") + " " + now.tzname(),
			"date_delta": reldate(date, now, "the future?"),
			"full": keys[0] == "full",
			"size": 0, # collection-status doesn't give us the size
			"volumes": int(keys[2]), # number of archive volumes for this backup (not really helpful)
		}

	code, collection_status = shell('check_output', [
		"/usr/bin/duplicity",
		"collection-status",
		"--archive-dir", backup_cache_dir,
		"--gpg-options", "--cipher-algo=AES256",
		"--log-fd", "1",
		config["target_url"],
		] + get_duplicity_additional_args(env),
		get_duplicity_env_vars(env),
		trap=True)
	if code != 0:
		# Command failed. This is likely due to an improperly configured remote
		# destination for the backups or the last backup job terminated unexpectedly.
		raise Exception("Something is wrong with the backup: " + collection_status)
	for line in collection_status.split('\n'):
		if line.startswith(" full") or line.startswith(" inc"):
			backup = parse_line(line)
			backups[backup["date"]] = backup

	# Look at the target directly to get the sizes of each of the backups. There is more than one file per backup.
	# Starting with duplicity in Ubuntu 18.04, "signatures" files have dates in their
	# filenames that are a few seconds off the backup date and so don't line up
	# with the list of backups we have. Track unmatched files so we know how much other
	# space is used for those.
	unmatched_file_size = 0
	for fn, size in list_target_files(config):
		m = re.match(r"duplicity-(full|full-signatures|(inc|new-signatures)\.(?P<incbase>\d+T\d+Z)\.to)\.(?P<date>\d+T\d+Z)\.", fn)
		if not m: continue # not a part of a current backup chain
		key = m.group("date")
		if key in backups:
			backups[key]["size"] += size
		else:
			unmatched_file_size += size

	# Ensure the rows are sorted reverse chronologically.
	# This is relied on by should_force_full() and the next step.
	backups = sorted(backups.values(), key = lambda b : b["date"], reverse=True)

	# Get the average size of incremental backups, the size of the
	# most recent full backup, and the date of the most recent
	# backup and the most recent full backup.
	incremental_count = 0
	incremental_size = 0
	first_date = None
	first_full_size = None
	first_full_date = None
	for bak in backups:
		if first_date is None:
			first_date = dateutil.parser.parse(bak["date"])
		if bak["full"]:
			first_full_size = bak["size"]
			first_full_date = dateutil.parser.parse(bak["date"])
			break
		incremental_count += 1
		incremental_size += bak["size"]

	# When will the most recent backup be deleted? It won't be deleted if the next
	# backup is incremental, because the increments rely on all past increments.
	# So first guess how many more incremental backups will occur until the next
	# full backup. That full backup frees up this one to be deleted. But, the backup
	# must also be at least min_age_in_days old too.
	deleted_in = None
	if incremental_count > 0 and incremental_size > 0 and first_full_size is not None:
		# How many days until the next incremental backup? First, the part of
		# the algorithm based on increment sizes:
		est_days_to_next_full = (.5 * first_full_size - incremental_size) / (incremental_size/incremental_count)
		est_time_of_next_full = first_date + datetime.timedelta(days=est_days_to_next_full)

		# ...And then the part of the algorithm based on full backup age:
		est_time_of_next_full = min(est_time_of_next_full, first_full_date + datetime.timedelta(days=config["min_age_in_days"]*10+1))

		# It still can't be deleted until it's old enough.
		est_deleted_on = max(est_time_of_next_full, first_date + datetime.timedelta(days=config["min_age_in_days"]))

		deleted_in = "approx. %d days" % round((est_deleted_on-now).total_seconds()/60/60/24 + .5)

	# When will a backup be deleted? Set the deleted_in field of each backup.
	saw_full = False
	for bak in backups:
		if deleted_in:
			# The most recent increment in a chain and all of the previous backups
			# it relies on are deleted at the same time.
			bak["deleted_in"] = deleted_in
		if bak["full"]:
			# Reset when we get to a full backup. A new chain start *next*.
			saw_full = True
			deleted_in = None
		elif saw_full and not deleted_in:
			# We're now on backups prior to the most recent full backup. These are
			# free to be deleted as soon as they are min_age_in_days old.
			deleted_in = reldate(now, dateutil.parser.parse(bak["date"]) + datetime.timedelta(days=config["min_age_in_days"]), "on next daily backup")
			bak["deleted_in"] = deleted_in

	return {
		"backups": backups,
		"unmatched_file_size": unmatched_file_size,
	}

def should_force_full(config, env):
	# Force a full backup when the total size of the increments
	# since the last full backup is greater than half the size
	# of that full backup.
	inc_size = 0
	for bak in backup_status(env)["backups"]:
		if not bak["full"]:
			# Scan through the incremental backups cumulating
			# size...
			inc_size += bak["size"]
		else:
			# ...until we reach the most recent full backup.
			# Return if we should to a full backup, which is based
			# on the size of the increments relative to the full
			# backup, as well as the age of the full backup.
			if inc_size > .5*bak["size"]:
				return True
			if dateutil.parser.parse(bak["date"]) + datetime.timedelta(days=config["min_age_in_days"]*10+1) < datetime.datetime.now(dateutil.tz.tzlocal()):
				return True
			return False
	else:
		# If we got here there are no (full) backups, so make one.
		# (I love for/else blocks. Here it's just to show off.)
		return True

def get_passphrase(env):
	# Get the encryption passphrase. secret_key.txt is 2048 random
	# bits base64-encoded and with line breaks every 65 characters.
	# gpg will only take the first line of text, so sanity check that
	# that line is long enough to be a reasonable passphrase. It
	# only needs to be 43 base64-characters to match AES256's key
	# length of 32 bytes.
	with open(get_backup_encryption_key_file(env)) as f:
		passphrase = f.readline().strip()
	if len(passphrase) < 43: raise Exception("secret_key.txt's first line is too short!")

	return passphrase

def get_duplicity_additional_args(env):
	config = get_backup_config(env)

	if config["type"] == 'rsync':
		# Extract a port number for the ssh transport.  Duplicity accepts the
		# optional port number syntax in the target, but it doesn't appear to act
		# on it, so we set the ssh port explicitly via the duplicity options.
		from urllib.parse import urlsplit
		try:
			port = urlsplit(config["target_url"]).port
		except ValueError:
			port = 22
		if port is None:
			port = 22
						
		return [
			f"--ssh-options= -i /root/.ssh/id_rsa_miab -p {port}",
			f"--rsync-options= -e \"/usr/bin/ssh -oStrictHostKeyChecking=no -oBatchMode=yes -p {port} -i /root/.ssh/id_rsa_miab\"",
		]
	elif config["type"] == 's3':
		additional_args = ["--s3-endpoint-url", config["s3_endpoint_url"]]

		if "s3_region_name" in config:
			additional_args.append("--s3-region-name")
			additional_args.append(config["s3_region_name"])

		return additional_args

	return []

def get_duplicity_env_vars(env):
	config = get_backup_config(env)

	env = { "PASSPHRASE" : get_passphrase(env) }

	if config["type"] == 's3':
		env["AWS_ACCESS_KEY_ID"] = config["s3_access_key_id"]
		env["AWS_SECRET_ACCESS_KEY"] = config["s3_secret_access_key"]

	return env

def perform_backup(full_backup):
	env = load_environment()

	# Create an global exclusive lock so that the backup script
	# cannot be run more than one.
	Lock(die=True).forever()

	config = get_backup_config(env)
	backup_root = get_backup_root_directory(env)
	backup_cache_dir = get_backup_cache_directory(env)
	backup_dir = get_backup_encrypted_directory(env)

	# Are backups disabled?
	if config["type"] == "off":
		return

	# On the first run, always do a full backup. Incremental
	# will fail. Otherwise do a full backup when the size of
	# the increments since the most recent full backup are
	# large.
	try:
		full_backup = full_backup or should_force_full(config, env)
	except Exception as e:
		# This was the first call to duplicity, and there might
		# be an error already.
		print(e)
		sys.exit(1)

	# Stop services.
	def service_command(service, command, quit=None):
		# Execute silently, but if there is an error then display the output & exit.
		code, ret = shell('check_output', ["/usr/sbin/service", service, command], capture_stderr=True, trap=True)
		if code != 0:
			print(ret)
			if quit:
				sys.exit(code)

	service_command("php8.0-fpm", "stop", quit=True)
	service_command("postfix", "stop", quit=True)
	service_command("dovecot", "stop", quit=True)
	service_command("postgrey", "stop", quit=True)

	# Execute a pre-backup script that copies files outside the homedir.
	# Run as the STORAGE_USER user, not as root. Pass our settings in
	# environment variables so the script has access to STORAGE_ROOT.
	pre_script = os.path.join(backup_root, 'before-backup')
	if os.path.exists(pre_script):
		shell('check_call',
			['su', env['STORAGE_USER'], '-c', pre_script, config["target_url"]],
			env=env)

	# Run a backup of STORAGE_ROOT (but excluding the backups themselves!).
	# --allow-source-mismatch is needed in case the box's hostname is changed
	# after the first backup. See #396.
	try:
		shell('check_call', [
			"/usr/bin/duplicity",
			"full" if full_backup else "incr",
			"--verbosity", "warning", "--no-print-statistics",
			"--archive-dir", backup_cache_dir,
			"--exclude", backup_root,
			"--volsize", "250",
			"--gpg-options", "--cipher-algo=AES256",
			env["STORAGE_ROOT"],
			config["target_url"],
			"--allow-source-mismatch"
			] + get_duplicity_additional_args(env),
			get_duplicity_env_vars(env))
	finally:
		# Start services again.
		service_command("postgrey", "start", quit=False)
		service_command("dovecot", "start", quit=False)
		service_command("postfix", "start", quit=False)
		service_command("php8.0-fpm", "start", quit=False)

	# Remove old backups. This deletes all backup data no longer needed
	# from more than 3 days ago.
	shell('check_call', [
		"/usr/bin/duplicity",
		"remove-older-than",
		"%dD" % config["min_age_in_days"],
		"--verbosity", "error",
		"--archive-dir", backup_cache_dir,
		"--force",
		config["target_url"]
		] + get_duplicity_additional_args(env),
		get_duplicity_env_vars(env))

	# From duplicity's manual:
	# "This should only be necessary after a duplicity session fails or is
	# aborted prematurely."
	# That may be unlikely here but we may as well ensure we tidy up if
	# that does happen - it might just have been a poorly timed reboot.
	shell('check_call', [
		"/usr/bin/duplicity",
		"cleanup",
		"--verbosity", "error",
		"--archive-dir", backup_cache_dir,
		"--force",
		config["target_url"]
		] + get_duplicity_additional_args(env),
		get_duplicity_env_vars(env))

	# Change ownership of backups to the user-data user, so that the after-bcakup
	# script can access them.
	if config["type"] == 'local':
		shell('check_call', ["/bin/chown", "-R", env["STORAGE_USER"], backup_dir])

	# Execute a post-backup script that does the copying to a remote server.
	# Run as the STORAGE_USER user, not as root. Pass our settings in
	# environment variables so the script has access to STORAGE_ROOT.
	post_script = os.path.join(backup_root, 'after-backup')
	if os.path.exists(post_script):
		shell('check_call',
			['su', env['STORAGE_USER'], '-c', post_script, config["target_url"]],
			env=env)

	# Our nightly cron job executes system status checks immediately after this
	# backup. Since it checks that dovecot and postfix are running, block for a
	# bit (maximum of 10 seconds each) to give each a chance to finish restarting
	# before the status checks might catch them down. See #381.
	wait_for_service(25, True, env, 10)
	wait_for_service(993, True, env, 10)

def run_duplicity_verification():
	env = load_environment()
	backup_root = get_backup_root_directory(env)
	config = get_backup_config(env)
	backup_cache_dir = get_backup_cache_directory(env)

	shell('check_call', [
		"/usr/bin/duplicity",
		"--verbosity", "info",
		"verify",
		"--compare-data",
		"--archive-dir", backup_cache_dir,
		"--exclude", backup_root,
		config["target_url"],
		env["STORAGE_ROOT"],
	] + get_duplicity_additional_args(env), get_duplicity_env_vars(env))

def run_duplicity_restore(args):
	env = load_environment()
	config = get_backup_config(env)
	backup_cache_dir = get_backup_cache_directory(env)
	shell('check_call', [
		"/usr/bin/duplicity",
		"restore",
		"--archive-dir", backup_cache_dir,
		config["target_url"],
		] + get_duplicity_additional_args(env) + args,
	get_duplicity_env_vars(env))

def list_target_files(config):
	if config["type"] == "local":
		import urllib.parse
		try:
			url = urllib.parse.urlparse(config["target_url"])
		except ValueError:
			return "invalid target"

		return [(fn, os.path.getsize(os.path.join(url.path, fn))) for fn in os.listdir(url.path)]

	elif config["type"] == "rsync":
		import urllib.parse
		try:
			url = urllib.parse.urlparse(config["target_url"])
		except ValueError:
			return "invalid target"

		rsync_fn_size_re = re.compile(r'.*    ([^ ]*) [^ ]* [^ ]* (.*)')
		rsync_target = '{host}:{path}'

		# Strip off any trailing port specifier because it's not valid in rsync's
		# DEST syntax.  Explicitly set the port number for the ssh transport.
		user_host, *_ = url.netloc.rsplit(':', 1)
		try:
			port = url.port
		except ValueError:
<<<<<<< HEAD
=======
			 port = 22
		if port is None:
>>>>>>> 6f944122
			port = 22

		url_path = url.path
		if not url_path.endswith('/'):
			url_path = url_path + '/'
		if url_path.startswith('/'):
			url_path = url_path[1:]

		rsync_command = [ 'rsync',
					'-e',
					f'/usr/bin/ssh -i /root/.ssh/id_rsa_miab -oStrictHostKeyChecking=no -oBatchMode=yes -p {port}',
					'--list-only',
					'-r',
					rsync_target.format(
						host=user_host,
						path=url_path)
				]

		code, listing = shell('check_output', rsync_command, trap=True, capture_stderr=True)
		if code == 0:
			ret = []
			for l in listing.split('\n'):
				match = rsync_fn_size_re.match(l)
				if match:
					ret.append( (match.groups()[1], int(match.groups()[0].replace(',',''))) )
			return ret
		else:
			if 'Permission denied (publickey).' in listing:
				reason = "Invalid user or check you correctly copied the SSH key."
			elif 'No such file or directory' in listing:
				reason = "Provided path {} is invalid.".format(url_path)
			elif 'Network is unreachable' in listing:
				reason = "The IP address {} is unreachable.".format(url.hostname)
			elif 'Could not resolve hostname' in listing:
				reason = "The hostname {} cannot be resolved.".format(url.hostname)
			else:
				reason = "Unknown error." \
						"Please check running 'management/backup.py --verify'" \
						"from mailinabox sources to debug the issue."
			raise ValueError("Connection to rsync host failed: {}".format(reason))

	elif config["type"] == "s3":
		import urllib.parse
		try:
			url = urllib.parse.urlparse(config["target_url"])
		except ValueError:
			return "invalid target"

		import boto3.s3
		from botocore.exceptions import ClientError

		bucket = url.hostname
		path = url.path

		# If no prefix is specified, set the path to '', otherwise boto won't list the files
		if path == '/':
			path = ''

		if bucket == "":
			raise ValueError("Enter an S3 bucket name.")

		# connect to the region & bucket
		try:
			s3 = None
			if "s3_region_name" in config:
				s3 = boto3.client('s3', \
					endpoint_url=config["s3_endpoint_url"], \
					region_name=config["s3_region_name"], \
					aws_access_key_id=config["s3_access_key_id"], \
					aws_secret_access_key=config["s3_secret_access_key"])
			else:
				s3 = boto3.client('s3', \
					endpoint_url=config["s3_endpoint_url"], \
					aws_access_key_id=config["s3_access_key_id"], \
					aws_secret_access_key=config["s3_secret_access_key"])

			bucket_objects = s3.list_objects_v2(Bucket=bucket, Prefix=path)['Contents']
			backup_list = [(key['Key'][len(path):], key['Size']) for key in bucket_objects]
		except ClientError as e:
			raise ValueError(e)
		return backup_list

	elif config["type"] == "b2":
		import urllib.parse
		try:
			url = urllib.parse.urlparse(config["target_url"])
		except ValueError:
			return "invalid target"


		from b2sdk.v1 import InMemoryAccountInfo, B2Api
		from b2sdk.v1.exception import NonExistentBucket
		info = InMemoryAccountInfo()
		b2_api = B2Api(info)

		# Extract information from target
		b2_application_keyid = url.netloc[:url.netloc.index(':')]
		b2_application_key = url.netloc[url.netloc.index(':')+1:url.netloc.index('@')]
		b2_bucket = url.netloc[url.netloc.index('@')+1:]

		try:
			b2_api.authorize_account("production", b2_application_keyid, b2_application_key)
			bucket = b2_api.get_bucket_by_name(b2_bucket)
		except NonExistentBucket as e:
			raise ValueError("B2 Bucket does not exist. Please double check your information!")
		return [(key.file_name, key.size) for key, _ in bucket.ls()]

	else:
		raise ValueError(config["type"])


def set_off_backup_config(env):
	config = {
		"type": "off"
	}

	write_backup_config(env, config)

	return "OK"

def set_local_backup_config(env, min_age_in_days):
	# min_age_in_days must be an int
	if isinstance(min_age_in_days, str):
		min_age_in_days = int(min_age_in_days)

	config = {
		"type": "local",
		"min_age_in_days": min_age_in_days
	}

	write_backup_config(env, config)

	return "OK"

def set_rsync_backup_config(env, min_age_in_days, target_url):
	# min_age_in_days must be an int
	if isinstance(min_age_in_days, str):
		min_age_in_days = int(min_age_in_days)

	config = {
		"type": "rsync",
		"target_url": target_url,
		"min_age_in_days": min_age_in_days
	}

	# Validate.
	try:
		list_target_files(config)
	except ValueError as e:
		return str(e)

	write_backup_config(env, config)

	return "OK"

def set_s3_backup_config(env, min_age_in_days, s3_access_key_id, s3_secret_access_key, target_url, s3_endpoint_url, s3_region_name=None):
	# min_age_in_days must be an int
	if isinstance(min_age_in_days, str):
		min_age_in_days = int(min_age_in_days)

	config = {
		"type": "s3",
		"target_url": target_url,
		"s3_endpoint_url": s3_endpoint_url,
		"s3_region_name": s3_region_name,
		"s3_access_key_id": s3_access_key_id,
		"s3_secret_access_key": s3_secret_access_key,
		"min_age_in_days": min_age_in_days
	}

	if s3_region_name is not None:
		config["s3_region_name"] = s3_region_name

	# Validate.
	try:
		list_target_files(config)
	except ValueError as e:
		return str(e)

	write_backup_config(env, config)

	return "OK"

def set_b2_backup_config(env, min_age_in_days, target_url):
	# min_age_in_days must be an int
	if isinstance(min_age_in_days, str):
		min_age_in_days = int(min_age_in_days)

	config = {
		"type": "b2",
		"target_url": target_url,
		"min_age_in_days": min_age_in_days
	}

	# Validate.
	try:
		list_target_files(config)
	except ValueError as e:
		return str(e)

	write_backup_config(env, config)

	return "OK"

def get_backup_config(env):
	backup_root = get_backup_root_directory(env)

	# Defaults.
	config = {
		"type": "local",
		"min_age_in_days": 3
	}

	# Merge in anything written to custom.yaml.
	try:
		with open(os.path.join(backup_root, 'custom.yaml'), 'r') as f:
			custom_config = rtyaml.load(f)
		if not isinstance(custom_config, dict): raise ValueError() # caught below

		# Converting the previous configuration (which was not very clear)
		# into the new configuration format which also provides
		# a "type" attribute to distinguish the type of backup.
		if "type" not in custom_config:
			scheme = custom_config["target"].split(":")[0]
			if scheme == "off":
				custom_config = {
					"type": "off"
				}
			elif scheme == "file":
				custom_config = {
					"type": "local",
					"min_age_in_days": custom_config["min_age_in_days"]
				}
			elif scheme == "rsync":
				custom_config = {
					"type": "rsync",
					"target_url": custom_config["target"],
					"min_age_in_days": custom_config["min_age_in_days"]
				}
			elif scheme == "s3":
				import urllib.parse
				url = urllib.parse.urlparse(custom_config["target"])
				target_url = url.scheme + ":/" + url.path
				s3_endpoint_url = "https://" + url.netloc
				s3_access_key_id = custom_config["target_user"]
				s3_secret_access_key = custom_config["target_pass"]
				custom_config = {
					"type": "s3",
					"target_url": target_url,
					"s3_endpoint_url": s3_endpoint_url,
					"s3_access_key_id": custom_config["target_user"],
					"s3_secret_access_key": custom_config["target_pass"],
					"min_age_in_days": custom_config["min_age_in_days"]
				}
			elif scheme == "b2":
				custom_config = {
					"type": "b2",
					"target_url": custom_config["target"],
					"min_age_in_days": custom_config["min_age_in_days"]
				}
			else:
				raise ValueError("Unexpected scheme during the conversion of the previous config to the new format.")

		config.update(custom_config)
	except:
		pass

	# Adding an implicit information (for "local" backup, the target_url corresponds
	# to the encrypted directory) because in the backup_status function it is easier
	# to pass to duplicity the value of "target_url" without worrying about
	# distinguishing between "local" or "rsync" or "s3" or "b2"  backup types.
	if config["type"] == "local":
		config["target_url"] = "file://" + get_backup_encrypted_directory(env)

	return config

def write_backup_config(env, newconfig):
	with open(get_backup_configuration_file(env), "w") as f:
		f.write(rtyaml.dump(newconfig))

if __name__ == "__main__":
	import sys
	if sys.argv[-1] == "--verify":
		# Run duplicity's verification command to check a) the backup files
		# are readable, and b) report if they are up to date.
		run_duplicity_verification()

	elif sys.argv[-1] == "--list":
		# List the saved backup files.
		for fn, size in list_target_files(get_backup_config(load_environment())):
			print("{}\t{}".format(fn, size))

	elif sys.argv[-1] == "--status":
		# Show backup status.
		ret = backup_status(load_environment())
		print(rtyaml.dump(ret["backups"]))
		print("Storage for unmatched files:", ret["unmatched_file_size"])

	elif len(sys.argv) >= 2 and sys.argv[1] == "--restore":
		# Run duplicity restore. Rest of command line passed as arguments
		# to duplicity. The restore path should be specified.
		run_duplicity_restore(sys.argv[2:])

	else:
		# Perform a backup. Add --full to force a full backup rather than
		# possibly performing an incremental backup.
		full_backup = "--full" in sys.argv
		perform_backup(full_backup)<|MERGE_RESOLUTION|>--- conflicted
+++ resolved
@@ -218,7 +218,7 @@
 			port = 22
 		if port is None:
 			port = 22
-						
+
 		return [
 			f"--ssh-options= -i /root/.ssh/id_rsa_miab -p {port}",
 			f"--rsync-options= -e \"/usr/bin/ssh -oStrictHostKeyChecking=no -oBatchMode=yes -p {port} -i /root/.ssh/id_rsa_miab\"",
@@ -424,11 +424,8 @@
 		try:
 			port = url.port
 		except ValueError:
-<<<<<<< HEAD
-=======
-			 port = 22
+			port = 22
 		if port is None:
->>>>>>> 6f944122
 			port = 22
 
 		url_path = url.path

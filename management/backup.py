#!/usr/local/lib/mailinabox/env/bin/python

# This script performs a backup of all user data stored under STORAGE_ROOT:
# 1) System services are stopped.
# 2) BACKUP_ROOT/backup/before-backup is executed if it exists.
# 3) An incremental encrypted backup is made using duplicity.
# 4) The stopped services are restarted.
# 5) BACKUP_ROOT/backup/after-backup is executed if it exists.
#
# By default BACKUP_ROOT is equal to STORAGE_ROOT. If the variable BACKUP_ROOT is defined in /etc/mailinabox.conf and
# the referenced folder exists, this new target is used instead to store the backups. 

import os, os.path, shutil, glob, re, datetime, sys
import dateutil.parser, dateutil.relativedelta, dateutil.tz
import rtyaml
from exclusiveprocess import Lock

from utils import load_environment, shell, wait_for_service, get_php_version

def backup_status(env):
	# If backups are disabled, return no status.
	config = get_backup_config(env)
	if config["target"] == "off":
		return { }

	# Query duplicity to get a list of all full and incremental
	# backups available.

	backups = { }
	now = datetime.datetime.now(dateutil.tz.tzlocal())
	backup_root = get_backup_root(env)
	backup_cache_dir = os.path.join(backup_root, 'cache')

	def reldate(date, ref, clip):
		if ref < date: return clip
		rd = dateutil.relativedelta.relativedelta(ref, date)
		if rd.years > 1: return "%d years, %d months" % (rd.years, rd.months)
		if rd.years == 1: return "%d year, %d months" % (rd.years, rd.months)
		if rd.months > 1: return "%d months, %d days" % (rd.months, rd.days)
		if rd.months == 1: return "%d month, %d days" % (rd.months, rd.days)
		if rd.days >= 7: return "%d days" % rd.days
		if rd.days > 1: return "%d days, %d hours" % (rd.days, rd.hours)
		if rd.days == 1: return "%d day, %d hours" % (rd.days, rd.hours)
		return "%d hours, %d minutes" % (rd.hours, rd.minutes)

	# Get duplicity collection status and parse for a list of backups.
	def parse_line(line):
		keys = line.strip().split()
		date = dateutil.parser.parse(keys[1]).astimezone(dateutil.tz.tzlocal())
		return {
			"date": keys[1],
			"date_str": date.strftime("%Y-%m-%d %X") + " " + now.tzname(),
			"date_delta": reldate(date, now, "the future?"),
			"full": keys[0] == "full",
			"size": 0, # collection-status doesn't give us the size
			"volumes": int(keys[2]), # number of archive volumes for this backup (not really helpful)
		}

	code, collection_status = shell('check_output', [
		"/usr/bin/duplicity",
		"collection-status",
		"--archive-dir", backup_cache_dir,
		"--gpg-options", "--cipher-algo=AES256",
		"--log-fd", "1",
		get_duplicity_target_url(config),
		] + get_duplicity_additional_args(env),
		get_duplicity_env_vars(env),
		trap=True)
	if code != 0:
		# Command failed. This is likely due to an improperly configured remote
		# destination for the backups or the last backup job terminated unexpectedly.
		raise Exception("Something is wrong with the backup: " + collection_status)
	for line in collection_status.split('\n'):
		if line.startswith(" full") or line.startswith(" inc"):
			backup = parse_line(line)
			backups[backup["date"]] = backup

	# Look at the target directly to get the sizes of each of the backups. There is more than one file per backup.
	# Starting with duplicity in Ubuntu 18.04, "signatures" files have dates in their
	# filenames that are a few seconds off the backup date and so don't line up
	# with the list of backups we have. Track unmatched files so we know how much other
	# space is used for those.
	unmatched_file_size = 0
	for fn, size in list_target_files(config):
		m = re.match(r"duplicity-(full|full-signatures|(inc|new-signatures)\.(?P<incbase>\d+T\d+Z)\.to)\.(?P<date>\d+T\d+Z)\.", fn)
		if not m: continue # not a part of a current backup chain
		key = m.group("date")
		if key in backups:
			backups[key]["size"] += size
		else:
			unmatched_file_size += size

	# Ensure the rows are sorted reverse chronologically.
	# This is relied on by should_force_full() and the next step.
	backups = sorted(backups.values(), key = lambda b : b["date"], reverse=True)

	# Get the average size of incremental backups, the size of the
	# most recent full backup, and the date of the most recent
	# backup and the most recent full backup.
	incremental_count = 0
	incremental_size = 0
	first_date = None
	first_full_size = None
	first_full_date = None
	for bak in backups:
		if first_date is None:
			first_date = dateutil.parser.parse(bak["date"])
		if bak["full"]:
			first_full_size = bak["size"]
			first_full_date = dateutil.parser.parse(bak["date"])
			break
		incremental_count += 1
		incremental_size += bak["size"]

	# When will the most recent backup be deleted? It won't be deleted if the next
	# backup is incremental, because the increments rely on all past increments.
	# So first guess how many more incremental backups will occur until the next
	# full backup. That full backup frees up this one to be deleted. But, the backup
	# must also be at least min_age_in_days old too.
	deleted_in = None
	if incremental_count > 0 and incremental_size > 0 and first_full_size is not None:
		# How many days until the next incremental backup? First, the part of
		# the algorithm based on increment sizes:
		est_days_to_next_full = (.5 * first_full_size - incremental_size) / (incremental_size/incremental_count)
		est_time_of_next_full = first_date + datetime.timedelta(days=est_days_to_next_full)

		# ...And then the part of the algorithm based on full backup age:
		est_time_of_next_full = min(est_time_of_next_full, first_full_date + datetime.timedelta(days=config["min_age_in_days"]*10+1))

		# It still can't be deleted until it's old enough.
		est_deleted_on = max(est_time_of_next_full, first_date + datetime.timedelta(days=config["min_age_in_days"]))

		deleted_in = "approx. %d days" % round((est_deleted_on-now).total_seconds()/60/60/24 + .5)

	# When will a backup be deleted? Set the deleted_in field of each backup.
	saw_full = False
	for bak in backups:
		if deleted_in:
			# The most recent increment in a chain and all of the previous backups
			# it relies on are deleted at the same time.
			bak["deleted_in"] = deleted_in
		if bak["full"]:
			# Reset when we get to a full backup. A new chain start *next*.
			saw_full = True
			deleted_in = None
		elif saw_full and not deleted_in:
			# We're now on backups prior to the most recent full backup. These are
			# free to be deleted as soon as they are min_age_in_days old.
			deleted_in = reldate(now, dateutil.parser.parse(bak["date"]) + datetime.timedelta(days=config["min_age_in_days"]), "on next daily backup")
			bak["deleted_in"] = deleted_in

	return {
		"backups": backups,
		"unmatched_file_size": unmatched_file_size,
	}

def should_force_full(config, env):
	# Force a full backup when the total size of the increments
	# since the last full backup is greater than half the size
	# of that full backup.
	inc_size = 0
	for bak in backup_status(env)["backups"]:
		if not bak["full"]:
			# Scan through the incremental backups cumulating
			# size...
			inc_size += bak["size"]
		else:
			# ...until we reach the most recent full backup.
			# Return if we should to a full backup, which is based
			# on the size of the increments relative to the full
			# backup, as well as the age of the full backup.
			if inc_size > .5*bak["size"]:
				return True
			if dateutil.parser.parse(bak["date"]) + datetime.timedelta(days=config["min_age_in_days"]*10+1) < datetime.datetime.now(dateutil.tz.tzlocal()):
				return True
			return False
	else:
		# If we got here there are no (full) backups, so make one.
		# (I love for/else blocks. Here it's just to show off.)
		return True

def get_passphrase(env):
	# Get the encryption passphrase. secret_key.txt is 2048 random
	# bits base64-encoded and with line breaks every 65 characters.
	# gpg will only take the first line of text, so sanity check that
	# that line is long enough to be a reasonable passphrase. It
	# only needs to be 43 base64-characters to match AES256's key
	# length of 32 bytes.
	backup_root = get_backup_root(env)
	with open(os.path.join(backup_root, 'secret_key.txt')) as f:
		passphrase = f.readline().strip()
	if len(passphrase) < 43: raise Exception("secret_key.txt's first line is too short!")

	return passphrase

def get_duplicity_target_url(config):
	target = config["target"]

	if get_target_type(config) == "s3":
		from urllib.parse import urlsplit, urlunsplit
		target = list(urlsplit(target))

		# Although we store the S3 hostname in the target URL,
		# duplicity no longer accepts it in the target URL. The hostname in
		# the target URL must be the bucket name. The hostname is passed
		# via get_duplicity_additional_args. Move the first part of the
		# path (the bucket name) into the hostname URL component, and leave
		# the rest for the path.
		target[1], target[2] = target[2].lstrip('/').split('/', 1)

		target = urlunsplit(target)

	return target

def get_duplicity_additional_args(env):
	config = get_backup_config(env)

	if get_target_type(config) == 'rsync':
		# Extract a port number for the ssh transport.  Duplicity accepts the
		# optional port number syntax in the target, but it doesn't appear to act
		# on it, so we set the ssh port explicitly via the duplicity options.
		from urllib.parse import urlsplit
		try:
			port = urlsplit(config["target"]).port
		except ValueError:
			port = 22
<<<<<<< HEAD

=======
		if port is None:
			port = 22
						
>>>>>>> 6f944122
		return [
			f"--ssh-options= -i /root/.ssh/id_rsa_miab -p {port}",
			f"--rsync-options= -e \"/usr/bin/ssh -oStrictHostKeyChecking=no -oBatchMode=yes -p {port} -i /root/.ssh/id_rsa_miab\"",
		]
	elif get_target_type(config) == 's3':
		# See note about hostname in get_duplicity_target_url.
		from urllib.parse import urlsplit, urlunsplit
		target = urlsplit(config["target"])
		endpoint_url = urlunsplit(("https", target.netloc, '', '', ''))
		return ["--s3-endpoint-url",  endpoint_url]

	return []

def get_duplicity_env_vars(env):
	config = get_backup_config(env)

	env = { "PASSPHRASE" : get_passphrase(env) }

	if get_target_type(config) == 's3':
		env["AWS_ACCESS_KEY_ID"] = config["target_user"]
		env["AWS_SECRET_ACCESS_KEY"] = config["target_pass"]

	return env

def get_target_type(config):
	protocol = config["target"].split(":")[0]
	return protocol

def perform_backup(full_backup):
	env = load_environment()
	php_fpm = f"php{get_php_version()}-fpm"

	# Create an global exclusive lock so that the backup script
	# cannot be run more than once.
	Lock(die=True).forever()

	config = get_backup_config(env)
	backup_root = get_backup_root(env)
	backup_cache_dir = os.path.join(backup_root, 'cache')
	backup_dir = os.path.join(backup_root, 'encrypted')

	# Are backups disabled?
	if config["target"] == "off":
		return

	# On the first run, always do a full backup. Incremental
	# will fail. Otherwise do a full backup when the size of
	# the increments since the most recent full backup are
	# large.
	try:
		full_backup = full_backup or should_force_full(config, env)
	except Exception as e:
		# This was the first call to duplicity, and there might
		# be an error already.
		print(e)
		sys.exit(1)

	# Stop services.
	def service_command(service, command, quit=None):
		# Execute silently, but if there is an error then display the output & exit.
		code, ret = shell('check_output', ["/usr/sbin/service", service, command], capture_stderr=True, trap=True)
		if code != 0:
			print(ret)
			if quit:
				sys.exit(code)

	service_command(php_fpm, "stop", quit=True)
	service_command("postfix", "stop", quit=True)
	service_command("dovecot", "stop", quit=True)
	service_command("postgrey", "stop", quit=True)

	# Execute a pre-backup script that copies files outside the homedir.
	# Run as the STORAGE_USER user, not as root. Pass our settings in
	# environment variables so the script has access to STORAGE_ROOT.
	pre_script = os.path.join(backup_root, 'before-backup')
	if os.path.exists(pre_script):
		shell('check_call',
			['su', env['STORAGE_USER'], '--login', '-c', pre_script, config["target"]],
			env=env)

	# Run a backup of STORAGE_ROOT (but excluding the backups themselves!).
	# --allow-source-mismatch is needed in case the box's hostname is changed
	# after the first backup. See #396.
	try:
		shell('check_call', [
			"/usr/bin/duplicity",
			"full" if full_backup else "incr",
			"--verbosity", "warning", "--no-print-statistics",
			"--archive-dir", backup_cache_dir,
			"--exclude", backup_root,
			"--volsize", "250",
			"--gpg-options", "--cipher-algo=AES256",
			env["STORAGE_ROOT"],
			get_duplicity_target_url(config),
			"--allow-source-mismatch"
			] + get_duplicity_additional_args(env),
			get_duplicity_env_vars(env))
	finally:
		# Start services again.
		service_command("postgrey", "start", quit=False)
		service_command("dovecot", "start", quit=False)
		service_command("postfix", "start", quit=False)
		service_command(php_fpm, "start", quit=False)

	# Remove old backups. This deletes all backup data no longer needed
	# from more than 3 days ago.
	shell('check_call', [
		"/usr/bin/duplicity",
		"remove-older-than",
		"%dD" % config["min_age_in_days"],
		"--verbosity", "error",
		"--archive-dir", backup_cache_dir,
		"--force",
		get_duplicity_target_url(config)
		] + get_duplicity_additional_args(env),
		get_duplicity_env_vars(env))

	# From duplicity's manual:
	# "This should only be necessary after a duplicity session fails or is
	# aborted prematurely."
	# That may be unlikely here but we may as well ensure we tidy up if
	# that does happen - it might just have been a poorly timed reboot.
	shell('check_call', [
		"/usr/bin/duplicity",
		"cleanup",
		"--verbosity", "error",
		"--archive-dir", backup_cache_dir,
		"--force",
		get_duplicity_target_url(config)
		] + get_duplicity_additional_args(env),
		get_duplicity_env_vars(env))

	# Change ownership of backups to the user-data user, so that the after-backup
	# script can access them.
	if get_target_type(config) == 'file':
		shell('check_call', ["/bin/chown", "-R", env["STORAGE_USER"], backup_dir])

	# Our nightly cron job executes system status checks immediately after this
	# backup. Since it checks that dovecot and postfix are running, block for a
	# bit (maximum of 10 seconds each) to give each a chance to finish restarting
	# before the status checks might catch them down. See #381.
	wait_for_service(25, True, env, 10)
	wait_for_service(993, True, env, 10)
	
	# Execute a post-backup script that does the copying to a remote server.
	# Run as the STORAGE_USER user, not as root. Pass our settings in
	# environment variables so the script has access to STORAGE_ROOT.
	post_script = os.path.join(backup_root, 'after-backup')
	if os.path.exists(post_script):
		shell('check_call',
			['su', env['STORAGE_USER'], '--login', '-c', post_script, config["target"]],
			env=env, trap=True)

def run_duplicity_verification():
	env = load_environment()
	backup_root = get_backup_root(env)
	config = get_backup_config(env)
	backup_cache_dir = os.path.join(backup_root, 'cache')

	shell('check_call', [
		"/usr/bin/duplicity",
		"--verbosity", "info",
		"verify",
		"--compare-data",
		"--archive-dir", backup_cache_dir,
		"--exclude", backup_root,
		get_duplicity_target_url(config),
		env["STORAGE_ROOT"],
	] + get_duplicity_additional_args(env), get_duplicity_env_vars(env))

def run_duplicity_restore(args):
	env = load_environment()
	config = get_backup_config(env)
	backup_root = get_backup_root(env)
	backup_cache_dir = os.path.join(backup_root, 'cache')
	shell('check_call', [
		"/usr/bin/duplicity",
		"restore",
		"--archive-dir", backup_cache_dir,
		get_duplicity_target_url(config),
		] + get_duplicity_additional_args(env) + args,
	get_duplicity_env_vars(env))

def list_target_files(config):
	import urllib.parse
	try:
		target = urllib.parse.urlparse(config["target"])
	except ValueError:
		return "invalid target"

	if target.scheme == "file":
		return [(fn, os.path.getsize(os.path.join(target.path, fn))) for fn in os.listdir(target.path)]

	elif target.scheme == "rsync":
		rsync_fn_size_re = re.compile(r'.*    ([^ ]*) [^ ]* [^ ]* (.*)')
		rsync_target = '{host}:{path}'

		# Strip off any trailing port specifier because it's not valid in rsync's
		# DEST syntax.  Explicitly set the port number for the ssh transport.
		user_host, *_ = target.netloc.rsplit(':', 1)
		try:
			port = target.port
		except ValueError:
			 port = 22
<<<<<<< HEAD
=======
		if port is None:
			port = 22
>>>>>>> 6f944122

		target_path = target.path
		if not target_path.endswith('/'):
			target_path = target_path + '/'
		if target_path.startswith('/'):
			target_path = target_path[1:]

		rsync_command = [ 'rsync',
					'-e',
					f'/usr/bin/ssh -i /root/.ssh/id_rsa_miab -oStrictHostKeyChecking=no -oBatchMode=yes -p {port}',
					'--list-only',
					'-r',
					rsync_target.format(
						host=user_host,
						path=target_path)
				]

		code, listing = shell('check_output', rsync_command, trap=True, capture_stderr=True)
		if code == 0:
			ret = []
			for l in listing.split('\n'):
				match = rsync_fn_size_re.match(l)
				if match:
					ret.append( (match.groups()[1], int(match.groups()[0].replace(',',''))) )
			return ret
		else:
			if 'Permission denied (publickey).' in listing:
				reason = "Invalid user or check you correctly copied the SSH key."
			elif 'No such file or directory' in listing:
				reason = "Provided path {} is invalid.".format(target_path)
			elif 'Network is unreachable' in listing:
				reason = "The IP address {} is unreachable.".format(target.hostname)
			elif 'Could not resolve hostname' in listing:
				reason = "The hostname {} cannot be resolved.".format(target.hostname)
			else:
				reason = "Unknown error." \
						"Please check running 'management/backup.py --verify'" \
						"from mailinabox sources to debug the issue."
			raise ValueError("Connection to rsync host failed: {}".format(reason))

	elif target.scheme == "s3":
		import boto3.s3
		from botocore.exceptions import ClientError
		
		# separate bucket from path in target
		bucket = target.path[1:].split('/')[0]
		path = '/'.join(target.path[1:].split('/')[1:]) + '/'
		
		# If no prefix is specified, set the path to '', otherwise boto won't list the files
		if path == '/':
			path = ''

		if bucket == "":
			raise ValueError("Enter an S3 bucket name.")

		# connect to the region & bucket
		try:
			s3 = boto3.client('s3', \
				endpoint_url=f'https://{target.hostname}', \
				aws_access_key_id=config['target_user'], \
				aws_secret_access_key=config['target_pass'])
			bucket_objects = s3.list_objects_v2(Bucket=bucket, Prefix=path)['Contents']
			backup_list = [(key['Key'][len(path):], key['Size']) for key in bucket_objects]
		except ClientError as e:
			raise ValueError(e)
		return backup_list
	elif target.scheme == 'b2':
		from b2sdk.v1 import InMemoryAccountInfo, B2Api
		from b2sdk.v1.exception import NonExistentBucket
		info = InMemoryAccountInfo()
		b2_api = B2Api(info)
		
		# Extract information from target
		b2_application_keyid = target.netloc[:target.netloc.index(':')]
		b2_application_key = target.netloc[target.netloc.index(':')+1:target.netloc.index('@')]
		b2_bucket = target.netloc[target.netloc.index('@')+1:]

		try:
			b2_api.authorize_account("production", b2_application_keyid, b2_application_key)
			bucket = b2_api.get_bucket_by_name(b2_bucket)
		except NonExistentBucket as e:
			raise ValueError("B2 Bucket does not exist. Please double check your information!")
		return [(key.file_name, key.size) for key, _ in bucket.ls()]

	else:
		raise ValueError(config["target"])


def backup_set_custom(env, target, target_user, target_pass, min_age):
	config = get_backup_config(env, for_save=True)

	# min_age must be an int
	if isinstance(min_age, str):
		min_age = int(min_age)

	config["target"] = target
	config["target_user"] = target_user
	config["target_pass"] = target_pass
	config["min_age_in_days"] = min_age

	# Validate.
	try:
		if config["target"] not in ("off", "local"):
			# these aren't supported by the following function, which expects a full url in the target key,
			# which is what is there except when loading the config prior to saving
			list_target_files(config)
	except ValueError as e:
		return str(e)

	write_backup_config(env, config)

	return "OK"

def get_backup_config(env, for_save=False, for_ui=False):
	backup_root = get_backup_root(env)

	# Defaults.
	config = {
		"min_age_in_days": 3,
		"target": "local",
	}

	# Merge in anything written to custom.yaml.
	try:
		with open(os.path.join(backup_root, 'custom.yaml'), 'r') as f:
			custom_config = rtyaml.load(f)
		if not isinstance(custom_config, dict): raise ValueError() # caught below
		config.update(custom_config)
	except:
		pass

	# When updating config.yaml, don't do any further processing on what we find.
	if for_save:
		return config

	# When passing this back to the admin to show the current settings, do not include
	# authentication details. The user will have to re-enter it.
	if for_ui:
		for field in ("target_user", "target_pass"):
			if field in config:
				del config[field]

	# helper fields for the admin
	config["file_target_directory"] = os.path.join(backup_root, 'encrypted')
	config["enc_pw_file"] = os.path.join(backup_root, 'secret_key.txt')
	if config["target"] == "local":
		# Expand to the full URL.
		config["target"] = "file://" + config["file_target_directory"]
	ssh_pub_key = os.path.join('/root', '.ssh', 'id_rsa_miab.pub')
	if os.path.exists(ssh_pub_key):
		with open(ssh_pub_key, 'r') as f:
			config["ssh_pub_key"] = f.read()

	return config

def write_backup_config(env, newconfig):
	backup_root = get_backup_root(env)
	with open(os.path.join(backup_root, 'custom.yaml'), "w") as f:
		f.write(rtyaml.dump(newconfig))

def get_backup_root(env):
	# Define environment variable used to store backup path
	backup_root_env = "BACKUP_ROOT"
	
	# Read STORAGE_ROOT
	backup_root = env["STORAGE_ROOT"]
	
	# If BACKUP_ROOT exists, overwrite backup_root variable
	if backup_root_env in env:
		tmp = env[backup_root_env]
		if tmp and os.path.isdir(tmp):
			backup_root = tmp
	
	backup_root = os.path.join(backup_root, 'backup')
	
	return backup_root

if __name__ == "__main__":
	import sys
	if sys.argv[-1] == "--verify":
		# Run duplicity's verification command to check a) the backup files
		# are readable, and b) report if they are up to date.
		run_duplicity_verification()

	elif sys.argv[-1] == "--list":
		# List the saved backup files.
		for fn, size in list_target_files(get_backup_config(load_environment())):
			print("{}\t{}".format(fn, size))

	elif sys.argv[-1] == "--status":
		# Show backup status.
		ret = backup_status(load_environment())
		print(rtyaml.dump(ret["backups"]))
		print("Storage for unmatched files:", ret["unmatched_file_size"])

	elif len(sys.argv) >= 2 and sys.argv[1] == "--restore":
		# Run duplicity restore. Rest of command line passed as arguments
		# to duplicity. The restore path should be specified.
		run_duplicity_restore(sys.argv[2:])

	else:
		# Perform a backup. Add --full to force a full backup rather than
		# possibly performing an incremental backup.
		full_backup = "--full" in sys.argv
		perform_backup(full_backup)<|MERGE_RESOLUTION|>--- conflicted
+++ resolved
@@ -224,13 +224,10 @@
 			port = urlsplit(config["target"]).port
 		except ValueError:
 			port = 22
-<<<<<<< HEAD
-
-=======
+
 		if port is None:
 			port = 22
-						
->>>>>>> 6f944122
+		
 		return [
 			f"--ssh-options= -i /root/.ssh/id_rsa_miab -p {port}",
 			f"--rsync-options= -e \"/usr/bin/ssh -oStrictHostKeyChecking=no -oBatchMode=yes -p {port} -i /root/.ssh/id_rsa_miab\"",
@@ -435,11 +432,9 @@
 			port = target.port
 		except ValueError:
 			 port = 22
-<<<<<<< HEAD
-=======
+
 		if port is None:
 			port = 22
->>>>>>> 6f944122
 
 		target_path = target.path
 		if not target_path.endswith('/'):

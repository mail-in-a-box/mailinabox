#!/usr/local/lib/mailinabox/env/bin/python

# This script performs a backup of all user data:
# 1) System services are stopped.
# 2) STORAGE_ROOT/backup/before-backup is executed if it exists.
# 3) An incremental encrypted backup is made using duplicity.
# 4) The stopped services are restarted.
# 5) STORAGE_ROOT/backup/after-backup is executed if it exists.

import os, os.path, shutil, glob, re, datetime, sys
import dateutil.parser, dateutil.relativedelta, dateutil.tz
import rtyaml
from exclusiveprocess import Lock

from utils import load_environment, shell, wait_for_service

def get_backup_root_directory(env):
	return os.path.join(env["STORAGE_ROOT"], 'backup')

def get_backup_cache_directory(env):
	return os.path.join(get_backup_root_directory(env), 'cache')

def get_backup_encrypted_directory(env):
	return os.path.join(get_backup_root_directory(env), 'encrypted')

def get_backup_configuration_file(env):
	return os.path.join(get_backup_root_directory(env), 'custom.yaml')

def get_backup_encryption_key_file(env):
	return os.path.join(get_backup_root_directory(env), 'secret_key.txt')

def backup_status(env):
	# If backups are disabled, return no status.
	config = get_backup_config(env)
	if config["type"] == "off":
		return { }

	# Query duplicity to get a list of all full and incremental
	# backups available.

	backups = { }
	now = datetime.datetime.now(dateutil.tz.tzlocal())
	backup_root = get_backup_root_directory(env)
	backup_cache_dir = get_backup_cache_directory(env)

	def reldate(date, ref, clip):
		if ref < date: return clip
		rd = dateutil.relativedelta.relativedelta(ref, date)
		if rd.years > 1: return "%d years, %d months" % (rd.years, rd.months)
		if rd.years == 1: return "%d year, %d months" % (rd.years, rd.months)
		if rd.months > 1: return "%d months, %d days" % (rd.months, rd.days)
		if rd.months == 1: return "%d month, %d days" % (rd.months, rd.days)
		if rd.days >= 7: return "%d days" % rd.days
		if rd.days > 1: return "%d days, %d hours" % (rd.days, rd.hours)
		if rd.days == 1: return "%d day, %d hours" % (rd.days, rd.hours)
		return "%d hours, %d minutes" % (rd.hours, rd.minutes)

	# Get duplicity collection status and parse for a list of backups.
	def parse_line(line):
		keys = line.strip().split()
		date = dateutil.parser.parse(keys[1]).astimezone(dateutil.tz.tzlocal())
		return {
			"date": keys[1],
			"date_str": date.strftime("%Y-%m-%d %X") + " " + now.tzname(),
			"date_delta": reldate(date, now, "the future?"),
			"full": keys[0] == "full",
			"size": 0, # collection-status doesn't give us the size
			"volumes": int(keys[2]), # number of archive volumes for this backup (not really helpful)
		}

	code, collection_status = shell('check_output', [
		"/usr/bin/duplicity",
		"collection-status",
		"--archive-dir", backup_cache_dir,
		"--gpg-options", "--cipher-algo=AES256",
		"--log-fd", "1",
		config["target_url"],
		] + get_duplicity_additional_args(env),
		get_duplicity_env_vars(env),
		trap=True)
	if code != 0:
		# Command failed. This is likely due to an improperly configured remote
		# destination for the backups or the last backup job terminated unexpectedly.
		raise Exception("Something is wrong with the backup: " + collection_status)
	for line in collection_status.split('\n'):
		if line.startswith(" full") or line.startswith(" inc"):
			backup = parse_line(line)
			backups[backup["date"]] = backup

	# Look at the target directly to get the sizes of each of the backups. There is more than one file per backup.
	# Starting with duplicity in Ubuntu 18.04, "signatures" files have dates in their
	# filenames that are a few seconds off the backup date and so don't line up
	# with the list of backups we have. Track unmatched files so we know how much other
	# space is used for those.
	unmatched_file_size = 0
	for fn, size in list_target_files(config):
		m = re.match(r"duplicity-(full|full-signatures|(inc|new-signatures)\.(?P<incbase>\d+T\d+Z)\.to)\.(?P<date>\d+T\d+Z)\.", fn)
		if not m: continue # not a part of a current backup chain
		key = m.group("date")
		if key in backups:
			backups[key]["size"] += size
		else:
			unmatched_file_size += size

	# Ensure the rows are sorted reverse chronologically.
	# This is relied on by should_force_full() and the next step.
	backups = sorted(backups.values(), key = lambda b : b["date"], reverse=True)

	# Get the average size of incremental backups, the size of the
	# most recent full backup, and the date of the most recent
	# backup and the most recent full backup.
	incremental_count = 0
	incremental_size = 0
	first_date = None
	first_full_size = None
	first_full_date = None
	for bak in backups:
		if first_date is None:
			first_date = dateutil.parser.parse(bak["date"])
		if bak["full"]:
			first_full_size = bak["size"]
			first_full_date = dateutil.parser.parse(bak["date"])
			break
		incremental_count += 1
		incremental_size += bak["size"]

	# When will the most recent backup be deleted? It won't be deleted if the next
	# backup is incremental, because the increments rely on all past increments.
	# So first guess how many more incremental backups will occur until the next
	# full backup. That full backup frees up this one to be deleted. But, the backup
	# must also be at least min_age_in_days old too.
	deleted_in = None
	if incremental_count > 0 and incremental_size > 0 and first_full_size is not None:
		# How many days until the next incremental backup? First, the part of
		# the algorithm based on increment sizes:
		est_days_to_next_full = (.5 * first_full_size - incremental_size) / (incremental_size/incremental_count)
		est_time_of_next_full = first_date + datetime.timedelta(days=est_days_to_next_full)

		# ...And then the part of the algorithm based on full backup age:
		est_time_of_next_full = min(est_time_of_next_full, first_full_date + datetime.timedelta(days=config["min_age_in_days"]*10+1))

		# It still can't be deleted until it's old enough.
		est_deleted_on = max(est_time_of_next_full, first_date + datetime.timedelta(days=config["min_age_in_days"]))

		deleted_in = "approx. %d days" % round((est_deleted_on-now).total_seconds()/60/60/24 + .5)

	# When will a backup be deleted? Set the deleted_in field of each backup.
	saw_full = False
	for bak in backups:
		if deleted_in:
			# The most recent increment in a chain and all of the previous backups
			# it relies on are deleted at the same time.
			bak["deleted_in"] = deleted_in
		if bak["full"]:
			# Reset when we get to a full backup. A new chain start *next*.
			saw_full = True
			deleted_in = None
		elif saw_full and not deleted_in:
			# We're now on backups prior to the most recent full backup. These are
			# free to be deleted as soon as they are min_age_in_days old.
			deleted_in = reldate(now, dateutil.parser.parse(bak["date"]) + datetime.timedelta(days=config["min_age_in_days"]), "on next daily backup")
			bak["deleted_in"] = deleted_in

	return {
		"backups": backups,
		"unmatched_file_size": unmatched_file_size,
	}

def should_force_full(config, env):
	# Force a full backup when the total size of the increments
	# since the last full backup is greater than half the size
	# of that full backup.
	inc_size = 0
	for bak in backup_status(env)["backups"]:
		if not bak["full"]:
			# Scan through the incremental backups cumulating
			# size...
			inc_size += bak["size"]
		else:
			# ...until we reach the most recent full backup.
			# Return if we should to a full backup, which is based
			# on the size of the increments relative to the full
			# backup, as well as the age of the full backup.
			if inc_size > .5*bak["size"]:
				return True
			if dateutil.parser.parse(bak["date"]) + datetime.timedelta(days=config["min_age_in_days"]*10+1) < datetime.datetime.now(dateutil.tz.tzlocal()):
				return True
			return False
	else:
		# If we got here there are no (full) backups, so make one.
		# (I love for/else blocks. Here it's just to show off.)
		return True

def get_passphrase(env):
	# Get the encryption passphrase. secret_key.txt is 2048 random
	# bits base64-encoded and with line breaks every 65 characters.
	# gpg will only take the first line of text, so sanity check that
	# that line is long enough to be a reasonable passphrase. It
	# only needs to be 43 base64-characters to match AES256's key
	# length of 32 bytes.
	with open(get_backup_encryption_key_file(env)) as f:
		passphrase = f.readline().strip()
	if len(passphrase) < 43: raise Exception("secret_key.txt's first line is too short!")

	return passphrase

def get_duplicity_additional_args(env):
	config = get_backup_config(env)

	if config["type"] == 'rsync':
		return [
			"--ssh-options= -i /root/.ssh/id_rsa_miab",
			"--rsync-options= -e \"/usr/bin/ssh -oStrictHostKeyChecking=no -oBatchMode=yes -p 22 -i /root/.ssh/id_rsa_miab\"",
		]
	elif config["type"] == 's3':
		additional_args = ["--s3-endpoint-url", config["s3_endpoint_url"]]

		if "s3_region_name" in config:
			additional_args.append("--s3-region-name")
			additional_args.append(config["s3_region_name"])

		return additional_args

	return []

def get_duplicity_env_vars(env):
	config = get_backup_config(env)

	env = { "PASSPHRASE" : get_passphrase(env) }

	if config["type"] == 's3':
		env["AWS_ACCESS_KEY_ID"] = config["s3_access_key_id"]
		env["AWS_SECRET_ACCESS_KEY"] = config["s3_secret_access_key"]

	return env

def perform_backup(full_backup):
	env = load_environment()

	# Create an global exclusive lock so that the backup script
	# cannot be run more than one.
	Lock(die=True).forever()

	config = get_backup_config(env)
	backup_root = get_backup_root_directory(env)
	backup_cache_dir = get_backup_cache_directory(env)
	backup_dir = get_backup_encrypted_directory(env)

	# Are backups disabled?
	if config["type"] == "off":
		return

	# On the first run, always do a full backup. Incremental
	# will fail. Otherwise do a full backup when the size of
	# the increments since the most recent full backup are
	# large.
	try:
		full_backup = full_backup or should_force_full(config, env)
	except Exception as e:
		# This was the first call to duplicity, and there might
		# be an error already.
		print(e)
		sys.exit(1)

	# Stop services.
	def service_command(service, command, quit=None):
		# Execute silently, but if there is an error then display the output & exit.
		code, ret = shell('check_output', ["/usr/sbin/service", service, command], capture_stderr=True, trap=True)
		if code != 0:
			print(ret)
			if quit:
				sys.exit(code)

	service_command("php8.0-fpm", "stop", quit=True)
	service_command("postfix", "stop", quit=True)
	service_command("dovecot", "stop", quit=True)
	service_command("postgrey", "stop", quit=True)

	# Execute a pre-backup script that copies files outside the homedir.
	# Run as the STORAGE_USER user, not as root. Pass our settings in
	# environment variables so the script has access to STORAGE_ROOT.
	pre_script = os.path.join(backup_root, 'before-backup')
	if os.path.exists(pre_script):
		shell('check_call',
			['su', env['STORAGE_USER'], '-c', pre_script, config["target_url"]],
			env=env)

	# Run a backup of STORAGE_ROOT (but excluding the backups themselves!).
	# --allow-source-mismatch is needed in case the box's hostname is changed
	# after the first backup. See #396.
	try:
		shell('check_call', [
			"/usr/bin/duplicity",
			"full" if full_backup else "incr",
			"--verbosity", "warning", "--no-print-statistics",
			"--archive-dir", backup_cache_dir,
			"--exclude", backup_root,
			"--volsize", "250",
			"--gpg-options", "--cipher-algo=AES256",
			env["STORAGE_ROOT"],
			config["target_url"],
			"--allow-source-mismatch"
			] + get_duplicity_additional_args(env),
			get_duplicity_env_vars(env))
	finally:
		# Start services again.
		service_command("postgrey", "start", quit=False)
		service_command("dovecot", "start", quit=False)
		service_command("postfix", "start", quit=False)
		service_command("php8.0-fpm", "start", quit=False)

	# Remove old backups. This deletes all backup data no longer needed
	# from more than 3 days ago.
	shell('check_call', [
		"/usr/bin/duplicity",
		"remove-older-than",
		"%dD" % config["min_age_in_days"],
		"--verbosity", "error",
		"--archive-dir", backup_cache_dir,
		"--force",
		config["target_url"]
		] + get_duplicity_additional_args(env),
		get_duplicity_env_vars(env))

	# From duplicity's manual:
	# "This should only be necessary after a duplicity session fails or is
	# aborted prematurely."
	# That may be unlikely here but we may as well ensure we tidy up if
	# that does happen - it might just have been a poorly timed reboot.
	shell('check_call', [
		"/usr/bin/duplicity",
		"cleanup",
		"--verbosity", "error",
		"--archive-dir", backup_cache_dir,
		"--force",
		config["target_url"]
		] + get_duplicity_additional_args(env),
		get_duplicity_env_vars(env))

	# Change ownership of backups to the user-data user, so that the after-bcakup
	# script can access them.
	if config["type"] == 'local':
		shell('check_call', ["/bin/chown", "-R", env["STORAGE_USER"], backup_dir])

	# Execute a post-backup script that does the copying to a remote server.
	# Run as the STORAGE_USER user, not as root. Pass our settings in
	# environment variables so the script has access to STORAGE_ROOT.
	post_script = os.path.join(backup_root, 'after-backup')
	if os.path.exists(post_script):
		shell('check_call',
			['su', env['STORAGE_USER'], '-c', post_script, config["target_url"]],
			env=env)

	# Our nightly cron job executes system status checks immediately after this
	# backup. Since it checks that dovecot and postfix are running, block for a
	# bit (maximum of 10 seconds each) to give each a chance to finish restarting
	# before the status checks might catch them down. See #381.
	wait_for_service(25, True, env, 10)
	wait_for_service(993, True, env, 10)

def run_duplicity_verification():
	env = load_environment()
	backup_root = get_backup_root_directory(env)
	config = get_backup_config(env)
	backup_cache_dir = get_backup_cache_directory(env)

	shell('check_call', [
		"/usr/bin/duplicity",
		"--verbosity", "info",
		"verify",
		"--compare-data",
		"--archive-dir", backup_cache_dir,
		"--exclude", backup_root,
		config["target_url"],
		env["STORAGE_ROOT"],
	] + get_duplicity_additional_args(env), get_duplicity_env_vars(env))

def run_duplicity_restore(args):
	env = load_environment()
	config = get_backup_config(env)
	backup_cache_dir = get_backup_cache_directory(env)
	shell('check_call', [
		"/usr/bin/duplicity",
		"restore",
		"--archive-dir", backup_cache_dir,
		config["target_url"],
		] + get_duplicity_additional_args(env) + args,
	get_duplicity_env_vars(env))

def list_target_files(config):
	if config["type"] == "local":
		import urllib.parse
		try:
			url = urllib.parse.urlparse(config["target_url"])
		except ValueError:
			return "invalid target"

		return [(fn, os.path.getsize(os.path.join(url.path, fn))) for fn in os.listdir(url.path)]

	elif config["type"] == "rsync":
		import urllib.parse
		try:
			url = urllib.parse.urlparse(config["target_url"])
		except ValueError:
			return "invalid target"

		rsync_fn_size_re = re.compile(r'.*    ([^ ]*) [^ ]* [^ ]* (.*)')
		rsync_target = '{host}:{path}'

		url_path = url.path
		if not url_path.endswith('/'):
			url_path = url_path + '/'
		if url_path.startswith('/'):
			url_path = url_path[1:]

		rsync_command = [ 'rsync',
					'-e',
					'/usr/bin/ssh -i /root/.ssh/id_rsa_miab -oStrictHostKeyChecking=no -oBatchMode=yes',
					'--list-only',
					'-r',
					rsync_target.format(
						host=url.netloc,
						path=url_path)
				]

		code, listing = shell('check_output', rsync_command, trap=True, capture_stderr=True)
		if code == 0:
			ret = []
			for l in listing.split('\n'):
				match = rsync_fn_size_re.match(l)
				if match:
					ret.append( (match.groups()[1], int(match.groups()[0].replace(',',''))) )
			return ret
		else:
			if 'Permission denied (publickey).' in listing:
				reason = "Invalid user or check you correctly copied the SSH key."
			elif 'No such file or directory' in listing:
				reason = "Provided path {} is invalid.".format(url_path)
			elif 'Network is unreachable' in listing:
				reason = "The IP address {} is unreachable.".format(url.hostname)
			elif 'Could not resolve hostname' in listing:
				reason = "The hostname {} cannot be resolved.".format(url.hostname)
			else:
				reason = "Unknown error." \
						"Please check running 'management/backup.py --verify'" \
						"from mailinabox sources to debug the issue."
			raise ValueError("Connection to rsync host failed: {}".format(reason))

	elif config["type"] == "s3":
		import urllib.parse
		try:
			url = urllib.parse.urlparse(config["target_url"])
		except ValueError:
			return "invalid target"

		import boto3.s3
		from botocore.exceptions import ClientError

		bucket = url.hostname
		path = url.path

		# If no prefix is specified, set the path to '', otherwise boto won't list the files
		if path == '/':
			path = ''

		if bucket == "":
			raise ValueError("Enter an S3 bucket name.")

		# connect to the region & bucket
		try:
			s3 = None
			if "s3_region_name" in config:
				s3 = boto3.client('s3', \
					endpoint_url=config["s3_endpoint_url"], \
					region_name=config["s3_region_name"], \
					aws_access_key_id=config["s3_access_key_id"], \
					aws_secret_access_key=config["s3_secret_access_key"])
			else:
				s3 = boto3.client('s3', \
					endpoint_url=config["s3_endpoint_url"], \
					aws_access_key_id=config["s3_access_key_id"], \
					aws_secret_access_key=config["s3_secret_access_key"])

			bucket_objects = s3.list_objects_v2(Bucket=bucket, Prefix=path)['Contents']
			backup_list = [(key['Key'][len(path):], key['Size']) for key in bucket_objects]
		except ClientError as e:
			raise ValueError(e)
		return backup_list

	elif config["type"] == "b2":
		import urllib.parse
		try:
			url = urllib.parse.urlparse(config["target_url"])
		except ValueError:
			return "invalid target"


		from b2sdk.v1 import InMemoryAccountInfo, B2Api
		from b2sdk.v1.exception import NonExistentBucket
		info = InMemoryAccountInfo()
		b2_api = B2Api(info)

		# Extract information from target
		b2_application_keyid = url.netloc[:url.netloc.index(':')]
		b2_application_key = url.netloc[url.netloc.index(':')+1:url.netloc.index('@')]
		b2_bucket = url.netloc[url.netloc.index('@')+1:]

		try:
			b2_api.authorize_account("production", b2_application_keyid, b2_application_key)
			bucket = b2_api.get_bucket_by_name(b2_bucket)
		except NonExistentBucket as e:
			raise ValueError("B2 Bucket does not exist. Please double check your information!")
		return [(key.file_name, key.size) for key, _ in bucket.ls()]

	else:
		raise ValueError(config["type"])


def set_off_backup_config(env):
	config = {
		"type": "off"
	}

	write_backup_config(env, config)

	return "OK"

def set_local_backup_config(env, min_age_in_days):
	# min_age_in_days must be an int
	if isinstance(min_age_in_days, str):
		min_age_in_days = int(min_age_in_days)

	config = {
		"type": "local",
		"min_age_in_days": min_age_in_days
	}

	write_backup_config(env, config)

	return "OK"

def set_rsync_backup_config(env, min_age_in_days, target_url):
	# min_age_in_days must be an int
	if isinstance(min_age_in_days, str):
		min_age_in_days = int(min_age_in_days)

	config = {
		"type": "rsync",
		"target_url": target_url,
		"min_age_in_days": min_age_in_days
	}

	# Validate.
	try:
		list_target_files(config)
	except ValueError as e:
		return str(e)

	write_backup_config(env, config)

	return "OK"

def set_s3_backup_config(env, min_age_in_days, s3_access_key_id, s3_secret_access_key, target_url, s3_endpoint_url, s3_region_name=None):
	# min_age_in_days must be an int
	if isinstance(min_age_in_days, str):
		min_age_in_days = int(min_age_in_days)

	config = {
		"type": "s3",
		"target_url": target_url,
		"s3_endpoint_url": s3_endpoint_url,
		"s3_region_name": s3_region_name,
		"s3_access_key_id": s3_access_key_id,
		"s3_secret_access_key": s3_secret_access_key,
		"min_age_in_days": min_age_in_days
	}

	if s3_region_name is not None:
		config["s3_region_name"] = s3_region_name

	# Validate.
	try:
		list_target_files(config)
	except ValueError as e:
		return str(e)

	write_backup_config(env, config)

	return "OK"

def set_b2_backup_config(env, min_age_in_days, target_url):
	# min_age_in_days must be an int
	if isinstance(min_age_in_days, str):
		min_age_in_days = int(min_age_in_days)

	config = {
		"type": "b2",
		"target_url": target_url,
		"min_age_in_days": min_age_in_days
	}

	# Validate.
	try:
		list_target_files(config)
	except ValueError as e:
		return str(e)

	write_backup_config(env, config)

	return "OK"

def get_backup_config(env):
	backup_root = get_backup_root_directory(env)

	# Defaults.
	config = {
		"type": "local",
		"min_age_in_days": 3
	}

	# Merge in anything written to custom.yaml.
	try:
<<<<<<< HEAD
		custom_config = rtyaml.load(open(get_backup_configuration_file(env)))
=======
		with open(os.path.join(backup_root, 'custom.yaml'), 'r') as f:
			custom_config = rtyaml.load(f)
>>>>>>> 820a39b8
		if not isinstance(custom_config, dict): raise ValueError() # caught below

		# Converting the previous configuration (which was not very clear)
		# into the new configuration format which also provides
		# a "type" attribute to distinguish the type of backup.
		if "type" not in custom_config:
			scheme = custom_config["target"].split(":")[0]
			if scheme == "off":
				custom_config = {
					"type": "off"
				}
			elif scheme == "file":
				custom_config = {
					"type": "local",
					"min_age_in_days": custom_config["min_age_in_days"]
				}
			elif scheme == "rsync":
				custom_config = {
					"type": "rsync",
					"target_url": custom_config["target"],
					"min_age_in_days": custom_config["min_age_in_days"]
				}
			elif scheme == "s3":
				import urllib.parse
				url = urllib.parse.urlparse(custom_config["target"])
				target_url = url.scheme + ":/" + url.path
				s3_endpoint_url = "https://" + url.netloc
				s3_access_key_id = custom_config["target_user"]
				s3_secret_access_key = custom_config["target_pass"]
				custom_config = {
					"type": "s3",
					"target_url": target_url,
					"s3_endpoint_url": s3_endpoint_url,
					"s3_access_key_id": custom_config["target_user"],
					"s3_secret_access_key": custom_config["target_pass"],
					"min_age_in_days": custom_config["min_age_in_days"]
				}
			elif scheme == "b2":
				custom_config = {
					"type": "b2",
					"target_url": custom_config["target"],
					"min_age_in_days": custom_config["min_age_in_days"]
				}
			else:
				raise ValueError("Unexpected scheme during the conversion of the previous config to the new format.")

		config.update(custom_config)
	except:
		pass

<<<<<<< HEAD
	# Adding an implicit information (for "local" backup, the target_url corresponds
	# to the encrypted directory) because in the backup_status function it is easier
	# to pass to duplicity the value of "target_url" without worrying about
	# distinguishing between "local" or "rsync" or "s3" or "b2"  backup types.
	if config["type"] == "local":
		config["target_url"] = "file://" + get_backup_encrypted_directory(env)
=======
	# When updating config.yaml, don't do any further processing on what we find.
	if for_save:
		return config

	# When passing this back to the admin to show the current settings, do not include
	# authentication details. The user will have to re-enter it.
	if for_ui:
		for field in ("target_user", "target_pass"):
			if field in config:
				del config[field]

	# helper fields for the admin
	config["file_target_directory"] = os.path.join(backup_root, 'encrypted')
	config["enc_pw_file"] = os.path.join(backup_root, 'secret_key.txt')
	if config["target"] == "local":
		# Expand to the full URL.
		config["target"] = "file://" + config["file_target_directory"]
	ssh_pub_key = os.path.join('/root', '.ssh', 'id_rsa_miab.pub')
	if os.path.exists(ssh_pub_key):
		with open(ssh_pub_key, 'r') as f:
			config["ssh_pub_key"] = f.read()
>>>>>>> 820a39b8

	return config

def write_backup_config(env, newconfig):
	with open(get_backup_configuration_file(env), "w") as f:
		f.write(rtyaml.dump(newconfig))

if __name__ == "__main__":
	import sys
	if sys.argv[-1] == "--verify":
		# Run duplicity's verification command to check a) the backup files
		# are readable, and b) report if they are up to date.
		run_duplicity_verification()

	elif sys.argv[-1] == "--list":
		# List the saved backup files.
		for fn, size in list_target_files(get_backup_config(load_environment())):
			print("{}\t{}".format(fn, size))

	elif sys.argv[-1] == "--status":
		# Show backup status.
		ret = backup_status(load_environment())
		print(rtyaml.dump(ret["backups"]))
		print("Storage for unmatched files:", ret["unmatched_file_size"])

	elif len(sys.argv) >= 2 and sys.argv[1] == "--restore":
		# Run duplicity restore. Rest of command line passed as arguments
		# to duplicity. The restore path should be specified.
		run_duplicity_restore(sys.argv[2:])

	else:
		# Perform a backup. Add --full to force a full backup rather than
		# possibly performing an incremental backup.
		full_backup = "--full" in sys.argv
		perform_backup(full_backup)<|MERGE_RESOLUTION|>--- conflicted
+++ resolved
@@ -620,12 +620,8 @@
 
 	# Merge in anything written to custom.yaml.
 	try:
-<<<<<<< HEAD
-		custom_config = rtyaml.load(open(get_backup_configuration_file(env)))
-=======
 		with open(os.path.join(backup_root, 'custom.yaml'), 'r') as f:
 			custom_config = rtyaml.load(f)
->>>>>>> 820a39b8
 		if not isinstance(custom_config, dict): raise ValueError() # caught below
 
 		# Converting the previous configuration (which was not very clear)
@@ -676,36 +672,12 @@
 	except:
 		pass
 
-<<<<<<< HEAD
 	# Adding an implicit information (for "local" backup, the target_url corresponds
 	# to the encrypted directory) because in the backup_status function it is easier
 	# to pass to duplicity the value of "target_url" without worrying about
 	# distinguishing between "local" or "rsync" or "s3" or "b2"  backup types.
 	if config["type"] == "local":
 		config["target_url"] = "file://" + get_backup_encrypted_directory(env)
-=======
-	# When updating config.yaml, don't do any further processing on what we find.
-	if for_save:
-		return config
-
-	# When passing this back to the admin to show the current settings, do not include
-	# authentication details. The user will have to re-enter it.
-	if for_ui:
-		for field in ("target_user", "target_pass"):
-			if field in config:
-				del config[field]
-
-	# helper fields for the admin
-	config["file_target_directory"] = os.path.join(backup_root, 'encrypted')
-	config["enc_pw_file"] = os.path.join(backup_root, 'secret_key.txt')
-	if config["target"] == "local":
-		# Expand to the full URL.
-		config["target"] = "file://" + config["file_target_directory"]
-	ssh_pub_key = os.path.join('/root', '.ssh', 'id_rsa_miab.pub')
-	if os.path.exists(ssh_pub_key):
-		with open(ssh_pub_key, 'r') as f:
-			config["ssh_pub_key"] = f.read()
->>>>>>> 820a39b8
 
 	return config
 

# -*- indent-tabs-mode: nil; -*-
#####
##### This file is part of Mail-in-a-Box-LDAP which is released under the
##### terms of the GNU Affero General Public License as published by the
##### Free Software Foundation, either version 3 of the License, or (at
##### your option) any later version. See file LICENSE or go to
##### https://github.com/downtownallday/mailinabox-ldap for full license
##### details.
#####

import os.path, collections

# DO NOT import non-standard modules. This module is imported by
# migrate.py which runs on fresh machines before anything is installed
# besides Python.

# THE ENVIRONMENT FILE AT /etc/mailinabox.conf

class Environment(collections.OrderedDict):
    # subclass OrderedDict and provide attribute lookups to the
    # underlying dictionary
    def __getattr__(self, attr):
        return self[attr]

def load_environment():
    # Load settings from /etc/mailinabox.conf.
    env = load_env_vars_from_file("/etc/mailinabox.conf")

    # Load settings from STORAGE_ROOT/ldap/miab_ldap.conf
    # It won't exist exist until migration 13 completes...
    if os.path.exists(os.path.join(env["STORAGE_ROOT"],"ldap/miab_ldap.conf")):
        load_env_vars_from_file(os.path.join(env["STORAGE_ROOT"],"ldap/miab_ldap.conf"), strip_quotes=True, merge_env=env)
    
    return env

def load_env_vars_from_file(fn, strip_quotes=False, merge_env=None):
    # Load settings from a KEY=VALUE file.
<<<<<<< HEAD
    env = Environment()
    for line in open(fn):
        env.setdefault(*line.strip().split("=", 1))
    if strip_quotes:
        for k in env: env[k]=('' if env[k] is None else env[k].strip('"'))
    if merge_env is not None:
        for k in env: merge_env[k]=env[k]
=======
    import collections
    env = collections.OrderedDict()
    with open(fn, 'r')  as f:
        for line in f:
            env.setdefault(*line.strip().split("=", 1))
>>>>>>> 61d1ea1e
    return env

def save_environment(env):
    with open("/etc/mailinabox.conf", "w") as f:
        for k, v in env.items():
            f.write("%s=%s\n" % (k, v))

# THE SETTINGS FILE AT STORAGE_ROOT/settings.yaml.

def write_settings(config, env):
    import rtyaml
    fn = os.path.join(env['STORAGE_ROOT'], 'settings.yaml')
    with open(fn, "w") as f:
        f.write(rtyaml.dump(config))

def load_settings(env):
    import rtyaml
    fn = os.path.join(env['STORAGE_ROOT'], 'settings.yaml')
    try:
        with open(fn, "r") as f:
            config = rtyaml.load(f)
        if not isinstance(config, dict): raise ValueError() # caught below
        return config
    except:
        return { }

# UTILITIES

def safe_domain_name(name):
    # Sanitize a domain name so it is safe to use as a file name on disk.
    import urllib.parse
    return urllib.parse.quote(name, safe='')

def sort_domains(domain_names, env):
    # Put domain names in a nice sorted order.

    # The nice order will group domain names by DNS zone, i.e. the top-most
    # domain name that we serve that ecompasses a set of subdomains. Map
    # each of the domain names to the zone that contains them. Walk the domains
    # from shortest to longest since zones are always shorter than their
    # subdomains.
    zones = { }
    for domain in sorted(domain_names, key=lambda d : len(d)):
        for z in zones.values():
            if domain.endswith("." + z):
                # We found a parent domain already in the list.
                zones[domain] = z
                break
        else:
            # 'break' did not occur: there is no parent domain, so it is its
            # own zone.
            zones[domain] = domain

    # Sort the zones.
    zone_domains = sorted(zones.values(),
      key = lambda d : (
        # PRIMARY_HOSTNAME or the zone that contains it is always first.
        not (d == env['PRIMARY_HOSTNAME'] or env['PRIMARY_HOSTNAME'].endswith("." + d)),

        # Then just dumb lexicographically.
        d,
      ))

    # Now sort the domain names that fall within each zone.
    domain_names = sorted(domain_names,
      key = lambda d : (
        # First by zone.
        zone_domains.index(zones[d]),

        # PRIMARY_HOSTNAME is always first within the zone that contains it.
        d != env['PRIMARY_HOSTNAME'],

        # Followed by any of its subdomains.
        not d.endswith("." + env['PRIMARY_HOSTNAME']),

        # Then in right-to-left lexicographic order of the .-separated parts of the name.
        list(reversed(d.split("."))),
      ))
    
    return domain_names

def sort_email_addresses(email_addresses, env):
    email_addresses = set(email_addresses)
    domains = set(email.split("@", 1)[1] for email in email_addresses if "@" in email)
    ret = []
    for domain in sort_domains(domains, env):
        domain_emails = set(email for email in email_addresses if email.endswith("@" + domain))
        ret.extend(sorted(domain_emails))
        email_addresses -= domain_emails
    ret.extend(sorted(email_addresses)) # whatever is left
    return ret

def shell(method, cmd_args, env={}, capture_stderr=False, return_bytes=False, trap=False, input=None):
    # A safe way to execute processes.
    # Some processes like apt-get require being given a sane PATH.
    import subprocess

    env.update({ "PATH": "/sbin:/bin:/usr/sbin:/usr/bin" })
    kwargs = {
        'env': env,
        'stderr': None if not capture_stderr else subprocess.STDOUT,
    }
    if method == "check_output" and input is not None:
        kwargs['input'] = input

    try:
        ret = getattr(subprocess, method)(cmd_args, **kwargs)
        code = 0
    except subprocess.CalledProcessError as e:
        if not trap:
            # Reformat exception.
            msg = "Command failed with exit code {}: {}".format(e.returncode, subprocess.list2cmdline(cmd_args))
            if e.output: msg += "\n\nOutput:\n" + e.output
            raise Exception(msg)
        else:
            ret = e.output
            code = e.returncode
    if not return_bytes and isinstance(ret, bytes): ret = ret.decode("utf8")
    if not trap:
        return ret
    else:
        return code, ret

def create_syslog_handler():
    import logging.handlers
    handler = logging.handlers.SysLogHandler(address='/dev/log')
    handler.setLevel(logging.WARNING)
    return handler

def du(path):
    # Computes the size of all files in the path, like the `du` command.
    # Based on http://stackoverflow.com/a/17936789. Takes into account
    # soft and hard links.
    total_size = 0
    seen = set()
    for dirpath, dirnames, filenames in os.walk(path):
        for f in filenames:
            fp = os.path.join(dirpath, f)
            try:
                stat = os.lstat(fp)
            except OSError:
                continue
            if stat.st_ino in seen:
                continue
            seen.add(stat.st_ino)
            total_size += stat.st_size
    return total_size

def wait_for_service(port, public, env, timeout):
	# Block until a service on a given port (bound privately or publicly)
	# is taking connections, with a maximum timeout.
	import socket, time
	start = time.perf_counter()
	while True:
		s = socket.socket(socket.AF_INET, socket.SOCK_STREAM)
		s.settimeout(timeout/3)
		try:
			s.connect(("127.0.0.1" if not public else env['PUBLIC_IP'], port))
			return True
		except OSError:
			if time.perf_counter() > start+timeout:
				return False
		time.sleep(min(timeout/4, 1))

if __name__ == "__main__":
	from web_update import get_web_domains
	env = load_environment()
	domains = get_web_domains(env)
	for domain in domains:
		print(domain)<|MERGE_RESOLUTION|>--- conflicted
+++ resolved
@@ -35,21 +35,14 @@
 
 def load_env_vars_from_file(fn, strip_quotes=False, merge_env=None):
     # Load settings from a KEY=VALUE file.
-<<<<<<< HEAD
     env = Environment()
-    for line in open(fn):
-        env.setdefault(*line.strip().split("=", 1))
+    with open(fn, 'r') as f:
+        for line in f:
+            env.setdefault(*line.strip().split("=", 1))
     if strip_quotes:
         for k in env: env[k]=('' if env[k] is None else env[k].strip('"'))
     if merge_env is not None:
         for k in env: merge_env[k]=env[k]
-=======
-    import collections
-    env = collections.OrderedDict()
-    with open(fn, 'r')  as f:
-        for line in f:
-            env.setdefault(*line.strip().split("=", 1))
->>>>>>> 61d1ea1e
     return env
 
 def save_environment(env):

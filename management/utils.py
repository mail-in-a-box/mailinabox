--- conflicted
+++ resolved
@@ -179,11 +179,10 @@
 				return False
 		time.sleep(min(timeout/4, 1))
 
-<<<<<<< HEAD
 def get_php_version():
 	# Gets the version of PHP installed in the system.
 	return shell("check_output", ["/usr/bin/php", "-v"])[4:7]
-=======
+
 def get_ssh_port():
 	port_value = get_ssh_config_value("port")
 
@@ -211,7 +210,6 @@
 
 	# Did not find the parameter!
 	return None
->>>>>>> 162e509b
 
 if __name__ == "__main__":
 	from web_update import get_web_domains

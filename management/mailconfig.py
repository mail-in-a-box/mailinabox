--- conflicted
+++ resolved
@@ -19,15 +19,11 @@
 # Python 3 in setup/questions.sh to validate the email
 # address entered by the user.
 
-<<<<<<< HEAD
-import subprocess, shutil, os, sqlite3, re, ldap3, uuid, hashlib
-import utils, backend
-=======
 import os, sqlite3, re
 import subprocess
+import ldap3, uuid, hashlib, backend
 
 import utils
->>>>>>> 4bb4d2a7
 from email_validator import validate_email as validate_email_, EmailNotValidError
 import idna
 import socket
@@ -326,21 +322,14 @@
 	users = []
 	active_accounts = set()
 	c = open_database(env)
-<<<<<<< HEAD
-	response = c.wait( c.search(env.LDAP_USERS_BASE, "(objectClass=mailUser)", attributes=['mail','maildrop','mailaccess','cn']) )
+	response = c.wait( c.search(env.LDAP_USERS_BASE, "(objectClass=mailUser)", attributes=['mail','maildrop','mailaccess','mailboxQuota','cn']) )
 
 	for rec in response:
 		#email = rec['maildrop'][0]
 		email = rec['mail'][0]
 		privileges = rec['mailaccess']
+		quota = rec['mailboxQuota'][0] if len(rec['mailboxQuota']>0) else '0'
 		display_name = rec['cn'][0]
-		active_accounts.add(email)
-		user = {
-			"email": email,
-			"privileges": privileges,
-=======
-	c.execute('SELECT email, privileges, quota FROM users')
-	for email, privileges, quota in c.fetchall():
 		active_accounts.add(email)
 
 		(user, domain) = email.split('@')
@@ -370,15 +359,15 @@
 
 		user = {
 			"email": email,
-			"privileges": parse_privs(privileges),
-            "quota": quota,
+			"privileges": privileges,
+			"quota": quota,
+			"status": "active",
+			"display_name": display_name,
 			"box_quota": box_quota,
 			"box_size": sizeof_fmt(box_size) if box_size != '?' else box_size,
 			"percent": '%3.0f%%' % percent if type(percent) != str else percent,
->>>>>>> 4bb4d2a7
-			"status": "active",
-			"display_name": display_name
 		}
+
 		users.append(user)
 
 	# Add in archived accounts.
@@ -395,13 +384,10 @@
 						"privileges": [],
 						"status": "inactive",
 						"mailbox": mbox,
-<<<<<<< HEAD
 						"display_name": ""
-=======
                         "box_size": '?',
                         "box_quota": '?',
                         "percent": '?',
->>>>>>> 4bb4d2a7
 					}
 					users.append(user)
 
@@ -761,12 +747,13 @@
 	return True
 
 
-def add_mail_user(email, pw, privs, display_name, env):
+def add_mail_user(email, pw, privs, quota, display_name, env):
 	# Add a new mail user.
 	#
 	# email: the new user's email address (idna)
 	# pw: the new user's password
 	# privs: either an array of privilege strings, or a newline
+	# quota: a string (number | number 'M' | number 'G') or None
 	# separated string of privilege names
 	# display_name: a string with users givenname and surname (eg "Al Woods")
 	#
@@ -775,10 +762,6 @@
 	#
 	# If successful, the string "OK" is returned.
 
-<<<<<<< HEAD
-=======
-def add_mail_user(email, pw, privs, quota, env):
->>>>>>> 4bb4d2a7
 	# validate email
 	if email.strip() == "":
 		return ("No email address provided.", 400)
@@ -849,13 +832,13 @@
 		"maildrop" : email.lower(),
 		"uid" : uid,
 		"mailaccess": privs,
+		"mailboxQuota": quota,
 		"cn": cn,
 		"sn": sn,
 		"shadowLastChange": backend.get_shadowLastChanged()
 	}
 
 	# add the user to the database
-<<<<<<< HEAD
 	dn = 'uid=%s,%s' % (uid, env.LDAP_USERS_BASE)
 	id=conn.add(dn, [
 		'inetOrgPerson','mailUser','shadowAccount'
@@ -881,16 +864,6 @@
 
 	# convert alias's mailMember to member
 	convert_mailMember(env, conn, dn, email)
-=======
-	try:
-		c.execute("INSERT INTO users (email, password, privileges, quota) VALUES (?, ?, ?, ?)",
-			(email, pw, "\n".join(privs), quota))
-	except sqlite3.IntegrityError:
-		return ("User already exists.", 400)
-
-	# write databasebefore next step
-	conn.commit()
->>>>>>> 4bb4d2a7
 
 	dovecot_quota_recalc(email)
 
@@ -958,28 +931,26 @@
 
 
 def get_mail_quota(email, env):
-	conn, c = open_database(env, with_connection=True)
-	c.execute("SELECT quota FROM users WHERE email=?", (email,))
-	rows = c.fetchall()
-	if len(rows) != 1:
+	user = find_mail_user(env, email, ['mailboxQuota'])
+	if user is None:
 		return ("That's not a user (%s)." % email, 400)
-
-	return rows[0][0]
-
+	if len(user['mailboxQuota'])==0:
+		return '0'
+	else:
+		return user['mailboxQuota'][0]
 
 def set_mail_quota(email, quota, env):
 	# validate that password is acceptable
 	quota = validate_quota(quota)
 
 	# update the database
-	conn, c = open_database(env, with_connection=True)
-	c.execute("UPDATE users SET quota=? WHERE email=?", (quota, email))
-	if c.rowcount != 1:
+	conn = open_database(env)
+	user = find_mail_user(env, email, ['mailboxQuota'], conn)
+	if user is None:
 		return ("That's not a user (%s)." % email, 400)
-	conn.commit()
-
+
+	conn.modify_record(user, { 'mailboxQuota': quota })
 	dovecot_quota_recalc(email)
-
 	return "OK"
 
 def dovecot_quota_recalc(email):
@@ -1000,7 +971,7 @@
 		raise ValueError("No quota provided.")
 	if re.search(r"[\s,.]", quota):
 		raise ValueError("Quotas cannot contain spaces, commas, or decimal points.")
-	if not re.match(r'^[\d]+[GM]?$', quota):
+	if not re.match(r'^[\d]+[GMK]?$', quota):
 		raise ValueError("Invalid quota.")
 
 	return quota

--- conflicted
+++ resolved
@@ -1129,78 +1129,6 @@
 
 	return aliases
 
-<<<<<<< HEAD
-# multi-factor auth
-
-def get_mfa_state(email, env):
-	# find the user				  
-	conn = open_database(env)
-	user = find_mail_user(env, email, ['objectClass','totpSecret','totpMruToken'], conn)
-	if user is None or 'totpUser' not in user['objectClass']:
-		return { 'type': None }
-
-	secret = user['totpSecret'][0]
-	mru_token = None
-	if len(user['totpMruToken'])>0:
-		mru_token = user['totpMruToken'][0]
-
-	return {
-		'type': 'totp',
-		'secret': secret,
-		'mru_token': '' if mru_token is None else mru_token
-	}
-
-def create_totp_credential(email, secret, env):
-	validate_totp_secret(secret)
-	conn = open_database(env)
-	user = find_mail_user(env, email, ['objectClass','totpSecret'], conn)
-	if user is None:
-		return ("That's not a user (%s)." % email, 400)
-
-	attrs = {
-		"totpSecret": secret,
-	}
-	if 'totpUser' not in user['objectClass']:
-		attrs['objectClass'] = user['objectClass'].copy()
-		attrs['objectClass'].append('totpUser')
-	conn.add_or_modify(user['dn'], user, attrs.keys(), None, attrs)
-	return "OK"
-
-def set_mru_totp_code(email, token, env):
-	conn = open_database(env)
-	user = find_mail_user(env, email, ['objectClass','totpMruToken'], conn)
-	if user is None:
-		return ("That's not a user (%s)." % email, 400)
-	
-	if 'totpUser' not in user['objectClass']:
-		return ("User (%s) not configured for TOTP" % email, 400)
-
-	attrs = {
-		"totpMruToken": token
-	}			
-	conn.add_or_modify(user['dn'], user, attrs.keys(), None, attrs)
-	return "OK"
-
-def delete_totp_credential(email, env):
-	conn = open_database(env)
-	user = find_mail_user(env, email, ['objectClass','totpSecret','totpMruToken'], conn)
-	if user is None:
-		return ("That's not a user (%s)." % email, 400)
-	
-	if 'totpUser' not in user['objectClass']:
-		return "OK"
-
-	attrs = {
-		"totpMruToken": None,
-		"totpSecret": None,
-		"objectClass": user["objectClass"].copy()
-	}
-	attrs["objectClass"].remove("totpUser")	
-	conn.add_or_modify(user['dn'], user, attrs.keys(), None, attrs)
-	return "OK"
-
-=======
->>>>>>> b80f2256
 def kick(env, mail_result=None):
 	results = []
 

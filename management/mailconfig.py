--- conflicted
+++ resolved
@@ -21,10 +21,7 @@
 
 import os, sqlite3, re
 import subprocess
-<<<<<<< HEAD
 import ldap3, uuid, hashlib, backend
-=======
->>>>>>> c0103045
 
 import utils
 from email_validator import validate_email as validate_email_, EmailNotValidError
@@ -337,7 +334,6 @@
 	users = []
 	active_accounts = set()
 	c = open_database(env)
-<<<<<<< HEAD
 	response = c.wait( c.search(env.LDAP_USERS_BASE, "(objectClass=mailUser)", attributes=['mail','maildrop','mailaccess','mailboxQuota','cn']) )
 
 	for rec in response:
@@ -346,10 +342,6 @@
 		privileges = rec['mailaccess']
 		quota = rec['mailboxQuota'][0] if len(rec['mailboxQuota'])>0 else '0'
 		display_name = rec['cn'][0]
-=======
-	c.execute('SELECT email, privileges, quota FROM users')
-	for email, privileges, quota in c.fetchall():
->>>>>>> c0103045
 		active_accounts.add(email)
 
 		(user, domain) = email.split('@')
@@ -379,16 +371,8 @@
 
 		user = {
 			"email": email,
-<<<<<<< HEAD
 			"privileges": privileges,
 			"quota": quota,
-=======
-			"privileges": parse_privs(privileges),
-            "quota": quota,
-			"box_quota": box_quota,
-			"box_size": sizeof_fmt(box_size) if box_size != '?' else box_size,
-			"percent": '%3.0f%%' % percent if type(percent) != str else percent,
->>>>>>> c0103045
 			"status": "active",
 			"display_name": display_name,
 			"box_quota": box_quota,
@@ -412,10 +396,7 @@
 						"privileges": [],
 						"status": "inactive",
 						"mailbox": mbox,
-<<<<<<< HEAD
 						"display_name": "",
-=======
->>>>>>> c0103045
                         "box_size": '?',
                         "box_quota": '?',
                         "percent": '?',
@@ -793,10 +774,6 @@
 	#
 	# If successful, the string "OK" is returned.
 
-<<<<<<< HEAD
-=======
-def add_mail_user(email, pw, privs, quota, env):
->>>>>>> c0103045
 	# validate email
 	if email.strip() == "":
 		return ("No email address provided.", 400)
@@ -814,21 +791,12 @@
 	validate_password(pw)
 
 	# validate privileges
-<<<<<<< HEAD
 	privs = []
 	if privs is not None and type(privs) is str and privs.strip() != "":
 		privs = parse_privs(privs)
 	for p in privs:
 		validation = validate_privilege(p)
 		if validation: return validation
-=======
-	if privs is None or privs.strip() == "":
-		privs = []
-	else:
-		privs = privs.split("\n")
-		for p in privs:
-			validation = validate_privilege(p)
-			if validation: return validation
 
 	if quota is None:
 		quota = '0'
@@ -838,15 +806,10 @@
 	except ValueError as e:
 		return (str(e), 400)
 
-	# get the database
-	conn, c = open_database(env, with_connection=True)
->>>>>>> c0103045
-
 	if quota is None:
 		quota = '0'
 
 	try:
-<<<<<<< HEAD
 		quota = validate_quota(quota)
 	except ValueError as e:
 		return (str(e), 400)
@@ -894,12 +857,6 @@
 		"sn": sn,
 		"shadowLastChange": backend.get_shadowLastChanged()
 	}
-=======
-		c.execute("INSERT INTO users (email, password, privileges, quota) VALUES (?, ?, ?, ?)",
-			(email, pw, "\n".join(privs), quota))
-	except sqlite3.IntegrityError:
-		return ("User already exists.", 400)
->>>>>>> c0103045
 
 	# add the user to the database
 	dn = 'uid=%s,%s' % (uid, env.LDAP_USERS_BASE)
@@ -1043,28 +1000,26 @@
 
 
 def get_mail_quota(email, env):
-	conn, c = open_database(env, with_connection=True)
-	c.execute("SELECT quota FROM users WHERE email=?", (email,))
-	rows = c.fetchall()
-	if len(rows) != 1:
+	user = find_mail_user(env, email, ['mailboxQuota'])
+	if user is None:
 		return ("That's not a user (%s)." % email, 400)
-
-	return rows[0][0]
-
+	if len(user['mailboxQuota'])==0:
+		return '0'
+	else:
+		return user['mailboxQuota'][0]
 
 def set_mail_quota(email, quota, env):
 	# validate that password is acceptable
 	quota = validate_quota(quota)
 
 	# update the database
-	conn, c = open_database(env, with_connection=True)
-	c.execute("UPDATE users SET quota=? WHERE email=?", (quota, email))
-	if c.rowcount != 1:
+	conn = open_database(env)
+	user = find_mail_user(env, email, ['mailboxQuota'], conn)
+	if user is None:
 		return ("That's not a user (%s)." % email, 400)
-	conn.commit()
-
+
+	conn.modify_record(user, { 'mailboxQuota': quota })
 	dovecot_quota_recalc(email)
-
 	return "OK"
 
 def dovecot_quota_recalc(email):
@@ -1076,19 +1031,6 @@
 
 	# force dovecot to recalculate the quota info for the user.
 	subprocess.call(["doveadm", "quota", "recalc", "-u", email])
-
-def validate_quota(quota):
-	# validate quota
-	quota = quota.strip().upper()
-
-	if quota == "":
-		raise ValueError("No quota provided.")
-	if re.search(r"[\s,.]", quota):
-		raise ValueError("Quotas cannot contain spaces, commas, or decimal points.")
-	if not re.match(r'^[\d]+[GM]?$', quota):
-		raise ValueError("Invalid quota.")
-
-	return quota
 
 def get_mail_password(email, env):
 	# Gets the hashed passwords for a user. In ldap, userPassword is

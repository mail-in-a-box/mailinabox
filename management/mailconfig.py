--- conflicted
+++ resolved
@@ -1152,24 +1152,17 @@
 def create_totp_credential(email, secret, env):
 	validate_totp_secret(secret)
 	conn = open_database(env)
-	user = find_mail_user(env, email, ['objectClass','totpSecret','totpMruToken'], conn)
+	user = find_mail_user(env, email, ['objectClass','totpSecret'], conn)
 	if user is None:
 		return ("That's not a user (%s)." % email, 400)
 
-<<<<<<< HEAD
 	attrs = {
 		"totpSecret": secret,
-		"totpMruToken": token
 	}
 	if 'totpUser' not in user['objectClass']:
 		attrs['objectClass'] = user['objectClass'].copy()
-		attrs['objectClass'].append('totpUser')		
+		attrs['objectClass'].append('totpUser')
 	conn.add_or_modify(user['dn'], user, attrs.keys(), None, attrs)
-=======
-	conn, c = open_database(env, with_connection=True)
-	c.execute('INSERT INTO totp_credentials (user_email, secret) VALUES (?, ?)', (email, secret))
-	conn.commit()
->>>>>>> 7d642790
 	return "OK"
 
 def set_mru_totp_code(email, token, env):

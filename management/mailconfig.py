#!/usr/local/lib/mailinabox/env/bin/python
# -*- indent-tabs-mode: t; tab-width: 4; python-indent-offset: 4; -*-

# NOTE:
# This script is run both using the system-wide Python 3
# interpreter (/usr/bin/python3) as well as through the
# virtualenv (/usr/local/lib/mailinabox/env). So only
# import packages at the top level of this script that
# are installed in *both* contexts. We use the system-wide
# Python 3 in setup/questions.sh to validate the email
# address entered by the user.

import subprocess, shutil, os, sqlite3, re, ldap3, uuid, hashlib
import utils, backend
from email_validator import validate_email as validate_email_, EmailNotValidError
import idna


#
# LDAP notes:
#
#    Users have an objectClass of mailUser with a mail and maildrop
#    attribute for the email address. For historical reasons, the
#    management interface only permits lowercase email addresses.
#
#    In the current implementation, both attributes will have the same
#    lowercase value, but it's not a requirement of the underlying
#    postfix and dovecot configurations that it be this way. Postfix
#    and dovecot use the mail attribute to find the user and maildrop
#    is where the mail is delivered. We use maildrop in the management
#    interface because that's the address that will always map
#    directly to the filesystem for archived users.
#
#    Email addresses and domain comparisons performed by the LDAP
#    server are not case sensitive because their respective schemas
#    define a case-insensitive comparison for those attributes.
#
#    User privileges are maintained in the mailaccess attribute of
#    users.
#
#    Aliases and permitted-senders are separate entities in the LDAP
#    database, but both are of objectClass mailGroup with a
#    single-valued mail attribute. Alias addresses are forced to
#    lowercase, again for historical reasons.
#
#    All alias and permitted-sender email addresses in the database
#    are IDNA encoded. International domains for users is not
#    supported or permitted.
#
#    Domains that are handled by this mail server are maintained
#    on-the-fly as users are added and deleted. They have an
#    objectClass of domain with attribute dc.
#
#    LDAP "records" in this code are dictionaries containing the
#    attributes and distinguished name of the entry.
#

def validate_email(email, mode=None):
	# Checks that an email address is syntactically valid. Returns True/False.
	# An email address may contain ASCII characters only because Dovecot's
	# authentication mechanism gets confused with other character encodings.
	#
	# When mode=="user", we're checking that this can be a user account name.
	# Dovecot has tighter restrictions - letters, numbers, underscore, and
	# dash only!
	#
	# When mode=="alias", we're allowing anything that can be in a Postfix
	# alias table, i.e. omitting the local part ("@domain.tld") is OK.

	# Check the syntax of the address.
	try:
		validate_email_(email,
			allow_smtputf8=False,
			check_deliverability=False,
			allow_empty_local=(mode=="alias")
			)
	except EmailNotValidError:
		return False

	if mode == 'user':
		# There are a lot of characters permitted in email addresses, but
		# Dovecot's sqlite auth driver seems to get confused if there are any
		# unusual characters in the address. Bah. Also note that since
		# the mailbox path name is based on the email address, the address
		# shouldn't be absurdly long and must not have a forward slash.
		# Our database is case sensitive (oops), which affects mail delivery
		# (Postfix always queries in lowercase?), so also only permit lowercase
		# letters.
		if len(email) > 255: return False
		if re.search(r'[^\@\.a-z0-9_\-]+', email):
			return False

	# Everything looks good.
	return True

def sanitize_idn_email_address(email):
	# The user may enter Unicode in an email address. Convert the domain part
	# to IDNA before going into our database. Leave the local part alone ---
	# although validate_email will reject non-ASCII characters.
	#
	# The domain name system only exists in ASCII, so it doesn't make sense
	# to store domain names in Unicode. We want to store what is meaningful
	# to the underlying protocols.
	try:
		localpart, domainpart = email.split("@")
		domainpart = idna.encode(domainpart).decode('ascii')
		return localpart + "@" + domainpart
	except (ValueError, idna.IDNAError):
		# ValueError: String does not have a single @-sign, so it is not
		# a valid email address. IDNAError: Domain part is not IDNA-valid.
		# Validation is not this function's job, so return value unchanged.
		# If there are non-ASCII characters it will be filtered out by
		# validate_email.
		return email

def prettify_idn_email_address(email):
	# This is the opposite of sanitize_idn_email_address. We store domain
	# names in IDNA in the database, but we want to show Unicode to the user.
	try:
		localpart, domainpart = email.split("@")
		domainpart = idna.decode(domainpart.encode("ascii"))
		return localpart + "@" + domainpart
	except (ValueError, UnicodeError, idna.IDNAError):
		# Failed to decode IDNA, or the email address does not have a
		# single @-sign. Should never happen.
		return email

def is_dcv_address(email):
	email = email.lower()
	for localpart in ("admin", "administrator", "postmaster", "hostmaster", "webmaster", "abuse"):
		if email.startswith(localpart+"@") or email.startswith(localpart+"+"):
			return True
	return False

def open_database(env):
		return backend.connect(env)

def find_mail_user(env, email, attributes=None, conn=None):
	# Find the user with the given email address and return the ldap
	# record for it.
	#
	# email is the users email address
	# attributes are a list of attributes to return eg ["mail","maildrop"]
	# conn is a ldap database connection, if not specified a new one
	# is established	
	#
	# The ldap record for the user is returned or None if not found.
	if not conn: conn = open_database(env)
	id=conn.search(env.LDAP_USERS_BASE,
		       "(&(objectClass=mailUser)(maildrop=%s))" % email,
		       attributes=attributes)
	response = conn.wait(id)
	if response.count() > 1:
		dns = [ rec['dn'] for rec in response ]
		raise LookupError("Detected more than one user with the same email address (%s): %s" % (email, ";".join(dns)))
	else:
		return response.next()
	
def find_mail_alias(env, email, attributes=None, conn=None):
	# Find the alias with the given address and return the ldap
	# records for it and the associated permitted senders (if one).
	#
	# email is the alias address. It must be IDNA encoded.
	#
	# attributes are a list of attributes to return, eg
	# ["member","rfc822MailMember"]
	#
	# conn is a ldap database connection, if not specified a new one
	# is established.
	#
	# A tuple having the two ldap records for the alias and it's
	# permitted senders (alias, permitted_senders) is returned. If
	# either is not found, the corresponding tuple value will be None.
	# 
	if not conn: conn = open_database(env)
	# get alias
	id=conn.search(env.LDAP_ALIASES_BASE,
		       "(&(objectClass=mailGroup)(mail=%s))" % email,
		       attributes=attributes)
	response = conn.wait(id)
	if response.count() > 1:
		dns = [ rec['dn'] for rec in response ]
		raise LookupError("Detected more than one alias with the same email address (%s): %s" % (email, ";".join(dns)))
	alias = response.next()

	# get permitted senders for alias
	id=conn.search(env.LDAP_PERMITTED_SENDERS_BASE,
		       "(&(objectClass=mailGroup)(mail=%s))" % email,
		       attributes=attributes)
	response = conn.wait(id)
	if response.count() > 1:
		dns = [ rec['dn'] for rec in response ]
		raise LookupError("Detected more than one permitted senders group with the same email address (%s): %s" % (email, ";".join(dns)))
	permitted_senders = response.next()
	return (alias, permitted_senders)
	

def get_mail_users(env, as_map=False):
	# When `as_map` is False, this function returns a flat, sorted
	# array of all user accounts. If True, it returns a dict where key
	# is the user and value is a dict having, dn, maildrop and
	# mail addresses
	c = open_database(env)
	pager = c.paged_search(env.LDAP_USERS_BASE, "(objectClass=mailUser)", attributes=['maildrop','mail','cn'])
	if as_map:
		users = {}
		for rec in pager:
			users[rec['maildrop'][0]] = {
				"dn":   rec['dn'],
				"mail": rec['mail'],
				"maildrop": rec['maildrop'][0],
				"display_name": rec['cn'][0]
			}
		return users
	else:
		users = [ rec['maildrop'][0] for rec in pager ]
		return utils.sort_email_addresses(users, env)

	
def get_mail_users_ex(env, with_archived=False):
	# Returns a complex data structure of all user accounts, optionally
	# including archived (status="inactive") accounts.
	#
	# [
	#   {
	#     domain: "domain.tld",
	#     users: [
	#       {
	#         email: "name@domain.tld",
	#         privileges: [ "priv1", "priv2", ... ],
	#         status: "active" | "inactive",
	#         display_name: ""
	#       },
	#       ...
	#     ]
	#   },
	#   ...
	# ]

	# Get users and their privileges.
	users = []
	active_accounts = set()
	c = open_database(env)
	response = c.wait( c.search(env.LDAP_USERS_BASE, "(objectClass=mailUser)", attributes=['maildrop','mailaccess','cn']) )

	for rec in response:
		email = rec['maildrop'][0]
		privileges = rec['mailaccess']
		display_name = rec['cn'][0]
		active_accounts.add(email)
		user = {
			"email": email,
			"privileges": privileges,
			"status": "active",
			"display_name": display_name
		}
		users.append(user)

	# Add in archived accounts.
	if with_archived:
		root = os.path.join(env['STORAGE_ROOT'], 'mail/mailboxes')
		for domain in os.listdir(root):
			if os.path.isdir(os.path.join(root, domain)):
				for user in os.listdir(os.path.join(root, domain)):
					email = user + "@" + domain
					mbox = os.path.join(root, domain, user)
					if email in active_accounts: continue
					user = {
						"email": email,
						"privileges": [],
						"status": "inactive",
						"mailbox": mbox,
						"display_name": ""
					}
					users.append(user)

	# Group by domain.
	domains = { }
	for user in users:
		domain = get_domain(user["email"])
		if domain not in domains:
			domains[domain] = {
				"domain": domain,
				"users": []
				}
		domains[domain]["users"].append(user)

	# Sort domains.
	domains = [domains[domain] for domain in utils.sort_domains(domains.keys(), env)]

	# Sort users within each domain first by status then lexicographically by email address.
	for domain in domains:
		domain["users"].sort(key = lambda user : (user["status"] != "active", user["email"]))

	return domains

def get_admins(env):
	# Returns a set of users with admin privileges.
	users = set()
	c = open_database(env)
	response = c.wait( c.search(env.LDAP_USERS_BASE, "(&(objectClass=mailUser)(mailaccess=admin))", attributes=['maildrop']) )
	for rec in response:
		users.add(rec['maildrop'][0])
	return users

<<<<<<< HEAD

def get_mail_aliases(env, as_map=False):
	# Retrieve all mail aliases.
	#
	# If as_map is False, the function returns a sorted array of tuples:
	#
	#   (address(lowercase), forward-tos{string,csv}, permitted-senders{string,csv})
	#
	# If as-map is True, it returns a dict whose keys are
	# address(lowercase) and whose values are:
	#
	#    { dn: {string},
	#      mail: {string}
	#      forward_tos: {array of string},
	#      permited_senders: {array of string},
	#      description: {string}
	#    }
	#
	c = open_database(env)
	# get all permitted senders
	pager = c.paged_search(env.LDAP_PERMITTED_SENDERS_BASE, "(objectClass=mailGroup)", attributes=["mail", "member"])
	
	# make a dict of permitted senders, key=mail(lowercase) value=members
	permitted_senders = { rec["mail"][0].lower(): rec["member"] for rec in pager }

	# get all alias groups
	pager = c.paged_search(env.LDAP_ALIASES_BASE, "(objectClass=mailGroup)", attributes=['mail','member','rfc822MailMember', 'description'])
	
	# make a dict of aliases
	# key=email(lowercase), value=(email, forward-tos, permitted-senders).
	aliases = {}
	for alias in pager:
		alias_email = alias['mail'][0]
		alias_email_lc = alias_email.lower()
		
		# chase down each member's email address, because a member is a dn
		forward_tos = []
		for fwd_to in c.chase_members(alias['member'], 'mail', env):
			forward_tos.append(fwd_to[0])
			
		for fwd_to in alias['rfc822MailMember']:
			forward_tos.append(fwd_to)
		
		# chase down permitted senders' email addresses
		allowed_senders = []
		if alias_email_lc in permitted_senders:
			members = permitted_senders[alias_email_lc]
			for mail_list in c.chase_members(members, 'mail', env):
				for mail in mail_list:
					allowed_senders.append(mail)

		aliases[alias_email_lc] = {
			"dn": alias["dn"],
			"mail": alias_email,
			"forward_tos": forward_tos,
			"permitted_senders": allowed_senders,
			"description": alias["description"][0]
		}
=======
def get_mail_aliases(env):
	# Returns a sorted list of tuples of (address, forward-tos, permitted-senders, auto).
	c = open_database(env)
	c.execute('SELECT source, destination, permitted_senders, 0 as auto FROM aliases UNION SELECT source, destination, permitted_senders, 1 as auto FROM auto_aliases')
	aliases = { row[0]: row for row in c.fetchall() } # make dict
>>>>>>> 113b7bd8

	if not as_map:
		# put in a canonical order: sort by domain, then by email address lexicographically
		list = []
		for address in utils.sort_email_addresses(aliases.keys(), env):
			alias = aliases[address]
			xft = ",".join(alias["forward_tos"])
			xas = ",".join(alias["permitted_senders"])
			list.append( (address, xft, None if xas == "" else xas) )
		return list
	
	else:
		return aliases
			

def get_mail_aliases_ex(env):
	# Returns a complex data structure of all mail aliases, similar
	# to get_mail_users_ex.
	#
	# [
	#   {
	#     domain: "domain.tld",
	#     alias: [
	#       {
	#         address: "name@domain.tld", # IDNA-encoded
	#         address_display: "name@domain.tld", # full Unicode
	#         forwards_to: ["user1@domain.com", "receiver-only1@domain.com", ...],
	#         permitted_senders: ["user1@domain.com", "sender-only1@domain.com", ...] OR null,
<<<<<<< HEAD
	#         required: True|False,
	#         description: ""
	#       },
	#       ...
	#     ]
	#   },
	#   ...
	# ]

	aliases=get_mail_aliases(env, as_map=True)
	required_aliases = get_required_aliases(env)
	domains = {}
	
	for alias_lc in aliases:
		alias=aliases[alias_lc]
		address=alias_lc
		
=======
	#         auto: True|False
	#       },
	#       ...
	#     ]
	#   },
	#   ...
	# ]

	domains = {}
	for address, forwards_to, permitted_senders, auto in get_mail_aliases(env):
		# skip auto domain maps since these are not informative in the control panel's aliases list
		if auto and address.startswith("@"): continue

>>>>>>> 113b7bd8
		# get alias info
		forwards_to=alias["forward_tos"]
		permitted_senders=alias["permitted_senders"]
		description=alias["description"]
		domain = get_domain(address)
<<<<<<< HEAD
		required = (address in required_aliases)
		
=======

>>>>>>> 113b7bd8
		# add to list
		if not domain in domains:
			domains[domain] = {
				"domain": domain,
				"aliases": [],
			}

		domains[domain]["aliases"].append({
			"address": address,
			"address_display": prettify_idn_email_address(address),
<<<<<<< HEAD
			"forwards_to": [prettify_idn_email_address(r.strip()) for r in forwards_to],
			"permitted_senders": [prettify_idn_email_address(s.strip()) for s in permitted_senders] if permitted_senders is not None and len(permitted_senders)>0 else None,
			"required": required,
			"description": description
=======
			"forwards_to": [prettify_idn_email_address(r.strip()) for r in forwards_to.split(",")],
			"permitted_senders": [prettify_idn_email_address(s.strip()) for s in permitted_senders.split(",")] if permitted_senders is not None else None,
			"auto": bool(auto),
>>>>>>> 113b7bd8
		})


	# Sort domains.
	domains = [domains[domain] for domain in utils.sort_domains(domains.keys(), env)]

	# Sort aliases within each domain first by required-ness then lexicographically by address.
	for domain in domains:
		domain["aliases"].sort(key = lambda alias : (alias["auto"], alias["address"]))
	return domains

def get_domain(emailaddr, as_unicode=True):
	# Gets the domain part of an email address. Turns IDNA
	# back to Unicode for display.
	ret = emailaddr.split('@', 1)[1]
	if as_unicode:
		try:
			ret = idna.decode(ret.encode('ascii'))
		except (ValueError, UnicodeError, idna.IDNAError):
			# Looks like we have an invalid email address in
			# the database. Now is not the time to complain.
			pass
	return ret

<<<<<<< HEAD
def get_mail_domains(env, as_map=False, filter_aliases=lambda alias: True, category=None, users_only=False):
	# Retrieves all domains, IDNA-encoded, we accept mail for.
	#
	# If as_map is False, the function returns the lowercase domain
	# names (IDNA-encoded) as an array.
	#
	# If as_map is True, it returns a dict whose keys are
	# domain(idna,lowercase) and whose values are:
	#
	#   { dn:{string}, domain:{string(idna)} }
	#
	# filter_aliases is an inclusion filter - a True return value from
	# this lambda function indicates an alias to include.
	#
	# With filter_aliases, there has to be at least one user or
	# filtered (included) alias in the domain for the domain to be
	# part of the returned set. If None, all domains are returned.
	#
	# category is another type of filter. Set to a string value to
	# return only those domains of that category. ie. the
	# "businessCategory" attribute of the domain must include this
	# category. [TODO: this doesn't really belong here, it is here to
	# make it easy for dns_update to get ssl domains]
	#
	# If users_only is True, only return domains with email addresses
	# that correspond to user accounts.
	#
	conn = open_database(env)
	filter = "(&(objectClass=domain)(businessCategory=mail))"
	if category:
		filter = "(&(objectClass=domain)(businessCategory=%s))" % category

	domains=None

	# user mail domains
	id = conn.search(env.LDAP_DOMAINS_BASE, filter, attributes="dc")
	response = conn.wait(id)
	if as_map:
		domains = {}
		for rec in response:
			domains[ rec["dc"][0].lower() ] = {
				"dn": rec["dn"],
				"domain": rec["dc"][0]
			}
			if filter_aliases: filter_candidates.append(rec['dc'][0].lower())
	else:
		domains = set([ rec["dc"][0].lower() for rec in response ])


	# alias domains
	#
	# Ignore aliases that have no forward-to. We don't need DNS
	# handling in that case becuase the alias is there only for the
	# permitted-senders. We don't accept mail locally for the alias.
	#
	# Aliases with only permitted-senders are useful when a server has
	# a configured smarthost (eg. sendmail with a smarthost, or using
	# ssmtp on Ubuntu, etc). The server drops mail off for delivery to
	# the smarthost (MiaB) using its MiaB login but needs to MAIL FROM
	# a host login (user@host.tld). Replies should bounce.
	#
	# A smarthost configuration should be a catch-all, one for each server:
	#   Alias=@host.tld
	#   Forward-to=<blank>
	#   Permitted-senders:<the email that the smarthost used to authenticate with MiaB>
	#
	if not users_only:
		pager = conn.paged_search(env.LDAP_ALIASES_BASE, "(objectClass=mailGroup)", attributes=["mail","member","rfc822MailMember"])
		if as_map:
			for rec in pager:
				if filter_aliases(rec["mail"][0].lower()) and ( len(rec["member"]) >0 or len(rec["rfc822MailMember"]) >0 ):
					domain = get_domain(rec["mail"][0].lower(),as_unicode=False)
					domains[domain] = {
						"dn": None,
						"domain": domain
					}

		else:
			alias_domains = set([
				get_domain(rec["mail"][0].lower(), as_unicode=False)
				for rec in pager if filter_aliases(rec["mail"][0].lower()) and
				( len(rec["member"]) >0 or len(rec["rfc822MailMember"]) >0 )
			])			
			domains = domains.union( alias_domains )
					
	return domains


def add_mail_domain(env, domain, validate=True):
	# Create domain entry indicating that we are handling
	# mail for that domain.
	#
	# We only care about domains for users, not for aliases.
	#
	# domain: IDNA encoded domain name.
	# validate: If True, ensure there is at least one user on the
	# system using that domain.
	#
	# returns True if added, False if it already exists or fails
	# validation.
	
	conn = open_database(env)
	if validate:
		# check to ensure there is at least one user with that domain
		id = conn.search(env.LDAP_USERS_BASE,
						 "(&(objectClass=mailUser)(mail=*@%s))" % domain,
						 size_limit=1)
		if conn.wait(id).count() == 0:
			# no mail users are using that domain!
			return False
		
	dn = 'dc=%s,%s' % (domain, env.LDAP_DOMAINS_BASE)
	try:
		response = conn.wait( conn.add(dn, [ 'domain' ], {
			"businessCategory": "mail"
		}) )
		return True
	except ldap3.core.exceptions.LDAPEntryAlreadyExistsResult:
		try:
			# add 'mail' as a businessCategory
			changes = {	"businessCategory": [(ldap3.MODIFY_ADD, ['mail'])] }
			response = conn.wait ( conn.modify(dn, changes) )
		except ldap3.core.exceptions.LDAPAttributeOrValueExistsResult:
			pass
		return False

	
def remove_mail_domain(env, domain, validate=True):
	# Remove the specified domain from the list of domains that we
	# handle mail for. The domain must be IDNA encoded.
	#
	# If validate is True, ensure there are no valid users on the system
	# currently using the domain.
	#
	# Returns True if removed or does not exist, False if the domain
	# fails validation.
	conn = open_database(env)
	if validate:
		# check to ensure no users are using the domain
		id = conn.search(env.LDAP_USERS_BASE,
						 "(&(objectClass=mailUser)(mail=*@%s))" % domain,
						 size_limit=1)
		if conn.wait(id).count() > 0:
			# there is one or more mailUser's with that domain
			return False
		
	id = conn.search(env.LDAP_DOMAINS_BASE,
					 "(&(objectClass=domain)(dc=%s))" % domain,
					 attributes=['businessCategory'])
	
	existing = conn.wait(id).next()
	if existing is None:
		# the domain doesn't exist!
		return True

	newvals=existing['businessCategory'].copy()
	if 'mail' in newvals:
		newvals.remove('mail')
	else:
		# we only remove mail-related entries
		return False

	if len(newvals)==0:
		conn.wait ( conn.delete(existing['dn']) )
	else:
		conn.wait ( conn.modify_record(existing, {'businessCategory', newvals}))
	return True

=======
def get_mail_domains(env, filter_aliases=lambda alias : True, users_only=False):
	# Returns the domain names (IDNA-encoded) of all of the email addresses
	# configured on the system. If users_only is True, only return domains
	# with email addresses that correspond to user accounts. Exclude Unicode
	# forms of domain names listed in the automatic aliases table.
	domains = []
	domains.extend([get_domain(login, as_unicode=False) for login in get_mail_users(env)])
	if not users_only:
		domains.extend([get_domain(address, as_unicode=False) for address, _, _, auto in get_mail_aliases(env) if filter_aliases(address) and not auto ])
	return set(domains)
>>>>>>> 113b7bd8

def add_mail_user(email, pw, privs, display_name, env):
	# Add a new mail user.
	#
	# email: the new user's email address
	# pw: the new user's password
	# privs: either an array of privilege strings, or a newline
	# separated string of privilege names
	# display_name: a string with users givenname and surname (eg "Al Woods")
	#
	# If an error occurs, the function returns a tuple of (message,
	# http-status).
	#
	# If successful, the string "OK" is returned.
	
	# validate email
	if email.strip() == "":
		return ("No email address provided.", 400)
	elif not validate_email(email):
		return ("Invalid email address.", 400)
	elif not validate_email(email, mode='user'):
		return ("User account email addresses may only use the lowercase ASCII letters a-z, the digits 0-9, underscore (_), hyphen (-), and period (.).", 400)
	elif is_dcv_address(email) and len(get_mail_users(env)) > 0:
		# Make domain control validation hijacking a little harder to mess up by preventing the usual
		# addresses used for DCV from being user accounts. Except let it be the first account because
		# during box setup the user won't know the rules.
		return ("You may not make a user account for that address because it is frequently used for domain control validation. Use an alias instead if necessary.", 400)

	# validate password
	validate_password(pw)

	# validate privileges
	privs = []
	if privs is not None and type(privs) is str and privs.strip() != "":
		privs = parse_privs(privs)
	for p in privs:
		validation = validate_privilege(p)
		if validation: return validation

	# get the database
	conn = open_database(env)

	# ensure another user doesn't have that address
	id=conn.search(env.LDAP_USERS_BASE, "(&(objectClass=mailUser)(|(mail=%s)(maildrop=%s)))" % (email, email))
	if conn.wait(id).count() > 0:
		return ("User alreay exists.", 400)

	# ensure an alias doesn't have that address
	id=conn.search(env.LDAP_ALIASES_BASE, "(&(objectClass=mailGroup)(mail=%s))" % email)
	if conn.wait(id).count() > 0:
		return ("An alias exists with that address.", 400)
	
	## Generate a unique id for uid
	#uid = '%s' % uuid.uuid4()
	# use a sha-1 hash of maildrop for uid
	m = hashlib.sha1()
	m.update(bytearray(email.lower(),'utf-8'))
	uid = m.hexdigest()

	# choose a common name and surname (required attributes)
	if display_name:
		cn = display_name
	else:
		cn = email.split("@")[0].replace('.',' ').replace('_',' ')
	sn = cn[cn.find(' ')+1:]
	
	# compile user's attributes
	# for historical reasons, make the email address lowercase
	attrs = {
		"mail" : email,
		"maildrop" : email.lower(),
		"uid" : uid,
		"mailaccess": privs,
		"cn": cn,
		"sn": sn,
		"shadowLastChange": backend.get_shadowLastChanged()
	}

	# add the user to the database
	dn = 'uid=%s,%s' % (uid, env.LDAP_USERS_BASE)
	id=conn.add(dn, [ 'inetOrgPerson','mailUser','shadowAccount' ], attrs);
	conn.wait(id)

	# set the password - the ldap server will hash it
	conn.extend.standard.modify_password(user=dn, new_password=pw)

	# tell postfix the domain is local, if needed
	add_mail_domain(env, get_domain(email, as_unicode=False), validate=False)

	# convert alias's rfc822MailMember to member
	convert_rfc822MailMember(env, conn, dn, email)
	
	# Update things in case any new domains are added.
	return kick(env, "mail user added")

def set_mail_password(email, pw, env):
	# validate that the password is acceptable
	validate_password(pw)

	# find the user				  
	conn = open_database(env)
	user = find_mail_user(env, email, ['shadowLastChange'], conn)
	if user is None:
		return ("That's not a user (%s)." % email, 400)

	# update the database - the ldap server will hash the password
	conn.extend.standard.modify_password(user=user['dn'], new_password=pw)

	# update shadowLastChange
	conn.modify_record(user, {'shadowLastChange': backend.get_shadowLastChanged()})

	return "OK"

def set_mail_display_name(email, display_name, env):
	# validate arguments
	if not display_name or display_name.strip() == "":
		return ("Display name may not be empty!", 400)
	
	# find the user
	conn = open_database(env)
	user = find_mail_user(env, email, ['cn', 'sn'], conn)
	if user is None:
		return ("That's not a user (%s)." % email, 400)

	# update cn and sn
	sn = display_name[display_name.strip().find(' ')+1:]
	conn.modify_record(user, {'cn': display_name.strip(), 'sn': sn})
	
	return "OK"

def validate_login(email, pw, env):
	# Validate that `email` exists and has password `pw`.
	# Returns True if valid, or False if invalid.
	user = find_mail_user(env, email)
	if user is None:
		raise ValueError("That's not a user (%s)" % email)
	try:
		# connect as that user to validate the login
		server = backend.get_ldap_server(env)
		conn = ldap3.Connection(
			server,
			user=user['dn'],
			password=pw,
			raise_exceptions=True)
		conn.bind()
		conn.unbind()
		return True
	except ldap3.core.exceptions.LDAPInvalidCredentialsResult:
		return False


def get_mail_password(email, env):
	# Gets the hashed passwords for a user. In ldap, userPassword is
	# multi-valued and each value can have different hash. This
	# function returns all hashes as an array.
	user = find_mail_user(env, email, attributes=["userPassword"])
	if user is None:
		raise ValueError("That's not a user (%s)." % email)
	if len(user['userPassword'])==0:
		raise ValueError("The user has no password (%s)" % email)
	return user['userPassword']


def remove_mail_user(email, env):
	# Remove the user as a valid user of the system.
	# If an error occurs, the function returns a tuple of (message,
	# http-status).
	#
	# If successful, the string "OK" is returned.
	conn = open_database(env)
	
	# find the user
	user = find_mail_user(env, email, conn=conn)
	if user is None:
		return ("That's not a user (%s)." % email, 400)
	
	# delete the user
	conn.wait( conn.delete(user['dn']) )

	# remove as a handled domain, if needed
	remove_mail_domain(env, get_domain(email, as_unicode=False))

	# Update things in case any domains are removed.
	return kick(env, "mail user removed")

def parse_privs(value):
	return [p for p in value.split("\n") if p.strip() != ""]

def get_mail_user_privileges(email, env, empty_on_error=False):
	# Get an array of privileges held by the specified user.
	c = open_database(env)
	try:
		user = find_mail_user(env, email, ['mailaccess'], c)
	except LookupError as e:
		if empty_on_error: return []
		raise e
	
	if user is None:
		if empty_on_error: return []
		return ("That's not a user (%s)." % email, 400)
	
	return user['mailaccess']

def validate_privilege(priv):
	if "\n" in priv or priv.strip() == "":
		return ("That's not a valid privilege (%s)." % priv, 400)
	return None

def add_remove_mail_user_privilege(email, priv, action, env):
	# Add or remove a privilege from a user.
	# priv: the name of the privilege to add or remove
	# action: "add" to add the privilege, or "remove" to remove it
	# email: the user
	#
	# If an error occurs, the function returns a tuple of (message,
	# http-status).
	#
	# If successful, the string "OK" is returned.
	
	# validate
	validation = validate_privilege(priv)
	if validation: return validation

	# get existing privs, but may fail
	user = find_mail_user(env, email, attributes=['mailaccess'])
	if user is None:
		return ("That's not a user (%s)." % email, 400)
		
	privs = user['mailaccess'].copy()

	# update privs set
	changed = False
	if action == "add":
		if priv not in privs:
			privs.append(priv)
			changed = True
			
	elif action == "remove":
		if priv in privs:
			privs.remove(priv)
			changed = True
	else:
		return ("Invalid action.", 400)

	# commit to database
	if changed:
		conn = open_database(env)
		conn.modify_record( user, {'mailaccess': privs} )
		
	return "OK"



def convert_rfc822MailMember(env, conn, dn, mail):
	# if a newly added alias or user exists as an rfc822MailMember,
	# convert it to a member dn
	# the new alias or user is specified by arguments mail and dn.
	# mail is the new alias or user's email address
	# dn is the new alias or user's distinguished name
	# conn is an existing ldap database connection
	id=conn.search(env.LDAP_ALIASES_BASE,
				   "(&(objectClass=mailGroup)(rfc822MailMember=%s))" % mail,
				   attributes=[ 'member','rfc822MailMember' ])
	response = conn.wait(id)
	for rec in response:
		# remove mail from rfc822MailMember
		changes={ "rfc822MailMember": [(ldap3.MODIFY_DELETE, [mail])] }
		conn.wait( conn.modify(rec['dn'], changes) )

		# add dn to member
		rec['member'].append(dn)
		changes={ "member": [(ldap3.MODIFY_ADD, rec['member'])] }
		try:
			conn.wait( conn.modify(rec['dn'], changes) )
		except ldap3.core.exceptions.LDAPAttributeOrValueExistsResult:
			pass

		
def add_mail_alias(address, description, forwards_to, permitted_senders, env, update_if_exists=False, do_kick=True):
	# Add a new alias group with permitted senders.
	#
	# address: the email address of the alias
	# description: a text description of the alias
	# forwards_to: a string of newline and comma separated email address
	# where mail is delivered
	# permitted_senders: a string of newline and comma separated email addresses of local users that are permitted to MAIL FROM the alias.
	# update_if_exists: if False and the alias exists fail, otherwise update the existing alias with the new values
	#
	# If an error occurs, the function returns a tuple of (message,
	# http-status).
	#
	# If successful, the string "OK" is returned.

	# convert Unicode domain to IDNA
	address = sanitize_idn_email_address(address)

	# for historical reasons, force the address to lowercase
	address = address.lower()

	# validate address
	address = address.strip()
	if address == "":
		return ("No email address provided.", 400)
	if not validate_email(address, mode='alias'):
		return ("Invalid email address (%s)." % address, 400)

	# retrieve all logins as a map ( email.lower() => {mail,dn} )
	valid_logins = get_mail_users( env, as_map=True )
	
	# validate forwards_to
	validated_forwards_to = [ ]
	forwards_to = forwards_to.strip()

	# extra checks for email addresses used in domain control validation
	is_dcv_source = is_dcv_address(address)

	# Postfix allows a single @domain.tld as the destination, which means
	# the local part on the address is preserved in the rewrite. We must
	# try to convert Unicode to IDNA first before validating that it's a
	# legitimate alias address. Don't allow this sort of rewriting for
	# DCV source addresses.
	r1 = sanitize_idn_email_address(forwards_to)
	if validate_email(r1, mode='alias') and not is_dcv_source:
		validated_forwards_to.append(r1)

	else:
		# Parse comma and \n-separated destination emails & validate. In this
		# case, the forwards_to must be complete email addresses.
		for line in forwards_to.split("\n"):
			for email in line.split(","):
				email = email.strip()
				if email == "": continue
				email = sanitize_idn_email_address(email) # Unicode => IDNA
				# Strip any +tag from email alias and check privileges
				privileged_email = re.sub(r"(?=\+)[^@]*(?=@)",'',email)
				if not validate_email(email):
					return ("Invalid receiver email address (%s)." % email, 400)
				if is_dcv_source and not is_dcv_address(email) and "admin" not in get_mail_user_privileges(privileged_email, env, empty_on_error=True):
					# Make domain control validation hijacking a little harder to mess up by
					# requiring aliases for email addresses typically used in DCV to forward
					# only to accounts that are administrators on this system.
					return ("This alias can only have administrators of this system as destinations because the address is frequently used for domain control validation.", 400)
				validated_forwards_to.append(email)

	# validate permitted_senders
	validated_permitted_senders = [ ]  # list of dns
	permitted_senders = permitted_senders.strip( )

	# Parse comma and \n-separated sender logins & validate. The permitted_senders must be
	# valid usernames.
	for line in permitted_senders.split("\n"):
		for login in line.split(","):
			login = login.strip()
			if login == "": continue
			if login.lower() not in valid_logins:
				return ("Invalid permitted sender: %s is not a user on this system." % login, 400)
			validated_permitted_senders.append(valid_logins[login.lower()]['dn'])

	# Make sure the alias has either a forwards_to or a permitted_sender.
	if len(validated_forwards_to) + len(validated_permitted_senders) == 0:
		return ("The alias must either forward to an address or have a permitted sender.", 400)


	# break validated_forwards_to into 'local' where an email
	# address is a local user, or 'remote' where the email doesn't
	# exist on this system

	vfwd_tos_local = []   # list of dn's
	vfwd_tos_remote = []  # list of email
	for fwd_to in validated_forwards_to:
		fwd_to_lc = fwd_to.lower()
		if fwd_to_lc in valid_logins:
			dn = valid_logins[fwd_to_lc]['dn']
			vfwd_tos_local.append(dn)
		else:
			vfwd_tos_remote.append(fwd_to)
			
	# save to db

	conn = open_database(env)
	existing_alias, existing_permitted_senders = find_mail_alias(env, address, ['member','rfc822MailMember', 'description'], conn)
	if existing_alias and not update_if_exists:
		return ("Alias already exists (%s)." % address, 400)
	
	cn="%s" % uuid.uuid4()
	dn="cn=%s,%s" % (cn, env.LDAP_ALIASES_BASE)
	if not description:
		# supply a default description for new entries that did not
		# specify one
		if not existing_alias:
			if address.startswith('@') and \
			   len(validated_forwards_to)==1 and \
			   validated_forwards_to[0].startswith('@'):
				description = "Domain alias %s->%s" % (address, validated_forwards_to[0])
			elif address.startswith('@'):
				description = "Catch-all for %s" % address
			else:
				description ="Mail alias %s" % address
		
		# when updating, ensure the description has a value because
		# the ldap schema does not allow an empty field
		else:
			description=" "
	
	attrs = {
		"mail": address,
		"description": description,
		"member": vfwd_tos_local,
		"rfc822MailMember": vfwd_tos_remote
	}
	
	op = conn.add_or_modify(dn, existing_alias,
			['member', 'rfc822MailMember', 'description' ],
			['mailGroup'],
			attrs)
	if op == 'modify':
		return_status = "alias updated"
	else:
		return_status = "alias added"
		convert_rfc822MailMember(env, conn, dn, address)
		
	# add or modify permitted-senders group
	
	cn = '%s' % uuid.uuid4()
	dn = "cn=%s,%s" % (cn, env.LDAP_PERMITTED_SENDERS_BASE)
	attrs = {
		"mail" : address,
		"description": "Permitted to MAIL FROM this address",
		"member" : validated_permitted_senders
	}
	if len(validated_permitted_senders)==0:
		if existing_permitted_senders:
			dn = existing_permitted_senders['dn']
			conn.wait( conn.delete(dn) )
	else:
		op=conn.add_or_modify(dn, existing_permitted_senders,
							  [ 'member' ], [ 'mailGroup' ],
							  attrs)

	if do_kick:
		# Update things in case any new domains are added.
		return kick(env, return_status)
	

def remove_mail_alias(address, env, do_kick=True):
	# Remove an alias group and it's associated permitted senders
	# group.
	#
	# address is the email address of the alias
	#
	# If an error occurs, the function returns a tuple of (message,
	# http-status).
	#
	# If successful, the string "OK" is returned.
	
	# convert Unicode domain to IDNA
	address = sanitize_idn_email_address(address)

	# remove
	conn = open_database(env)
	existing_alias, existing_permitted_senders = find_mail_alias(env, address, conn=conn)
	if existing_alias:
		conn.delete(existing_alias['dn'])
	else:
		return ("That's not an alias (%s)." % address, 400)

	if existing_permitted_senders:
		conn.delete(existing_permitted_senders['dn'])
		
	if do_kick:
		# Update things in case any domains are removed.
		return kick(env, "alias removed")

def add_auto_aliases(aliases, env):
	conn, c = open_database(env, with_connection=True)
	c.execute("DELETE FROM auto_aliases");
	for source, destination in aliases.items():
		c.execute("INSERT INTO auto_aliases (source, destination) VALUES (?, ?)", (source, destination))
	conn.commit()

def get_system_administrator(env):
	return "administrator@" + env['PRIMARY_HOSTNAME']

def get_required_aliases(env):
	# These are the aliases that must exist.
	# Returns a set of email addresses.
	
	aliases = set()

	# The system administrator alias is required.
	aliases.add(get_system_administrator(env))

	# The hostmaster alias is exposed in the DNS SOA for each zone.
	aliases.add("hostmaster@" + env['PRIMARY_HOSTNAME'])

	# Get a list of domains we serve mail for, except ones for which the only
	# email on that domain are the required aliases or a catch-all/domain-forwarder.
	real_mail_domains = get_mail_domains(env,
		filter_aliases = lambda alias :
			not alias.startswith("postmaster@")
			and not alias.startswith("admin@")
			and not alias.startswith("abuse@")
			and not alias.startswith("@")
			)

	# Create postmaster@, admin@ and abuse@ for all domains we serve
	# mail on. postmaster@ is assumed to exist by our Postfix configuration.
	# admin@isn't anything, but it might save the user some trouble e.g. when
	# buying an SSL certificate.
	# abuse@ is part of RFC2142: https://www.ietf.org/rfc/rfc2142.txt
	for domain in real_mail_domains:
		aliases.add("postmaster@" + domain)
		aliases.add("admin@" + domain)
		aliases.add("abuse@" + domain)

	return aliases

def kick(env, mail_result=None):
	results = []

	# Include the current operation's result in output.

	if mail_result is not None:
		results.append(mail_result + "\n")

	auto_aliases = { }

<<<<<<< HEAD
	existing_users = get_mail_users(env, as_map=True)
	existing_aliases = get_mail_aliases(env, as_map=True)
=======
	# Mape required aliases to the administrator alias (which should be created manually).
	administrator = get_system_administrator(env)
>>>>>>> 113b7bd8
	required_aliases = get_required_aliases(env)
	for alias in required_aliases:
		if alias == administrator: continue # don't make an alias from the administrator to itself --- this alias must be created manually
		auto_aliases[alias] = administrator

<<<<<<< HEAD
	def ensure_admin_alias_exists(address):
		# If a user account exists with that address, we're good.
		if address in existing_users:
			return

		# If the alias already exists, we're good.
		if address in existing_aliases:
			return

		# Doesn't exist.
		administrator = get_system_administrator(env)
		if address == administrator: return # don't make an alias from the administrator to itself --- this alias must be created manually
		add_mail_alias(address, "Required alias", administrator, "", env, do_kick=False)
		if administrator not in existing_aliases: return # don't report the alias in output if the administrator alias isn't in yet -- this is a hack to supress confusing output on initial setup
		results.append("added alias %s (=> %s)\n" % (address, administrator))
=======
	# Add domain maps from Unicode forms of IDNA domains to the ASCII forms stored in the alias table.
	for domain in get_mail_domains(env):
		try:
			domain_unicode = idna.decode(domain.encode("ascii"))
			if domain == domain_unicode: continue # not an IDNA/Unicode domain
			auto_aliases["@" + domain_unicode] = "@" + domain
		except (ValueError, UnicodeError, idna.IDNAError):
			continue
>>>>>>> 113b7bd8

	add_auto_aliases(auto_aliases, env)

<<<<<<< HEAD
	# Remove auto-generated postmaster/admin on domains we no
	# longer have any other email addresses for.
	for address in existing_aliases:
=======
	# Remove auto-generated postmaster/admin/abuse alises from the main aliases table.
	# They are now stored in the auto_aliases table.
	for address, forwards_to, permitted_senders, auto in get_mail_aliases(env):
>>>>>>> 113b7bd8
		user, domain = address.split("@")
		forwards_to = ",".join(existing_aliases[address]["forward_tos"])
		if user in ("postmaster", "admin", "abuse") \
			and address not in required_aliases \
			and forwards_to == get_system_administrator(env) \
			and not auto:
			remove_mail_alias(address, env, do_kick=False)
			results.append("removed alias %s (was to %s; domain no longer used for email)\n" % (address, forwards_to))

	# Update DNS and nginx in case any domains are added/removed.

	from dns_update import do_dns_update
	results.append( do_dns_update(env) )

	from web_update import do_web_update
	results.append( do_web_update(env) )

	return "".join(s for s in results if s != "")

def validate_password(pw):
	# validate password
	if pw.strip() == "":
		raise ValueError("No password provided.")
	if len(pw) < 8:
		raise ValueError("Passwords must be at least eight characters.")

if __name__ == "__main__":
	import sys
	if len(sys.argv) > 2 and sys.argv[1] == "validate-email":
		# Validate that we can create a Dovecot account for a given string.
		if validate_email(sys.argv[2], mode='user'):
			sys.exit(0)
		else:
			sys.exit(1)

	if len(sys.argv) > 1 and sys.argv[1] == "update":
		from utils import load_environment
		print(kick(load_environment()))<|MERGE_RESOLUTION|>--- conflicted
+++ resolved
@@ -14,6 +14,9 @@
 import utils, backend
 from email_validator import validate_email as validate_email_, EmailNotValidError
 import idna
+import logging
+
+log = logging.getLogger(__name__)
 
 
 #
@@ -23,13 +26,13 @@
 #    attribute for the email address. For historical reasons, the
 #    management interface only permits lowercase email addresses.
 #
-#    In the current implementation, both attributes will have the same
-#    lowercase value, but it's not a requirement of the underlying
-#    postfix and dovecot configurations that it be this way. Postfix
-#    and dovecot use the mail attribute to find the user and maildrop
-#    is where the mail is delivered. We use maildrop in the management
-#    interface because that's the address that will always map
-#    directly to the filesystem for archived users.
+#    In the current implementation, maildrop will be lowercase and
+#    mail will as-entered. If a user's email address requires IDNA
+#    encoding, then both the idna and utf8 versions of the email
+#    address will be populated in the mail attribute.
+
+#    Postfix and dovecot use the mail attribute to find the user and
+#    maildrop is where the mail is delivered.
 #
 #    Email addresses and domain comparisons performed by the LDAP
 #    server are not case sensitive because their respective schemas
@@ -44,12 +47,14 @@
 #    lowercase, again for historical reasons.
 #
 #    All alias and permitted-sender email addresses in the database
-#    are IDNA encoded. International domains for users is not
-#    supported or permitted.
+#    are IDNA encoded. Like users, if these address contain non-ascii
+#    characters, both the IDNA encoded address and the utf8 version
+#    are stored.
 #
 #    Domains that are handled by this mail server are maintained
 #    on-the-fly as users are added and deleted. They have an
-#    objectClass of domain with attribute dc.
+#    objectClass of mailDomain with attributes dc (idna-encoded) and
+#    dcIntl (utf8 encoded).
 #
 #    LDAP "records" in this code are dictionaries containing the
 #    attributes and distinguished name of the entry.
@@ -132,6 +137,13 @@
 			return True
 	return False
 
+def utf8_from_idna(domain_idna):
+	try:
+		return idna.decode(domain_idna.encode("ascii"))
+	except (UnicodeError, idna.IDNAError):
+		# Failed to decode IDNA, should never happen
+		return domain_idna
+
 def open_database(env):
 		return backend.connect(env)
 
@@ -147,7 +159,7 @@
 	# The ldap record for the user is returned or None if not found.
 	if not conn: conn = open_database(env)
 	id=conn.search(env.LDAP_USERS_BASE,
-		       "(&(objectClass=mailUser)(maildrop=%s))" % email,
+		       "(&(objectClass=mailUser)(mail=%s))" % email,
 		       attributes=attributes)
 	response = conn.wait(id)
 	if response.count() > 1:
@@ -156,17 +168,21 @@
 	else:
 		return response.next()
 	
-def find_mail_alias(env, email, attributes=None, conn=None):
+def find_mail_alias(env, email_idna, attributes=None, conn=None, auto=None):
 	# Find the alias with the given address and return the ldap
 	# records for it and the associated permitted senders (if one).
 	#
 	# email is the alias address. It must be IDNA encoded.
 	#
 	# attributes are a list of attributes to return, eg
-	# ["member","rfc822MailMember"]
+	# ["member","mailMember"]
 	#
 	# conn is a ldap database connection, if not specified a new one
 	# is established.
+	#
+	# if auto is True, entry must have namedProperty=auto
+	# if auto if False entry must not have namedProperty=auto
+	# if auto is None, ignore namedProperty
 	#
 	# A tuple having the two ldap records for the alias and it's
 	# permitted senders (alias, permitted_senders) is returned. If
@@ -174,28 +190,44 @@
 	# 
 	if not conn: conn = open_database(env)
 	# get alias
-	id=conn.search(env.LDAP_ALIASES_BASE,
-		       "(&(objectClass=mailGroup)(mail=%s))" % email,
+	q = [
+		"(objectClass=mailGroup)",
+		"(mail=%s)" % email_idna
+	]
+	if auto is False:
+		q.append("(!(namedProperty=auto))")
+	elif auto:
+		q.append("(namedProperty=auto)")
+	q = "(&" + "".join(q) + ")"
+	id=conn.search(env.LDAP_ALIASES_BASE, q, attributes=attributes)
+	response = conn.wait(id)
+	if response.count() > 1:
+		dns = [ rec['dn'] for rec in response ]
+		raise LookupError("Detected more than one alias with the same email address (%s): %s" % (email_idna, ";".join(dns)))
+	alias = response.next()
+
+	# get permitted senders for alias
+	id=conn.search(env.LDAP_PERMITTED_SENDERS_BASE,
+		       "(&(objectClass=mailGroup)(mail=%s))" % email_idna,
 		       attributes=attributes)
 	response = conn.wait(id)
 	if response.count() > 1:
 		dns = [ rec['dn'] for rec in response ]
-		raise LookupError("Detected more than one alias with the same email address (%s): %s" % (email, ";".join(dns)))
-	alias = response.next()
-
-	# get permitted senders for alias
-	id=conn.search(env.LDAP_PERMITTED_SENDERS_BASE,
-		       "(&(objectClass=mailGroup)(mail=%s))" % email,
-		       attributes=attributes)
-	response = conn.wait(id)
-	if response.count() > 1:
-		dns = [ rec['dn'] for rec in response ]
-		raise LookupError("Detected more than one permitted senders group with the same email address (%s): %s" % (email, ";".join(dns)))
+		raise LookupError("Detected more than one permitted senders group with the same email address (%s): %s" % (email_idna, ";".join(dns)))
 	permitted_senders = response.next()
 	return (alias, permitted_senders)
 	
 
-def get_mail_users(env, as_map=False):
+def primary_address(mail):
+	# return the first IDNA-encoded email address
+	for addr in mail:
+		if get_domain(addr, as_unicode=False).startswith("xn--"):
+			return addr
+	# or, if none, the first listed address
+	return mail[0]
+
+
+def get_mail_users(env, as_map=False, map_by="maildrop"):
 	# When `as_map` is False, this function returns a flat, sorted
 	# array of all user accounts. If True, it returns a dict where key
 	# is the user and value is a dict having, dn, maildrop and
@@ -204,16 +236,24 @@
 	pager = c.paged_search(env.LDAP_USERS_BASE, "(objectClass=mailUser)", attributes=['maildrop','mail','cn'])
 	if as_map:
 		users = {}
+		if not isinstance(map_by, list):
+			map_by = [ map_by ]
 		for rec in pager:
-			users[rec['maildrop'][0]] = {
-				"dn":   rec['dn'],
-				"mail": rec['mail'],
-				"maildrop": rec['maildrop'][0],
-				"display_name": rec['cn'][0]
-			}
+			for map_by_key in map_by:
+				if map_by_key == 'primary_address':
+					map_key_values = [ primary_address(rec['mail']) ]
+				else:
+					map_key_values = rec[map_by_key]
+				for map_key_value in map_key_values:
+					users[map_key_value.lower()] = {
+						"dn":   rec['dn'],
+						"mail": rec['mail'],
+						"maildrop": rec['maildrop'][0],
+						"display_name": rec['cn'][0]
+					}
 		return users
 	else:
-		users = [ rec['maildrop'][0] for rec in pager ]
+		users = [ primary_address(rec['mail']).lower() for rec in pager ]
 		return utils.sort_email_addresses(users, env)
 
 	
@@ -241,10 +281,11 @@
 	users = []
 	active_accounts = set()
 	c = open_database(env)
-	response = c.wait( c.search(env.LDAP_USERS_BASE, "(objectClass=mailUser)", attributes=['maildrop','mailaccess','cn']) )
+	response = c.wait( c.search(env.LDAP_USERS_BASE, "(objectClass=mailUser)", attributes=['mail','maildrop','mailaccess','cn']) )
 
 	for rec in response:
-		email = rec['maildrop'][0]
+		#email = rec['maildrop'][0]
+		email = rec['mail'][0]
 		privileges = rec['mailaccess']
 		display_name = rec['cn'][0]
 		active_accounts.add(email)
@@ -303,23 +344,23 @@
 		users.add(rec['maildrop'][0])
 	return users
 
-<<<<<<< HEAD
-
-def get_mail_aliases(env, as_map=False):
+
+def get_mail_aliases(env, as_map=False, map_by="primary_address"):
 	# Retrieve all mail aliases.
 	#
 	# If as_map is False, the function returns a sorted array of tuples:
 	#
-	#   (address(lowercase), forward-tos{string,csv}, permitted-senders{string,csv})
+	#   (address(lowercase), forward-tos{string,csv}, permitted-senders{string,csv}, auto:{boolean})
 	#
 	# If as-map is True, it returns a dict whose keys are
 	# address(lowercase) and whose values are:
 	#
 	#    { dn: {string},
-	#      mail: {string}
+	#      mail: {array of string}
 	#      forward_tos: {array of string},
 	#      permited_senders: {array of string},
-	#      description: {string}
+	#      description: {string},
+	#      auto: {boolean}
 	#    }
 	#
 	c = open_database(env)
@@ -327,48 +368,56 @@
 	pager = c.paged_search(env.LDAP_PERMITTED_SENDERS_BASE, "(objectClass=mailGroup)", attributes=["mail", "member"])
 	
 	# make a dict of permitted senders, key=mail(lowercase) value=members
-	permitted_senders = { rec["mail"][0].lower(): rec["member"] for rec in pager }
-
-	# get all alias groups
-	pager = c.paged_search(env.LDAP_ALIASES_BASE, "(objectClass=mailGroup)", attributes=['mail','member','rfc822MailMember', 'description'])
+	permitted_senders = { }
+	for rec in pager:
+		email = primary_address(rec["mail"])
+		permitted_senders[email.lower()] = rec["member"]
+
+	# get all aliases
+	pager = c.paged_search(
+		env.LDAP_ALIASES_BASE,
+		"(objectClass=mailGroup)",
+		attributes=[
+			'mail','member','mailMember','description','namedProperty'
+		])
 	
 	# make a dict of aliases
-	# key=email(lowercase), value=(email, forward-tos, permitted-senders).
+	# key=email(lowercase), value=(email, forward-tos, permitted-senders, auto).
 	aliases = {}
 	for alias in pager:
-		alias_email = alias['mail'][0]
-		alias_email_lc = alias_email.lower()
-		
 		# chase down each member's email address, because a member is a dn
 		forward_tos = []
 		for fwd_to in c.chase_members(alias['member'], 'mail', env):
-			forward_tos.append(fwd_to[0])
-			
-		for fwd_to in alias['rfc822MailMember']:
+			forward_tos.append(primary_address(fwd_to))
+
+		for fwd_to in alias['mailMember']:
 			forward_tos.append(fwd_to)
-		
+				
 		# chase down permitted senders' email addresses
 		allowed_senders = []
-		if alias_email_lc in permitted_senders:
-			members = permitted_senders[alias_email_lc]
+		primary_email_lc = primary_address(alias['mail']).lower()
+		if primary_email_lc in permitted_senders:
+			members = permitted_senders[primary_email_lc]
 			for mail_list in c.chase_members(members, 'mail', env):
 				for mail in mail_list:
 					allowed_senders.append(mail)
 
-		aliases[alias_email_lc] = {
-			"dn": alias["dn"],
-			"mail": alias_email,
-			"forward_tos": forward_tos,
-			"permitted_senders": allowed_senders,
-			"description": alias["description"][0]
-		}
-=======
-def get_mail_aliases(env):
-	# Returns a sorted list of tuples of (address, forward-tos, permitted-senders, auto).
-	c = open_database(env)
-	c.execute('SELECT source, destination, permitted_senders, 0 as auto FROM aliases UNION SELECT source, destination, permitted_senders, 1 as auto FROM auto_aliases')
-	aliases = { row[0]: row for row in c.fetchall() } # make dict
->>>>>>> 113b7bd8
+		# only map the primary address when returning a list or
+		# primary_address was given as the map_by attribute
+		if not as_map or map_by=='primary_address':
+			map_key_values = [ primary_email_lc ]
+		else:
+			map_key_values = alias[map_by]
+
+		for map_key_value in map_key_values:
+			aliases[map_key_value.lower()] = {
+				"dn": alias["dn"],
+				"mail": alias['mail'], # alias_email,
+				"forward_tos": forward_tos,
+				"permitted_senders": allowed_senders,
+				"description": alias["description"][0],
+				"auto": "auto" in alias["namedProperty"]
+			}
 
 	if not as_map:
 		# put in a canonical order: sort by domain, then by email address lexicographically
@@ -377,7 +426,7 @@
 			alias = aliases[address]
 			xft = ",".join(alias["forward_tos"])
 			xas = ",".join(alias["permitted_senders"])
-			list.append( (address, xft, None if xas == "" else xas) )
+			list.append( (address, xft, None if xas == "" else xas, alias["auto"]) )
 		return list
 	
 	else:
@@ -397,25 +446,7 @@
 	#         address_display: "name@domain.tld", # full Unicode
 	#         forwards_to: ["user1@domain.com", "receiver-only1@domain.com", ...],
 	#         permitted_senders: ["user1@domain.com", "sender-only1@domain.com", ...] OR null,
-<<<<<<< HEAD
-	#         required: True|False,
 	#         description: ""
-	#       },
-	#       ...
-	#     ]
-	#   },
-	#   ...
-	# ]
-
-	aliases=get_mail_aliases(env, as_map=True)
-	required_aliases = get_required_aliases(env)
-	domains = {}
-	
-	for alias_lc in aliases:
-		alias=aliases[alias_lc]
-		address=alias_lc
-		
-=======
 	#         auto: True|False
 	#       },
 	#       ...
@@ -424,23 +455,24 @@
 	#   ...
 	# ]
 
+	aliases=get_mail_aliases(env, as_map=True, map_by="primary_address")
 	domains = {}
-	for address, forwards_to, permitted_senders, auto in get_mail_aliases(env):
-		# skip auto domain maps since these are not informative in the control panel's aliases list
-		if auto and address.startswith("@"): continue
-
->>>>>>> 113b7bd8
+	
+	for mail in aliases:
+		alias=aliases[mail]
+		address=primary_address(alias['mail']).lower()
+		
 		# get alias info
 		forwards_to=alias["forward_tos"]
 		permitted_senders=alias["permitted_senders"]
 		description=alias["description"]
+		auto=alias["auto"]
+		
+		# skip auto domain maps since these are not informative in the control panel's aliases list
+		if auto and address.startswith("@"): continue
+		
 		domain = get_domain(address)
-<<<<<<< HEAD
-		required = (address in required_aliases)
 		
-=======
-
->>>>>>> 113b7bd8
 		# add to list
 		if not domain in domains:
 			domains[domain] = {
@@ -451,16 +483,10 @@
 		domains[domain]["aliases"].append({
 			"address": address,
 			"address_display": prettify_idn_email_address(address),
-<<<<<<< HEAD
 			"forwards_to": [prettify_idn_email_address(r.strip()) for r in forwards_to],
 			"permitted_senders": [prettify_idn_email_address(s.strip()) for s in permitted_senders] if permitted_senders is not None and len(permitted_senders)>0 else None,
-			"required": required,
-			"description": description
-=======
-			"forwards_to": [prettify_idn_email_address(r.strip()) for r in forwards_to.split(",")],
-			"permitted_senders": [prettify_idn_email_address(s.strip()) for s in permitted_senders.split(",")] if permitted_senders is not None else None,
-			"auto": bool(auto),
->>>>>>> 113b7bd8
+			"description": description,
+			"auto": auto
 		})
 
 
@@ -485,9 +511,9 @@
 			pass
 	return ret
 
-<<<<<<< HEAD
-def get_mail_domains(env, as_map=False, filter_aliases=lambda alias: True, category=None, users_only=False):
-	# Retrieves all domains, IDNA-encoded, we accept mail for.
+def get_mail_domains(env, as_map=False, category=None, users_only=False):
+	# Retrieves all domains, IDNA-encoded, we accept mail for. Exclude
+	# Unicode forms of domain names that are marked as auto.
 	#
 	# If as_map is False, the function returns the lowercase domain
 	# names (IDNA-encoded) as an array.
@@ -495,117 +521,104 @@
 	# If as_map is True, it returns a dict whose keys are
 	# domain(idna,lowercase) and whose values are:
 	#
-	#   { dn:{string}, domain:{string(idna)} }
-	#
-	# filter_aliases is an inclusion filter - a True return value from
-	# this lambda function indicates an alias to include.
-	#
-	# With filter_aliases, there has to be at least one user or
-	# filtered (included) alias in the domain for the domain to be
-	# part of the returned set. If None, all domains are returned.
-	#
-	# category is another type of filter. Set to a string value to
-	# return only those domains of that category. ie. the
-	# "businessCategory" attribute of the domain must include this
-	# category. [TODO: this doesn't really belong here, it is here to
-	# make it easy for dns_update to get ssl domains]
+	#   {
+	#      dn:{string},
+	#      domain:{string(idna)},
+	#      domain_utf8:{string(utf8)}
+	#   }
+	#
+	# category is type of filter. Set to a string value to return only
+	# those domains of that category. ie. the "businessCategory"
+	# attribute of the domain must include this category. [TODO: this
+	# doesn't really belong here, it is here to make it easy for
+	# dns_update to get ssl domains]
 	#
 	# If users_only is True, only return domains with email addresses
 	# that correspond to user accounts.
 	#
 	conn = open_database(env)
-	filter = "(&(objectClass=domain)(businessCategory=mail))"
+	filter = "(&(objectClass=mailDomain)(businessCategory=mail))"
 	if category:
-		filter = "(&(objectClass=domain)(businessCategory=%s))" % category
+		filter = "(&(objectClass=mailDomain)(businessCategory=%s))" % category
 
 	domains=None
 
-	# user mail domains
-	id = conn.search(env.LDAP_DOMAINS_BASE, filter, attributes="dc")
+	# get all mail domains
+	id = conn.search(env.LDAP_DOMAINS_BASE, filter,
+					 attributes=[ "dc", "dcIntl" ])
 	response = conn.wait(id)
 	if as_map:
 		domains = {}
 		for rec in response:
-			domains[ rec["dc"][0].lower() ] = {
+			key = rec["dc"][0].lower()
+			domains[ key ] = {
 				"dn": rec["dn"],
-				"domain": rec["dc"][0]
+				"domain": rec["dc"][0],
+				"domain_utf8": rec["dcIntl"][0]
 			}
-			if filter_aliases: filter_candidates.append(rec['dc'][0].lower())
 	else:
 		domains = set([ rec["dc"][0].lower() for rec in response ])
 
-
-	# alias domains
-	#
-	# Ignore aliases that have no forward-to. We don't need DNS
-	# handling in that case becuase the alias is there only for the
-	# permitted-senders. We don't accept mail locally for the alias.
-	#
-	# Aliases with only permitted-senders are useful when a server has
-	# a configured smarthost (eg. sendmail with a smarthost, or using
-	# ssmtp on Ubuntu, etc). The server drops mail off for delivery to
-	# the smarthost (MiaB) using its MiaB login but needs to MAIL FROM
-	# a host login (user@host.tld). Replies should bounce.
-	#
-	# A smarthost configuration should be a catch-all, one for each server:
-	#   Alias=@host.tld
-	#   Forward-to=<blank>
-	#   Permitted-senders:<the email that the smarthost used to authenticate with MiaB>
-	#
 	if not users_only:
-		pager = conn.paged_search(env.LDAP_ALIASES_BASE, "(objectClass=mailGroup)", attributes=["mail","member","rfc822MailMember"])
-		if as_map:
-			for rec in pager:
-				if filter_aliases(rec["mail"][0].lower()) and ( len(rec["member"]) >0 or len(rec["rfc822MailMember"]) >0 ):
-					domain = get_domain(rec["mail"][0].lower(),as_unicode=False)
-					domains[domain] = {
-						"dn": None,
-						"domain": domain
-					}
-
+		return domains
+
+
+	# eliminate domains that have no users
+	eliminate=[]
+	for domain_idna in domains:
+		id = conn.search(env.LDAP_USERS_BASE,
+						 "(&(objectClass=mailUser)(mail=*@%s))" % domain_idna,
+						 size_limit=1)
+		if conn.wait(id).count() == 0:
+			# no mail users are using that domain!
+			eliminate.append(domain_idna)
+	for domain_idna in eliminate:
+		if isinstance(domains, set):
+			domains.remove(domain_idna)
 		else:
-			alias_domains = set([
-				get_domain(rec["mail"][0].lower(), as_unicode=False)
-				for rec in pager if filter_aliases(rec["mail"][0].lower()) and
-				( len(rec["member"]) >0 or len(rec["rfc822MailMember"]) >0 )
-			])			
-			domains = domains.union( alias_domains )
-					
+			del domains[domain_idna]
+
 	return domains
-
-
-def add_mail_domain(env, domain, validate=True):
+	
+
+
+def add_mail_domain(env, domain_idna, validate=True):
 	# Create domain entry indicating that we are handling
 	# mail for that domain.
 	#
 	# We only care about domains for users, not for aliases.
 	#
-	# domain: IDNA encoded domain name.
-	# validate: If True, ensure there is at least one user on the
-	# system using that domain.
+	# domain: IDNA encoded domain name.  validate: If True, ensure
+	# there is at least one user or alias on the system using that
+	# domain.
 	#
 	# returns True if added, False if it already exists or fails
 	# validation.
-	
+
 	conn = open_database(env)
 	if validate:
-		# check to ensure there is at least one user with that domain
+		# check to ensure there is at least one user or alias with
+		# that domain
 		id = conn.search(env.LDAP_USERS_BASE,
-						 "(&(objectClass=mailUser)(mail=*@%s))" % domain,
+						 "(mail=*@%s)" % domain_idna,
 						 size_limit=1)
 		if conn.wait(id).count() == 0:
 			# no mail users are using that domain!
 			return False
 		
-	dn = 'dc=%s,%s' % (domain, env.LDAP_DOMAINS_BASE)
+	dn = 'dc=%s,%s' % (domain_idna, env.LDAP_DOMAINS_BASE)
+	domain_utf8 = utf8_from_idna(domain_idna)	
 	try:
-		response = conn.wait( conn.add(dn, [ 'domain' ], {
+		response = conn.wait( conn.add(dn, [ 'domain', 'mailDomain' ], {
+			"dcIntl": domain_utf8,
 			"businessCategory": "mail"
 		}) )
+		log.debug("add_mail_domain: %s: success", domain_idna)
 		return True
 	except ldap3.core.exceptions.LDAPEntryAlreadyExistsResult:
 		try:
 			# add 'mail' as a businessCategory
+			log.debug("add_mail_domain: %s: already exists", domain_idna)
 			changes = {	"businessCategory": [(ldap3.MODIFY_ADD, ['mail'])] }
 			response = conn.wait ( conn.modify(dn, changes) )
 		except ldap3.core.exceptions.LDAPAttributeOrValueExistsResult:
@@ -613,32 +626,34 @@
 		return False
 
 	
-def remove_mail_domain(env, domain, validate=True):
+def remove_mail_domain(env, domain_idna, validate=True):
 	# Remove the specified domain from the list of domains that we
 	# handle mail for. The domain must be IDNA encoded.
 	#
-	# If validate is True, ensure there are no valid users on the system
-	# currently using the domain.
+	# If validate is True, ensure there are no valid users or aliases
+	# on the system currently using the domain.
 	#
 	# Returns True if removed or does not exist, False if the domain
 	# fails validation.
 	conn = open_database(env)
 	if validate:
-		# check to ensure no users are using the domain
+		# check to ensure no users or non-auto aliases are using the domain
 		id = conn.search(env.LDAP_USERS_BASE,
-						 "(&(objectClass=mailUser)(mail=*@%s))" % domain,
+						 "(|(&(objectClass=mailUser)(mail=*@%s))(&(objectClass=mailGroup)(mail=*@%s)(!(namedProperty=auto))))" % (domain_idna, domain_idna),
 						 size_limit=1)
 		if conn.wait(id).count() > 0:
-			# there is one or more mailUser's with that domain
+			# there is one or more user or alias with that domain
+			log.debug("remove_mail_domain: %s: has users and/or aliases", domain_idna)
 			return False
 		
 	id = conn.search(env.LDAP_DOMAINS_BASE,
-					 "(&(objectClass=domain)(dc=%s))" % domain,
+					 "(&(objectClass=domain)(dc=%s))" % domain_idna,
 					 attributes=['businessCategory'])
 	
 	existing = conn.wait(id).next()
 	if existing is None:
 		# the domain doesn't exist!
+		log.debug("remove_mail_domain: %s: doesn't exist", domain_idna)
 		return True
 
 	newvals=existing['businessCategory'].copy()
@@ -650,27 +665,16 @@
 
 	if len(newvals)==0:
 		conn.wait ( conn.delete(existing['dn']) )
+		log.debug("remove_mail_domain: %s: deleted", domain_idna)
 	else:
 		conn.wait ( conn.modify_record(existing, {'businessCategory', newvals}))
 	return True
 
-=======
-def get_mail_domains(env, filter_aliases=lambda alias : True, users_only=False):
-	# Returns the domain names (IDNA-encoded) of all of the email addresses
-	# configured on the system. If users_only is True, only return domains
-	# with email addresses that correspond to user accounts. Exclude Unicode
-	# forms of domain names listed in the automatic aliases table.
-	domains = []
-	domains.extend([get_domain(login, as_unicode=False) for login in get_mail_users(env)])
-	if not users_only:
-		domains.extend([get_domain(address, as_unicode=False) for address, _, _, auto in get_mail_aliases(env) if filter_aliases(address) and not auto ])
-	return set(domains)
->>>>>>> 113b7bd8
 
 def add_mail_user(email, pw, privs, display_name, env):
 	# Add a new mail user.
 	#
-	# email: the new user's email address
+	# email: the new user's email address (idna)
 	# pw: the new user's password
 	# privs: either an array of privilege strings, or a newline
 	# separated string of privilege names
@@ -726,16 +730,20 @@
 	uid = m.hexdigest()
 
 	# choose a common name and surname (required attributes)
+	email_name = email.split("@")[0]
 	if display_name:
 		cn = display_name
 	else:
-		cn = email.split("@")[0].replace('.',' ').replace('_',' ')
+		cn = email_name.replace('.',' ').replace('_',' ')
 	sn = cn[cn.find(' ')+1:]
+
+	# get the utf8 version if an idna domain was given
+	email_utf8 = email_name + "@" + get_domain(email, as_unicode=True)
 	
 	# compile user's attributes
 	# for historical reasons, make the email address lowercase
 	attrs = {
-		"mail" : email,
+		"mail" : email if email==email_utf8 else [ email, email_utf8 ],
 		"maildrop" : email.lower(),
 		"uid" : uid,
 		"mailaccess": privs,
@@ -746,20 +754,36 @@
 
 	# add the user to the database
 	dn = 'uid=%s,%s' % (uid, env.LDAP_USERS_BASE)
-	id=conn.add(dn, [ 'inetOrgPerson','mailUser','shadowAccount' ], attrs);
+	id=conn.add(dn, [
+		'inetOrgPerson','mailUser','shadowAccount'
+	], attrs);
 	conn.wait(id)
 
 	# set the password - the ldap server will hash it
 	conn.extend.standard.modify_password(user=dn, new_password=pw)
-
+	
 	# tell postfix the domain is local, if needed
-	add_mail_domain(env, get_domain(email, as_unicode=False), validate=False)
-
-	# convert alias's rfc822MailMember to member
-	convert_rfc822MailMember(env, conn, dn, email)
+	return_status = "mail user added"
+	domain_idna = get_domain(email, as_unicode=False)
+	domain_added = add_mail_domain(env, domain_idna, validate=False)
+
+	if domain_added:
+		results = add_required_aliases(env,	conn, domain_idna)
+		for result in results:
+			if isinstance(result, tuple):
+				# error occurred
+				return result
+			elif result != '':
+				return_status += "\n" + result
+	
+	# convert alias's mailMember to member
+	convert_mailMember(env, conn, dn, email)
 	
 	# Update things in case any new domains are added.
-	return kick(env, "mail user added")
+	if domain_added:
+		return kick(env, return_status)
+	else:
+		return return_status
 
 def set_mail_password(email, pw, env):
 	# validate that the password is acceptable
@@ -829,7 +853,7 @@
 	return user['userPassword']
 
 
-def remove_mail_user(email, env):
+def remove_mail_user(email_idna, env):
 	# Remove the user as a valid user of the system.
 	# If an error occurs, the function returns a tuple of (message,
 	# http-status).
@@ -838,18 +862,32 @@
 	conn = open_database(env)
 	
 	# find the user
-	user = find_mail_user(env, email, conn=conn)
+	user = find_mail_user(env, email_idna, conn=conn)
 	if user is None:
-		return ("That's not a user (%s)." % email, 400)
+		return ("That's not a user (%s)." % email_idna, 400)
 	
 	# delete the user
 	conn.wait( conn.delete(user['dn']) )
 
 	# remove as a handled domain, if needed
-	remove_mail_domain(env, get_domain(email, as_unicode=False))
+	domain_idna = get_domain(email_idna, as_unicode=False)
+	domain_removed = remove_mail_domain(env, domain_idna)
+	return_status = "mail user removed"
+
+	if domain_removed:
+		results = remove_required_aliases(env, conn, domain_idna)
+		for result in results:
+			if isinstance(result, tuple):
+				# error occurred
+				return result
+			elif result != '':
+				return_status += "\n" + result
 
 	# Update things in case any domains are removed.
-	return kick(env, "mail user removed")
+	if domain_removed:
+		return kick(env, return_status)
+	else:
+		return return_status
 
 def parse_privs(value):
 	return [p for p in value.split("\n") if p.strip() != ""]
@@ -919,20 +957,66 @@
 
 
 
-def convert_rfc822MailMember(env, conn, dn, mail):
-	# if a newly added alias or user exists as an rfc822MailMember,
+required_alias_names = ['postmaster', 'admin', 'abuse']
+
+def add_required_aliases(env, conn, domain_idna):
+	# returns a list of results for each alias, each entry being
+	# either a string (indicating success, eg: "alias added") or a
+	# tuple (indicating error, eg: (error, 400))
+	#
+	domain_utf8 = utf8_from_idna(domain_idna)
+	administrator = get_system_administrator(env)
+	results = []
+	for name in required_alias_names + ["hostmaster@"+env['PRIMARY_HOSTNAME']]:
+		email_utf8 = name if "@" in name else name + "@" + domain_utf8
+		results.append( add_mail_alias(
+			email_utf8,
+			"Required alias",
+			administrator,
+			"",
+			env,
+			auto=True,
+			update_if_exists="ignore",
+			do_kick=False,
+			verbose_result=True
+		))
+		log.debug("add_required_alias: %s: %r", email_utf8, results[-1])
+		
+	return results
+
+def remove_required_aliases(env, conn, domain_idna):
+	domain_utf8 = utf8_from_idna(domain_idna)
+	results = []
+	for name in required_alias_names:
+		email_utf8 = name + "@" + domain_utf8
+		results.append( remove_mail_alias(
+			email_utf8,
+			env,
+			do_kick=False,
+			auto=True,
+			verbose_result=True,
+			ignore_if_not_exists=True
+		))
+		log.debug("remove_required_alias: %s: %r", email_utf8, results[-1])
+		
+	return results
+
+
+
+def convert_mailMember(env, conn, dn, mail):
+	# if a newly added alias or user exists as an mMailMember,
 	# convert it to a member dn
 	# the new alias or user is specified by arguments mail and dn.
 	# mail is the new alias or user's email address
 	# dn is the new alias or user's distinguished name
 	# conn is an existing ldap database connection
 	id=conn.search(env.LDAP_ALIASES_BASE,
-				   "(&(objectClass=mailGroup)(rfc822MailMember=%s))" % mail,
-				   attributes=[ 'member','rfc822MailMember' ])
+				   "(&(objectClass=mailGroup)(mailMember=%s))" % mail,
+				   attributes=[ 'member','mailMember' ])
 	response = conn.wait(id)
 	for rec in response:
-		# remove mail from rfc822MailMember
-		changes={ "rfc822MailMember": [(ldap3.MODIFY_DELETE, [mail])] }
+		# remove mail from mailMember
+		changes={ "mailMember": [(ldap3.MODIFY_DELETE, [mail])] }
 		conn.wait( conn.modify(rec['dn'], changes) )
 
 		# add dn to member
@@ -944,25 +1028,26 @@
 			pass
 
 		
-def add_mail_alias(address, description, forwards_to, permitted_senders, env, update_if_exists=False, do_kick=True):
+def add_mail_alias(address_utf8, description, forwards_to, permitted_senders, env, auto=False, update_if_exists=False, do_kick=True, verbose_result=False):
 	# Add a new alias group with permitted senders.
 	#
-	# address: the email address of the alias
+	# address: the email address of the alias (utf-8)
 	# description: a text description of the alias
 	# forwards_to: a string of newline and comma separated email address
 	# where mail is delivered
 	# permitted_senders: a string of newline and comma separated email addresses of local users that are permitted to MAIL FROM the alias.
-	# update_if_exists: if False and the alias exists fail, otherwise update the existing alias with the new values
+	# update_if_exists: if False and the alias exists fail, otherwise update the existing alias with the new values. If "ignore" and the alias exists, return empty string.
+	# verbose_result: if True the returned string will include the address
 	#
 	# If an error occurs, the function returns a tuple of (message,
 	# http-status).
 	#
-	# If successful, the string "OK" is returned.
+	# If successful, a string status is returned.
 
 	# convert Unicode domain to IDNA
-	address = sanitize_idn_email_address(address)
-
-	# for historical reasons, force the address to lowercase
+	address = sanitize_idn_email_address(address_utf8)
+
+	# for historical reasons, force the IDNA address to lowercase
 	address = address.lower()
 
 	# validate address
@@ -972,10 +1057,15 @@
 	if not validate_email(address, mode='alias'):
 		return ("Invalid email address (%s)." % address, 400)
 
-	# retrieve all logins as a map ( email.lower() => {mail,dn} )
-	valid_logins = get_mail_users( env, as_map=True )
-	
-	# validate forwards_to
+	# retrieve all logins as a map, keyed by lowercase email
+	#     mail.lower() => {mail,maildrop,dn}
+	valid_logins = get_mail_users(env, as_map=True, map_by="mail")
+
+	# retrieve all aliases as a map, keyed by lowercase email
+	#     mail.lower() => {mail,maildrop,dn}
+	valid_aliases = get_mail_aliases(env, as_map=True, map_by="mail")
+
+	# validate forwards_to. array of { email_idna:string, email_utf8:string }
 	validated_forwards_to = [ ]
 	forwards_to = forwards_to.strip()
 
@@ -989,26 +1079,32 @@
 	# DCV source addresses.
 	r1 = sanitize_idn_email_address(forwards_to)
 	if validate_email(r1, mode='alias') and not is_dcv_source:
-		validated_forwards_to.append(r1)
+		validated_forwards_to.append({
+			"email_idna": r1,
+			"email_utf8": forwards_to
+		})
 
 	else:
 		# Parse comma and \n-separated destination emails & validate. In this
 		# case, the forwards_to must be complete email addresses.
 		for line in forwards_to.split("\n"):
-			for email in line.split(","):
-				email = email.strip()
-				if email == "": continue
-				email = sanitize_idn_email_address(email) # Unicode => IDNA
+			for email_utf8 in line.split(","):
+				email_utf8 = email_utf8.strip()
+				if email_utf8 == "": continue
+				email_idna = sanitize_idn_email_address(email_utf8) # Unicode => IDNA
 				# Strip any +tag from email alias and check privileges
-				privileged_email = re.sub(r"(?=\+)[^@]*(?=@)",'',email)
-				if not validate_email(email):
-					return ("Invalid receiver email address (%s)." % email, 400)
-				if is_dcv_source and not is_dcv_address(email) and "admin" not in get_mail_user_privileges(privileged_email, env, empty_on_error=True):
+				privileged_email = re.sub(r"(?=\+)[^@]*(?=@)",'',email_idna)
+				if not validate_email(email_idna):
+					return ("Invalid receiver email address (%s)." % email_utf8, 400)
+				if is_dcv_source and not is_dcv_address(email_idna) and "admin" not in get_mail_user_privileges(privileged_email, env, empty_on_error=True):
 					# Make domain control validation hijacking a little harder to mess up by
 					# requiring aliases for email addresses typically used in DCV to forward
 					# only to accounts that are administrators on this system.
 					return ("This alias can only have administrators of this system as destinations because the address is frequently used for domain control validation.", 400)
-				validated_forwards_to.append(email)
+				validated_forwards_to.append({
+					"email_idna": email_idna,
+					"email_utf8": email_utf8
+				})
 
 	# validate permitted_senders
 	validated_permitted_senders = [ ]  # list of dns
@@ -1034,21 +1130,34 @@
 	# exist on this system
 
 	vfwd_tos_local = []   # list of dn's
-	vfwd_tos_remote = []  # list of email
+	vfwd_tos_remote = []  # list of "email_idna":string
 	for fwd_to in validated_forwards_to:
-		fwd_to_lc = fwd_to.lower()
-		if fwd_to_lc in valid_logins:
-			dn = valid_logins[fwd_to_lc]['dn']
+		fwd_to_idna_lc = fwd_to["email_idna"].lower()
+		if fwd_to_idna_lc in valid_logins:
+			dn = valid_logins[fwd_to_idna_lc]['dn']
+			vfwd_tos_local.append(dn)
+		elif fwd_to_idna_lc in valid_aliases:
+			dn = valid_aliases[fwd_to_idna_lc]['dn']
 			vfwd_tos_local.append(dn)
 		else:
-			vfwd_tos_remote.append(fwd_to)
+			vfwd_tos_remote.append(fwd_to["email_idna"])
 			
 	# save to db
 
 	conn = open_database(env)
-	existing_alias, existing_permitted_senders = find_mail_alias(env, address, ['member','rfc822MailMember', 'description'], conn)
+	attributes = [
+		'mail', 'description', 'member', 'mailMember', 'namedProperty'
+	]
+	existing_alias, existing_permitted_senders = find_mail_alias(
+		env,
+		address,
+		attributes,
+		conn
+	)
 	if existing_alias and not update_if_exists:
 		return ("Alias already exists (%s)." % address, 400)
+	if existing_alias and update_if_exists == 'ignore':
+		return ""
 	
 	cn="%s" % uuid.uuid4()
 	dn="cn=%s,%s" % (cn, env.LDAP_ALIASES_BASE)
@@ -1071,21 +1180,28 @@
 			description=" "
 	
 	attrs = {
-		"mail": address,
+		"mail": address if address == address_utf8.lower() else [ address, address_utf8 ],
 		"description": description,
 		"member": vfwd_tos_local,
-		"rfc822MailMember": vfwd_tos_remote
+		"mailMember": vfwd_tos_remote,
+		"namedProperty": ['auto'] if auto else []
 	}
-	
-	op = conn.add_or_modify(dn, existing_alias,
-			['member', 'rfc822MailMember', 'description' ],
-			['mailGroup'],
-			attrs)
+
+	op = conn.add_or_modify(
+		dn,
+		existing_alias,
+		attributes,
+		[ 'mailGroup', 'namedProperties' ],
+		attrs)
+	
 	if op == 'modify':
 		return_status = "alias updated"
 	else:
 		return_status = "alias added"
-		convert_rfc822MailMember(env, conn, dn, address)
+		convert_mailMember(env, conn, dn, address)
+
+	if verbose_result:
+		return_status += ": " + address_utf8
 		
 	# add or modify permitted-senders group
 	
@@ -1101,43 +1217,90 @@
 			dn = existing_permitted_senders['dn']
 			conn.wait( conn.delete(dn) )
 	else:
-		op=conn.add_or_modify(dn, existing_permitted_senders,
-							  [ 'member' ], [ 'mailGroup' ],
-							  attrs)
-
-	if do_kick:
+		conn.add_or_modify(dn, existing_permitted_senders,
+						   [ 'member' ], [ 'mailGroup' ],
+						   attrs)
+
+	# tell postfix the domain is local, if needed
+	domain_idna = get_domain(address, as_unicode=False)
+
+	# but, don't add mail domain when there are no forward to's and
+	# remove the domain if there are no forward to's (modify)
+	count_vfwd = len(vfwd_tos_local) + len(vfwd_tos_remote)
+	domain_added = False
+	if op == 'modify' and count_vfwd == 0:
+		remove_mail_domain(env, domain_idna, validate=False)
+	elif count_vfwd > 0:
+		domain_added = add_mail_domain(env,	domain_idna, validate=False)
+	
+	if domain_added:
+		results = add_required_aliases(env,	conn, domain_idna)
+		for result in results:
+			if isinstance(result, tuple):
+				# error occurred
+				return result
+			elif result != '':
+				return_status += "\n" + result
+	
+	if do_kick and domain_added:
 		# Update things in case any new domains are added.
 		return kick(env, return_status)
-	
-
-def remove_mail_alias(address, env, do_kick=True):
+	else:
+		return return_status
+	
+
+def remove_mail_alias(address_utf8, env, do_kick=True, auto=None, ignore_if_not_exists=False, verbose_result=False):
 	# Remove an alias group and it's associated permitted senders
 	# group.
 	#
 	# address is the email address of the alias
 	#
+	# if auto is None - remove the entry regardless of status
+	#            True - remove only if marked as auto
+	#            False - remove only if not auto
+	#
 	# If an error occurs, the function returns a tuple of (message,
 	# http-status).
 	#
 	# If successful, the string "OK" is returned.
 	
 	# convert Unicode domain to IDNA
-	address = sanitize_idn_email_address(address)
+	address = sanitize_idn_email_address(address_utf8)
 
 	# remove
 	conn = open_database(env)
-	existing_alias, existing_permitted_senders = find_mail_alias(env, address, conn=conn)
+	existing_alias, existing_permitted_senders = find_mail_alias(env, address, conn=conn, auto=auto)
 	if existing_alias:
 		conn.delete(existing_alias['dn'])
+	elif ignore_if_not_exists:
+		return ""
 	else:
 		return ("That's not an alias (%s)." % address, 400)
 
 	if existing_permitted_senders:
 		conn.delete(existing_permitted_senders['dn'])
-		
-	if do_kick:
+
+	# remove as a handled domain, if needed
+	domain_idna = get_domain(address, as_unicode=False)
+	domain_removed = remove_mail_domain(env, domain_idna)
+	return_status = "alias removed"
+	if verbose_result:
+		return_status += ": " + address_utf8
+
+	if domain_removed:
+		results = remove_required_aliases(env, conn, domain_idna)
+		for result in results:
+			if isinstance(result, tuple):
+				# error occurred
+				return result
+			elif result != '':
+				return_status += "\n" + result
+
+	if do_kick and domain_removed:
 		# Update things in case any domains are removed.
-		return kick(env, "alias removed")
+		return kick(env, return_status)
+	else:
+		return return_status
 
 def add_auto_aliases(aliases, env):
 	conn, c = open_database(env, with_connection=True)
@@ -1149,39 +1312,39 @@
 def get_system_administrator(env):
 	return "administrator@" + env['PRIMARY_HOSTNAME']
 
-def get_required_aliases(env):
-	# These are the aliases that must exist.
-	# Returns a set of email addresses.
-	
-	aliases = set()
-
-	# The system administrator alias is required.
-	aliases.add(get_system_administrator(env))
-
-	# The hostmaster alias is exposed in the DNS SOA for each zone.
-	aliases.add("hostmaster@" + env['PRIMARY_HOSTNAME'])
-
-	# Get a list of domains we serve mail for, except ones for which the only
-	# email on that domain are the required aliases or a catch-all/domain-forwarder.
-	real_mail_domains = get_mail_domains(env,
-		filter_aliases = lambda alias :
-			not alias.startswith("postmaster@")
-			and not alias.startswith("admin@")
-			and not alias.startswith("abuse@")
-			and not alias.startswith("@")
-			)
-
-	# Create postmaster@, admin@ and abuse@ for all domains we serve
-	# mail on. postmaster@ is assumed to exist by our Postfix configuration.
-	# admin@isn't anything, but it might save the user some trouble e.g. when
-	# buying an SSL certificate.
-	# abuse@ is part of RFC2142: https://www.ietf.org/rfc/rfc2142.txt
-	for domain in real_mail_domains:
-		aliases.add("postmaster@" + domain)
-		aliases.add("admin@" + domain)
-		aliases.add("abuse@" + domain)
-
-	return aliases
+# def get_required_aliases(env):
+# 	# These are the aliases that must exist.
+# 	# Returns a set of email addresses.
+	
+# 	aliases = set()
+
+# 	# The system administrator alias is required.
+# 	aliases.add(get_system_administrator(env))
+
+# 	# The hostmaster alias is exposed in the DNS SOA for each zone.
+# 	aliases.add("hostmaster@" + env['PRIMARY_HOSTNAME'])
+
+# 	# Get a list of domains we serve mail for, except ones for which the only
+# 	# email on that domain are the required aliases or a catch-all/domain-forwarder.
+# 	real_mail_domains = get_mail_domains(env,
+# 		filter_aliases = lambda alias :
+# 			not alias.startswith("postmaster@")
+# 			and not alias.startswith("admin@")
+# 			and not alias.startswith("abuse@")
+# 			and not alias.startswith("@")
+# 			)
+
+# 	# Create postmaster@, admin@ and abuse@ for all domains we serve
+# 	# mail on. postmaster@ is assumed to exist by our Postfix configuration.
+# 	# admin@isn't anything, but it might save the user some trouble e.g. when
+# 	# buying an SSL certificate.
+# 	# abuse@ is part of RFC2142: https://www.ietf.org/rfc/rfc2142.txt
+# 	for domain in real_mail_domains:
+# 		aliases.add("postmaster@" + domain)
+# 		aliases.add("admin@" + domain)
+# 		aliases.add("abuse@" + domain)
+
+# 	return aliases
 
 def kick(env, mail_result=None):
 	results = []
@@ -1190,67 +1353,6 @@
 
 	if mail_result is not None:
 		results.append(mail_result + "\n")
-
-	auto_aliases = { }
-
-<<<<<<< HEAD
-	existing_users = get_mail_users(env, as_map=True)
-	existing_aliases = get_mail_aliases(env, as_map=True)
-=======
-	# Mape required aliases to the administrator alias (which should be created manually).
-	administrator = get_system_administrator(env)
->>>>>>> 113b7bd8
-	required_aliases = get_required_aliases(env)
-	for alias in required_aliases:
-		if alias == administrator: continue # don't make an alias from the administrator to itself --- this alias must be created manually
-		auto_aliases[alias] = administrator
-
-<<<<<<< HEAD
-	def ensure_admin_alias_exists(address):
-		# If a user account exists with that address, we're good.
-		if address in existing_users:
-			return
-
-		# If the alias already exists, we're good.
-		if address in existing_aliases:
-			return
-
-		# Doesn't exist.
-		administrator = get_system_administrator(env)
-		if address == administrator: return # don't make an alias from the administrator to itself --- this alias must be created manually
-		add_mail_alias(address, "Required alias", administrator, "", env, do_kick=False)
-		if administrator not in existing_aliases: return # don't report the alias in output if the administrator alias isn't in yet -- this is a hack to supress confusing output on initial setup
-		results.append("added alias %s (=> %s)\n" % (address, administrator))
-=======
-	# Add domain maps from Unicode forms of IDNA domains to the ASCII forms stored in the alias table.
-	for domain in get_mail_domains(env):
-		try:
-			domain_unicode = idna.decode(domain.encode("ascii"))
-			if domain == domain_unicode: continue # not an IDNA/Unicode domain
-			auto_aliases["@" + domain_unicode] = "@" + domain
-		except (ValueError, UnicodeError, idna.IDNAError):
-			continue
->>>>>>> 113b7bd8
-
-	add_auto_aliases(auto_aliases, env)
-
-<<<<<<< HEAD
-	# Remove auto-generated postmaster/admin on domains we no
-	# longer have any other email addresses for.
-	for address in existing_aliases:
-=======
-	# Remove auto-generated postmaster/admin/abuse alises from the main aliases table.
-	# They are now stored in the auto_aliases table.
-	for address, forwards_to, permitted_senders, auto in get_mail_aliases(env):
->>>>>>> 113b7bd8
-		user, domain = address.split("@")
-		forwards_to = ",".join(existing_aliases[address]["forward_tos"])
-		if user in ("postmaster", "admin", "abuse") \
-			and address not in required_aliases \
-			and forwards_to == get_system_administrator(env) \
-			and not auto:
-			remove_mail_alias(address, env, do_kick=False)
-			results.append("removed alias %s (was to %s; domain no longer used for email)\n" % (address, forwards_to))
 
 	# Update DNS and nginx in case any domains are added/removed.
 

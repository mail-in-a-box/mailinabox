#!/usr/local/lib/mailinabox/env/bin/python
# -*- indent-tabs-mode: t; tab-width: 4; python-indent-offset: 4; -*-
#####
##### This file is part of Mail-in-a-Box-LDAP which is released under the
##### terms of the GNU Affero General Public License as published by the
##### Free Software Foundation, either version 3 of the License, or (at
##### your option) any later version. See file LICENSE or go to
##### https://github.com/downtownallday/mailinabox-ldap for full license
##### details.
#####


# NOTE:
# This script is run both using the system-wide Python 3
# interpreter (/usr/bin/python3) as well as through the
# virtualenv (/usr/local/lib/mailinabox/env). So only
# import packages at the top level of this script that
# are installed in *both* contexts. We use the system-wide
# Python 3 in setup/questions.sh to validate the email
# address entered by the user.

import os, sqlite3, re
import subprocess
<<<<<<< HEAD
import ldap3, uuid, hashlib, backend
=======
>>>>>>> 884c23d1

import utils
from email_validator import validate_email as validate_email_, EmailNotValidError
import idna
import socket
import logging

log = logging.getLogger(__name__)


# remove "local" as a "special use domain" from email_validator
# globally because validate validate_email_(email,
# test_environment=True) is broken in email_validator 1.2.1
# @TODO: remove once email_validator's test_environment argument is fixed (see validate_email() below)
import email_validator as _evx
_evx.SPECIAL_USE_DOMAIN_NAMES.remove("local")


#
# LDAP notes:
#
#    Users have an objectClass of mailUser with a mail and maildrop
#    attribute for the email address. For historical reasons, the
#    management interface only permits lowercase email addresses.
#
#    In the current implementation, maildrop will be lowercase and
#    mail will as-entered. If a user's email address requires IDNA
#    encoding, then both the idna and utf8 versions of the email
#    address will be populated in the mail attribute.

#    Postfix and dovecot use the mail attribute to find the user and
#    maildrop is where the mail is delivered.
#
#    Email addresses and domain comparisons performed by the LDAP
#    server are not case sensitive because their respective schemas
#    define a case-insensitive comparison for those attributes.
#
#    User privileges are maintained in the mailaccess attribute of
#    users.
#
#    Aliases and permitted-senders are separate entities in the LDAP
#    database, but both are of objectClass mailGroup with a
#    single-valued mail attribute. Alias addresses are forced to
#    lowercase, again for historical reasons.
#
#    All alias and permitted-sender email addresses in the database
#    are IDNA encoded. Like users, if these address contain non-ascii
#    characters, both the IDNA encoded address and the utf8 version
#    are stored.
#
#    Domains that are handled by this mail server are maintained
#    on-the-fly as users are added and deleted. They have an
#    objectClass of mailDomain with attributes dc (idna-encoded) and
#    dcIntl (utf8 encoded).
#
#    LDAP "records" in this code are dictionaries containing the
#    attributes and distinguished name of the entry.
#

def validate_email(email, mode=None):
	# Checks that an email address is syntactically valid. Returns True/False.
	# An email address may contain ASCII characters only because Dovecot's
	# authentication mechanism gets confused with other character encodings.
	#
	# When mode=="user", we're checking that this can be a user account name.
	# Dovecot has tighter restrictions - letters, numbers, underscore, and
	# dash only!
	#
	# When mode=="alias", we're allowing anything that can be in a Postfix
	# alias table, i.e. omitting the local part ("@domain.tld") is OK.

	# Check the syntax of the address.
	try:
		# allow .local domains to pass when they refer to the local machine
		try:
			email_domain = get_domain(email)
		except IndexError:
			raise EmailNotValidError(email)

		test_env = (
			email_domain.endswith(".local") and
			email_domain == socket.getfqdn()
		)
		validate_email_(email,
			allow_smtputf8=False,
			check_deliverability=False,
			allow_empty_local=(mode=="alias"),
			test_environment=test_env
		)
	except EmailNotValidError:
		return False

	if mode == 'user':
		# There are a lot of characters permitted in email addresses, but
		# Dovecot's sqlite auth driver seems to get confused if there are any
		# unusual characters in the address. Bah. Also note that since
		# the mailbox path name is based on the email address, the address
		# shouldn't be absurdly long and must not have a forward slash.
		# Our database is case sensitive (oops), which affects mail delivery
		# (Postfix always queries in lowercase?), so also only permit lowercase
		# letters.
		if len(email) > 255: return False
		if re.search(r'[^\@\.a-z0-9_\-]+', email):
			return False

	# Everything looks good.
	return True

def sanitize_idn_email_address(email):
	# The user may enter Unicode in an email address. Convert the domain part
	# to IDNA before going into our database. Leave the local part alone ---
	# although validate_email will reject non-ASCII characters.
	#
	# The domain name system only exists in ASCII, so it doesn't make sense
	# to store domain names in Unicode. We want to store what is meaningful
	# to the underlying protocols.
	try:
		localpart, domainpart = email.split("@")
		domainpart = idna.encode(domainpart).decode('ascii')
		return localpart + "@" + domainpart
	except (ValueError, idna.IDNAError):
		# ValueError: String does not have a single @-sign, so it is not
		# a valid email address. IDNAError: Domain part is not IDNA-valid.
		# Validation is not this function's job, so return value unchanged.
		# If there are non-ASCII characters it will be filtered out by
		# validate_email.
		return email

def prettify_idn_email_address(email):
	# This is the opposite of sanitize_idn_email_address. We store domain
	# names in IDNA in the database, but we want to show Unicode to the user.
	try:
		localpart, domainpart = email.split("@")
		domainpart = idna.decode(domainpart.encode("ascii"))
		return localpart + "@" + domainpart
	except (ValueError, UnicodeError, idna.IDNAError):
		# Failed to decode IDNA, or the email address does not have a
		# single @-sign. Should never happen.
		return email

def is_dcv_address(email):
	email = email.lower()
	return any(email.startswith((localpart + "@", localpart + "+")) for localpart in ("admin", "administrator", "postmaster", "hostmaster", "webmaster", "abuse"))

def utf8_from_idna(domain_idna):
	try:
		return idna.decode(domain_idna.encode("ascii"))
	except (UnicodeError, idna.IDNAError):
		# Failed to decode IDNA, should never happen
		return domain_idna

def open_database(env):
		return backend.connect(env)

def find_mail_user(env, email, attributes=None, conn=None):
	# Find the user with the given email address and return the ldap
	# record for it.
	#
	# email is the users email address
	# attributes are a list of attributes to return eg ["mail","maildrop"]
	# conn is a ldap database connection, if not specified a new one
	# is established
	#
	# The ldap record for the user is returned or None if not found.
	if not conn: conn = open_database(env)
	id=conn.search(env.LDAP_USERS_BASE,
		       "(&(objectClass=mailUser)(mail=%s))" % email,
		       attributes=attributes)
	response = conn.wait(id)
	if response.count() > 1:
		dns = [ rec['dn'] for rec in response ]
		raise LookupError("Detected more than one user with the same email address (%s): %s" % (email, ";".join(dns)))
	else:
		return response.next()

def find_mail_alias(env, email_idna, attributes=None, conn=None, auto=None):
	# Find the alias with the given address and return the ldap
	# records for it and the associated permitted senders (if one).
	#
	# email is the alias address. It must be IDNA encoded.
	#
	# attributes are a list of attributes to return, eg
	# ["member","mailMember"]
	#
	# conn is a ldap database connection, if not specified a new one
	# is established.
	#
	# if auto is True, entry must have namedProperty=auto
	# if auto if False entry must not have namedProperty=auto
	# if auto is None, ignore namedProperty
	#
	# A tuple having the two ldap records for the alias and it's
	# permitted senders (alias, permitted_senders) is returned. If
	# either is not found, the corresponding tuple value will be None.
	#
	if not conn: conn = open_database(env)
	# get alias
	q = [
		"(objectClass=mailGroup)",
		"(mail=%s)" % email_idna
	]
	if auto is False:
		q.append("(!(namedProperty=auto))")
	elif auto:
		q.append("(namedProperty=auto)")
	q = "(&" + "".join(q) + ")"
	id=conn.search(env.LDAP_ALIASES_BASE, q, attributes=attributes)
	response = conn.wait(id)
	if response.count() > 1:
		dns = [ rec['dn'] for rec in response ]
		raise LookupError("Detected more than one alias with the same email address (%s): %s" % (email_idna, ";".join(dns)))
	alias = response.next()

	# get permitted senders for alias
	id=conn.search(env.LDAP_PERMITTED_SENDERS_BASE,
		       "(&(objectClass=mailGroup)(mail=%s))" % email_idna,
		       attributes=attributes)
	response = conn.wait(id)
	if response.count() > 1:
		dns = [ rec['dn'] for rec in response ]
		raise LookupError("Detected more than one permitted senders group with the same email address (%s): %s" % (email_idna, ";".join(dns)))
	permitted_senders = response.next()
	return (alias, permitted_senders)


def primary_address(mail):
	# return the first IDNA-encoded email address
	for addr in mail:
		if get_domain(addr, as_unicode=False).startswith("xn--"):
			return addr
	# or, if none, the first listed address
	return mail[0]


def get_mail_users(env, as_map=False, map_by="maildrop"):
	# When `as_map` is False, this function returns a flat, sorted
	# array of all user accounts. If True, it returns a dict where key
	# is the user and value is a dict having, dn, maildrop and
	# mail addresses
	c = open_database(env)
	pager = c.paged_search(env.LDAP_USERS_BASE, "(objectClass=mailUser)", attributes=['maildrop','mail','cn'])
	if as_map:
		users = {}
		if not isinstance(map_by, list):
			map_by = [ map_by ]
		for rec in pager:
			for map_by_key in map_by:
				if map_by_key == 'primary_address':
					map_key_values = [ primary_address(rec['mail']) ]
				else:
					map_key_values = rec[map_by_key]
				for map_key_value in map_key_values:
					users[map_key_value.lower()] = {
						"dn":   rec['dn'],
						"mail": rec['mail'],
						"maildrop": rec['maildrop'][0],
						"display_name": rec['cn'][0]
					}
		return users
	else:
		users = [ primary_address(rec['mail']).lower() for rec in pager ]
		return utils.sort_email_addresses(users, env)


def sizeof_fmt(num):
	for unit in ['','K','M','G','T']:
		if abs(num) < 1024.0:
			if abs(num) > 99:
				return "%3.0f%s" % (num, unit)
			else:
				return "%2.1f%s" % (num, unit)

		num /= 1024.0

	return str(num)

def sizeof_fmt(num):
	for unit in ['','K','M','G','T']:
		if abs(num) < 1024.0:
			if abs(num) > 99:
				return "%3.0f%s" % (num, unit)
			else:
				return "%2.1f%s" % (num, unit)

		num /= 1024.0

	return str(num)

def get_mail_users_ex(env, with_archived=False):
	# Returns a complex data structure of all user accounts, optionally
	# including archived (status="inactive") accounts.
	#
	# [
	#   {
	#     domain: "domain.tld",
	#     users: [
	#       {
	#         email: "name@domain.tld",
	#         privileges: [ "priv1", "priv2", ... ],
	#         status: "active" | "inactive",
	#         display_name: ""
	#       },
	#       ...
	#     ]
	#   },
	#   ...
	# ]

	# Get users and their privileges.
	users = []
	active_accounts = set()
	c = open_database(env)
<<<<<<< HEAD
	response = c.wait( c.search(env.LDAP_USERS_BASE, "(objectClass=mailUser)", attributes=['mail','maildrop','mailaccess','mailboxQuota','cn']) )

	for rec in response:
		#email = rec['maildrop'][0]
		email = rec['mail'][0]
		privileges = rec['mailaccess']
		quota = rec['mailboxQuota'][0] if len(rec['mailboxQuota'])>0 else '0'
		display_name = rec['cn'][0]
=======
	c.execute('SELECT email, privileges, quota FROM users')
	for email, privileges, quota in c.fetchall():
>>>>>>> 884c23d1
		active_accounts.add(email)

		(user, domain) = email.split('@')
		box_size = 0
		box_quota = 0
		percent = ''
		try:
			dirsize_file = os.path.join(env['STORAGE_ROOT'], 'mail/mailboxes/%s/%s/maildirsize' % (domain, user))
			with open(dirsize_file, 'r') as f:
				box_quota = int(f.readline().split('S')[0])
				for line in f.readlines():
					(size, count) = line.split(' ')
					box_size += int(size)

			try:
				percent = (box_size / box_quota) * 100
			except:
				percent = 'Error'

		except:
			box_size = '?'
			box_quota = '?'
			percent = '?'

		if quota == '0':
			percent = ''

		user = {
			"email": email,
<<<<<<< HEAD
			"privileges": privileges,
			"quota": quota,
=======
			"privileges": parse_privs(privileges),
            "quota": quota,
			"box_quota": box_quota,
			"box_size": sizeof_fmt(box_size) if box_size != '?' else box_size,
			"percent": '%3.0f%%' % percent if type(percent) != str else percent,
>>>>>>> 884c23d1
			"status": "active",
			"display_name": display_name,
			"box_quota": box_quota,
			"box_size": sizeof_fmt(box_size) if box_size != '?' else box_size,
			"percent": '%3.0f%%' % percent if type(percent) != str else percent,
		}

		users.append(user)

	# Add in archived accounts.
	if with_archived:
		root = os.path.join(env['STORAGE_ROOT'], 'mail/mailboxes')
		for domain in os.listdir(root):
			if os.path.isdir(os.path.join(root, domain)):
				for user in os.listdir(os.path.join(root, domain)):
					email = user + "@" + domain
					mbox = os.path.join(root, domain, user)
					if email in active_accounts: continue
					user = {
						"email": email,
						"privileges": [],
						"status": "inactive",
						"mailbox": mbox,
<<<<<<< HEAD
						"display_name": "",
=======
>>>>>>> 884c23d1
                        "box_size": '?',
                        "box_quota": '?',
                        "percent": '?',
					}
					users.append(user)

	# Group by domain.
	domains = { }
	for user in users:
		domain = get_domain(user["email"])
		if domain not in domains:
			domains[domain] = {
				"domain": domain,
				"users": []
				}
		domains[domain]["users"].append(user)

	# Sort domains.
	domains = [domains[domain] for domain in utils.sort_domains(domains.keys(), env)]

	# Sort users within each domain first by status then lexicographically by email address.
	for domain in domains:
		domain["users"].sort(key = lambda user : (user["status"] != "active", user["email"]))

	return domains

def get_admins(env):
	# Returns a set of users with admin privileges.
	users = set()
	c = open_database(env)
	response = c.wait( c.search(env.LDAP_USERS_BASE, "(&(objectClass=mailUser)(mailaccess=admin))", attributes=['maildrop']) )
	for rec in response:
		users.add(rec['maildrop'][0])
	return users


def get_mail_aliases(env, as_map=False, map_by="primary_address"):
	# Retrieve all mail aliases.
	#
	# If as_map is False, the function returns a sorted array of tuples:
	#
	#   (address(lowercase), forward-tos{string,csv}, permitted-senders{string,csv}, auto:{boolean})
	#
	# If as-map is True, it returns a dict whose keys are
	# address(lowercase) and whose values are:
	#
	#    { dn: {string},
	#      mail: {array of string}
	#      forward_tos: {array of string},
	#      permited_senders: {array of string},
	#      description: {string},
	#      auto: {boolean}
	#    }
	#
	c = open_database(env)
	# get all permitted senders
	pager = c.paged_search(env.LDAP_PERMITTED_SENDERS_BASE, "(objectClass=mailGroup)", attributes=["mail", "member"])

	# make a dict of permitted senders, key=mail(lowercase) value=members
	permitted_senders = { }
	for rec in pager:
		email = primary_address(rec["mail"])
		permitted_senders[email.lower()] = rec["member"]

	# get all aliases
	pager = c.paged_search(
		env.LDAP_ALIASES_BASE,
		"(objectClass=mailGroup)",
		attributes=[
			'mail','member','mailMember','description','namedProperty'
		])

	# make a dict of aliases
	# key=email(lowercase), value=(email, forward-tos, permitted-senders, auto).
	aliases = {}
	for alias in pager:
		# chase down each member's email address, because a member is a dn
		forward_tos = []
		for fwd_to in c.chase_members(alias['member'], 'mail', env):
			forward_tos.append(primary_address(fwd_to))

		for fwd_to in alias['mailMember']:
			forward_tos.append(fwd_to)

		# chase down permitted senders' email addresses
		allowed_senders = []
		primary_email_lc = primary_address(alias['mail']).lower()
		if primary_email_lc in permitted_senders:
			members = permitted_senders[primary_email_lc]
			for mail_list in c.chase_members(members, 'mail', env):
				for mail in mail_list:
					allowed_senders.append(mail)

		# only map the primary address when returning a list or
		# primary_address was given as the map_by attribute
		if not as_map or map_by=='primary_address':
			map_key_values = [ primary_email_lc ]
		else:
			map_key_values = alias[map_by]

		for map_key_value in map_key_values:
			aliases[map_key_value.lower()] = {
				"dn": alias["dn"],
				"mail": alias['mail'], # alias_email,
				"forward_tos": forward_tos,
				"permitted_senders": allowed_senders,
				"description": alias["description"][0],
				"auto": "auto" in alias["namedProperty"]
			}

	if not as_map:
		# put in a canonical order: sort by domain, then by email address lexicographically
		list = []
		for address in utils.sort_email_addresses(aliases.keys(), env):
			alias = aliases[address]
			xft = ",".join(alias["forward_tos"])
			xas = ",".join(alias["permitted_senders"])
			list.append( (address, xft, None if xas == "" else xas, alias["auto"]) )
		return list

	else:
		return aliases


def get_mail_aliases_ex(env):
	# Returns a complex data structure of all mail aliases, similar
	# to get_mail_users_ex.
	#
	# [
	#   {
	#     domain: "domain.tld",
	#     alias: [
	#       {
	#         address: "name@domain.tld", # IDNA-encoded
	#         address_display: "name@domain.tld", # full Unicode
	#         forwards_to: ["user1@domain.com", "receiver-only1@domain.com", ...],
	#         permitted_senders: ["user1@domain.com", "sender-only1@domain.com", ...] OR null,
	#         description: ""
	#         auto: True|False
	#       },
	#       ...
	#     ]
	#   },
	#   ...
	# ]

	aliases=get_mail_aliases(env, as_map=True, map_by="primary_address")
	domains = {}

	for mail in aliases:
		alias=aliases[mail]
		address=primary_address(alias['mail']).lower()

		# get alias info
		forwards_to=alias["forward_tos"]
		permitted_senders=alias["permitted_senders"]
		description=alias["description"]
		auto=alias["auto"]

		# skip auto domain maps since these are not informative in the control panel's aliases list
		if auto and address.startswith("@"): continue

		domain = get_domain(address)

		# add to list
		if domain not in domains:
			domains[domain] = {
				"domain": domain,
				"aliases": [],
			}

		domains[domain]["aliases"].append({
			"address": address,
			"address_display": prettify_idn_email_address(address),
			"forwards_to": [prettify_idn_email_address(r.strip()) for r in forwards_to],
			"permitted_senders": [prettify_idn_email_address(s.strip()) for s in permitted_senders] if permitted_senders is not None and len(permitted_senders)>0 else None,
			"description": description,
			"auto": auto
		})


	# Sort domains.
	domains = [domains[domain] for domain in utils.sort_domains(domains.keys(), env)]

	# Sort aliases within each domain first by required-ness then lexicographically by address.
	for domain in domains:
		domain["aliases"].sort(key = lambda alias : (alias["auto"], alias["address"]))
	return domains

def get_domain(emailaddr, as_unicode=True):
	# Gets the domain part of an email address. Turns IDNA
	# back to Unicode for display.
	ret = emailaddr.split('@', 1)[1]
	if as_unicode:
		try:
			ret = idna.decode(ret.encode('ascii'))
		except (ValueError, UnicodeError, idna.IDNAError):
			# Looks like we have an invalid email address in
			# the database. Now is not the time to complain.
			pass
	return ret

def get_mail_domains(env, as_map=False, category=None, users_only=False):
	# Retrieves all domains, IDNA-encoded, we accept mail for. Exclude
	# Unicode forms of domain names that are marked as auto.
	#
	# If as_map is False, the function returns the lowercase domain
	# names (IDNA-encoded) as an array.
	#
	# If as_map is True, it returns a dict whose keys are
	# domain(idna,lowercase) and whose values are:
	#
	#   {
	#      dn:{string},
	#      domain:{string(idna)},
	#      domain_utf8:{string(utf8)}
	#   }
	#
	# category is type of filter. Set to a string value to return only
	# those domains of that category. ie. the "businessCategory"
	# attribute of the domain must include this category. [TODO: this
	# doesn't really belong here, it is here to make it easy for
	# dns_update to get ssl domains]
	#
	# If users_only is True, only return domains with email addresses
	# that correspond to user accounts.
	#
	conn = open_database(env)
	filter = "(&(objectClass=mailDomain)(businessCategory=mail))"
	if category:
		filter = "(&(objectClass=mailDomain)(businessCategory=%s))" % category

	domains=None

	# get all mail domains
	id = conn.search(env.LDAP_DOMAINS_BASE, filter,
					 attributes=[ "dc", "dcIntl" ])
	response = conn.wait(id)
	if as_map:
		domains = {}
		for rec in response:
			key = rec["dc"][0].lower()
			domains[ key ] = {
				"dn": rec["dn"],
				"domain": rec["dc"][0],
				"domain_utf8": rec["dcIntl"][0]
			}
	else:
		domains = set([ rec["dc"][0].lower() for rec in response ])

	if not users_only:
		return domains


	# eliminate domains that have no users
	eliminate=[]
	for domain_idna in domains:
		id = conn.search(env.LDAP_USERS_BASE,
						 "(&(objectClass=mailUser)(mail=*@%s))" % domain_idna,
						 size_limit=1)
		if conn.wait(id).count() == 0:
			# no mail users are using that domain!
			eliminate.append(domain_idna)
	for domain_idna in eliminate:
		if isinstance(domains, set):
			domains.remove(domain_idna)
		else:
			del domains[domain_idna]

	return domains



def add_mail_domain(env, domain_idna, validate=True):
	# Create domain entry indicating that we are handling
	# mail for that domain.
	#
	# We only care about domains for users, not for aliases.
	#
	# domain: IDNA encoded domain name.  validate: If True, ensure
	# there is at least one user or alias on the system using that
	# domain.
	#
	# returns True if added, False if it already exists or fails
	# validation.

	conn = open_database(env)
	if validate:
		# check to ensure there is at least one user or alias with
		# that domain
		id = conn.search(env.LDAP_USERS_BASE,
						 "(mail=*@%s)" % domain_idna,
						 size_limit=1)
		if conn.wait(id).count() == 0:
			# no mail users are using that domain!
			return False

	dn = 'dc=%s,%s' % (domain_idna, env.LDAP_DOMAINS_BASE)
	domain_utf8 = utf8_from_idna(domain_idna)
	try:
		response = conn.wait( conn.add(dn, [ 'domain', 'mailDomain' ], {
			"dcIntl": domain_utf8,
			"businessCategory": "mail"
		}) )
		log.debug("add_mail_domain: %s: success", domain_idna)
		return True
	except ldap3.core.exceptions.LDAPEntryAlreadyExistsResult:
		try:
			# add 'mail' as a businessCategory
			log.debug("add_mail_domain: %s: already exists", domain_idna)
			changes = {	"businessCategory": [(ldap3.MODIFY_ADD, ['mail'])] }
			response = conn.wait ( conn.modify(dn, changes) )
		except ldap3.core.exceptions.LDAPAttributeOrValueExistsResult:
			pass
		return False


def remove_mail_domain(env, domain_idna, validate=True):
	# Remove the specified domain from the list of domains that we
	# handle mail for. The domain must be IDNA encoded.
	#
	# If validate is True, ensure there are no valid users or aliases
	# on the system currently using the domain.
	#
	# Returns True if removed or does not exist, False if the domain
	# fails validation.
	conn = open_database(env)
	if validate:
		# check to ensure no users or non-auto aliases are using the domain
		id = conn.search(env.LDAP_USERS_BASE,
						 "(|(&(objectClass=mailUser)(mail=*@%s))(&(objectClass=mailGroup)(mail=*@%s)(!(namedProperty=auto))))" % (domain_idna, domain_idna),
						 size_limit=1)
		if conn.wait(id).count() > 0:
			# there is one or more user or alias with that domain
			log.debug("remove_mail_domain: %s: has users and/or aliases", domain_idna)
			return False

	id = conn.search(env.LDAP_DOMAINS_BASE,
					 "(&(objectClass=domain)(dc=%s))" % domain_idna,
					 attributes=['businessCategory'])

	existing = conn.wait(id).next()
	if existing is None:
		# the domain doesn't exist!
		log.debug("remove_mail_domain: %s: doesn't exist", domain_idna)
		return True

	newvals=existing['businessCategory'].copy()
	if 'mail' in newvals:
		newvals.remove('mail')
	else:
		# we only remove mail-related entries
		return False

	if len(newvals)==0:
		conn.wait ( conn.delete(existing['dn']) )
		log.debug("remove_mail_domain: %s: deleted", domain_idna)
	else:
		conn.wait ( conn.modify_record(existing, {'businessCategory', newvals}))
	return True


def add_mail_user(email, pw, privs, quota, display_name, env):
	# Add a new mail user.
	#
	# email: the new user's email address (idna)
	# pw: the new user's password
	# privs: either an array of privilege strings, or a newline
	# quota: a string (number | number 'M' | number 'G') or None
	# separated string of privilege names
	# display_name: a string with users givenname and surname (eg "Al Woods")
	#
	# If an error occurs, the function returns a tuple of (message,
	# http-status).
	#
	# If successful, the string "OK" is returned.

<<<<<<< HEAD
=======
def add_mail_user(email, pw, privs, quota, env):
>>>>>>> 884c23d1
	# validate email
	if email.strip() == "":
		return ("No email address provided.", 400)
	elif not validate_email(email):
		return ("Invalid email address.", 400)
	elif not validate_email(email, mode='user'):
		return ("User account email addresses may only use the lowercase ASCII letters a-z, the digits 0-9, underscore (_), hyphen (-), and period (.).", 400)
	elif is_dcv_address(email) and len(get_mail_users(env)) > 0:
		# Make domain control validation hijacking a little harder to mess up by preventing the usual
		# addresses used for DCV from being user accounts. Except let it be the first account because
		# during box setup the user won't know the rules.
		return ("You may not make a user account for that address because it is frequently used for domain control validation. Use an alias instead if necessary.", 400)

	# validate password
	validate_password(pw)

	# validate privileges
<<<<<<< HEAD
	privs = []
	if privs is not None and type(privs) is str and privs.strip() != "":
		privs = parse_privs(privs)
	for p in privs:
		validation = validate_privilege(p)
		if validation: return validation
=======
	if privs is None or privs.strip() == "":
		privs = []
	else:
		privs = privs.split("\n")
		for p in privs:
			validation = validate_privilege(p)
			if validation: return validation

	if quota is None:
		quota = '0'

	try:
		quota = validate_quota(quota)
	except ValueError as e:
		return (str(e), 400)

	# get the database
	conn, c = open_database(env, with_connection=True)
>>>>>>> 884c23d1

	if quota is None:
		quota = '0'

	try:
<<<<<<< HEAD
		quota = validate_quota(quota)
	except ValueError as e:
		return (str(e), 400)
=======
		c.execute("INSERT INTO users (email, password, privileges, quota) VALUES (?, ?, ?, ?)",
			(email, pw, "\n".join(privs), quota))
	except sqlite3.IntegrityError:
		return ("User already exists.", 400)
>>>>>>> 884c23d1

	# get the database
	conn = open_database(env)

	# ensure another user doesn't have that address
	id=conn.search(env.LDAP_USERS_BASE, "(&(objectClass=mailUser)(|(mail=%s)(maildrop=%s)))" % (email, email))
	if conn.wait(id).count() > 0:
		return ("User alreay exists.", 400)

	# ensure an alias doesn't have that address
	id=conn.search(env.LDAP_ALIASES_BASE, "(&(objectClass=mailGroup)(mail=%s))" % email)
	if conn.wait(id).count() > 0:
		return ("An alias exists with that address.", 400)

	## Generate a unique id for uid
	#uid = '%s' % uuid.uuid4()
	# use a sha-1 hash of maildrop for uid
	m = hashlib.sha1()
	m.update(bytearray(email.lower(),'utf-8'))
	uid = m.hexdigest()

	# choose a common name and surname (required attributes)
	email_name = email.split("@")[0]
	if display_name:
		cn = display_name
	else:
		cn = email_name.replace('.',' ').replace('_',' ')
	sn = cn[cn.find(' ')+1:]

	# get the utf8 version if an idna domain was given
	email_utf8 = email_name + "@" + get_domain(email, as_unicode=True)

	# compile user's attributes
	# for historical reasons, make the email address lowercase
	attrs = {
		"mail" : email if email==email_utf8 else [ email, email_utf8 ],
		"maildrop" : email.lower(),
		"uid" : uid,
		"mailaccess": privs,
		"mailboxQuota": quota,
		"cn": cn,
		"sn": sn,
		"shadowLastChange": backend.get_shadowLastChanged()
	}

	# add the user to the database
	dn = 'uid=%s,%s' % (uid, env.LDAP_USERS_BASE)
	id=conn.add(dn, [
		'inetOrgPerson','mailUser','shadowAccount'
	], attrs);
	conn.wait(id)

	# set the password - the ldap server will hash it
	conn.extend.standard.modify_password(user=dn, new_password=pw)

	# tell postfix the domain is local, if needed
	return_status = "mail user added"
	domain_idna = get_domain(email, as_unicode=False)
	domain_added = add_mail_domain(env, domain_idna, validate=False)

	if domain_added:
		results = add_required_aliases(env,	conn, domain_idna)
		for result in results:
			if isinstance(result, tuple):
				# error occurred
				return result
			elif result:
				return_status += "\n" + result

	# convert alias's mailMember to member
	convert_mailMember(env, conn, dn, email)

	dovecot_quota_recalc(email)

	dovecot_quota_recalc(email)

	# Update things in case any new domains are added.
	if domain_added:
		return kick(env, return_status)
	else:
		return return_status

def set_mail_password(email, pw, env):
	# validate that the password is acceptable
	validate_password(pw)

	# find the user
	conn = open_database(env)
	user = find_mail_user(env, email, ['shadowLastChange'], conn)
	if user is None:
		return ("That's not a user (%s)." % email, 400)

	# update the database - the ldap server will hash the password
	conn.extend.standard.modify_password(user=user['dn'], new_password=pw)

	# update shadowLastChange
	conn.modify_record(user, {'shadowLastChange': backend.get_shadowLastChanged()})

	return "OK"

def set_mail_display_name(email, display_name, env):
	# validate arguments
	if not display_name or display_name.strip() == "":
		return ("Display name may not be empty!", 400)

	# find the user
	conn = open_database(env)
	user = find_mail_user(env, email, ['cn', 'sn'], conn)
	if user is None:
		return ("That's not a user (%s)." % email, 400)

	# update cn and sn
	sn = display_name[display_name.strip().find(' ')+1:]
	conn.modify_record(user, {'cn': display_name.strip(), 'sn': sn})

	return "OK"

def validate_login(email, pw, env):
	# Validate that `email` exists and has password `pw`.
	# Returns True if valid, or False if invalid.
	user = find_mail_user(env, email)
	if user is None:
		raise ValueError("That's not a user (%s)" % email)
	try:
		# connect as that user to validate the login
		server = backend.get_ldap_server(env)
		conn = ldap3.Connection(
			server,
			user=user['dn'],
			password=pw,
			raise_exceptions=True)
		conn.bind()
		conn.unbind()
		return True
	except ldap3.core.exceptions.LDAPInvalidCredentialsResult:
		return False



def get_mail_quota(email, env):
	user = find_mail_user(env, email, ['mailboxQuota'])
	if user is None:
		return ("That's not a user (%s)." % email, 400)
	if len(user['mailboxQuota'])==0:
		return '0'
	else:
		return user['mailboxQuota'][0]

def set_mail_quota(email, quota, env):
	# validate that password is acceptable
	quota = validate_quota(quota)

	# update the database
	conn = open_database(env)
	user = find_mail_user(env, email, ['mailboxQuota'], conn)
	if user is None:
		return ("That's not a user (%s)." % email, 400)

	conn.modify_record(user, { 'mailboxQuota': quota })
	dovecot_quota_recalc(email)
	return "OK"

def dovecot_quota_recalc(email):
	# dovecot processes running for the user will not recognize the new quota setting
	# a reload is necessary to reread the quota setting, but it will also shut down
	# running dovecot processes.  Email clients generally log back in when they lose
	# a connection.
	# subprocess.call(['doveadm', 'reload'])

	# force dovecot to recalculate the quota info for the user.
	subprocess.call(["doveadm", "quota", "recalc", "-u", email])

def validate_quota(quota):
	# validate quota
	quota = quota.strip().upper()

	if quota == "":
		raise ValueError("No quota provided.")
	if re.search(r"[\s,.]", quota):
		raise ValueError("Quotas cannot contain spaces, commas, or decimal points.")
	if not re.match(r'^[\d]+[GMK]?$', quota):
		raise ValueError("Invalid quota.")

	return quota


def get_mail_quota(email, env):
	conn, c = open_database(env, with_connection=True)
	c.execute("SELECT quota FROM users WHERE email=?", (email,))
	rows = c.fetchall()
	if len(rows) != 1:
		return ("That's not a user (%s)." % email, 400)

	return rows[0][0]


def set_mail_quota(email, quota, env):
	# validate that password is acceptable
	quota = validate_quota(quota)

	# update the database
	conn, c = open_database(env, with_connection=True)
	c.execute("UPDATE users SET quota=? WHERE email=?", (quota, email))
	if c.rowcount != 1:
		return ("That's not a user (%s)." % email, 400)
	conn.commit()

	dovecot_quota_recalc(email)

	return "OK"

def dovecot_quota_recalc(email):
	# dovecot processes running for the user will not recognize the new quota setting
	# a reload is necessary to reread the quota setting, but it will also shut down
	# running dovecot processes.  Email clients generally log back in when they lose
	# a connection.
	# subprocess.call(['doveadm', 'reload'])

	# force dovecot to recalculate the quota info for the user.
	subprocess.call(["doveadm", "quota", "recalc", "-u", email])

def validate_quota(quota):
	# validate quota
	quota = quota.strip().upper()

	if quota == "":
		raise ValueError("No quota provided.")
	if re.search(r"[\s,.]", quota):
		raise ValueError("Quotas cannot contain spaces, commas, or decimal points.")
	if not re.match(r'^[\d]+[GM]?$', quota):
		raise ValueError("Invalid quota.")

	return quota

def get_mail_password(email, env):
	# Gets the hashed passwords for a user. In ldap, userPassword is
	# multi-valued and each value can have different hash. This
	# function returns all hashes as an array.
	user = find_mail_user(env, email, attributes=["userPassword"])
	if user is None:
		raise ValueError("That's not a user (%s)." % email)
	if len(user['userPassword'])==0:
		raise ValueError("The user has no password (%s)" % email)
	return user['userPassword']


def remove_mail_user(email_idna, env):
	# Remove the user as a valid user of the system.
	# If an error occurs, the function returns a tuple of (message,
	# http-status).
	#
	# If successful, the string "OK" is returned.
	conn = open_database(env)

	# find the user
	user = find_mail_user(env, email_idna, conn=conn)
	if user is None:
		return ("That's not a user (%s)." % email_idna, 400)

	# delete the user
	conn.wait( conn.delete(user['dn']) )

	# remove as a handled domain, if needed
	domain_idna = get_domain(email_idna, as_unicode=False)
	domain_removed = remove_mail_domain(env, domain_idna)
	return_status = "mail user removed"

	if domain_removed:
		results = remove_required_aliases(env, conn, domain_idna)
		for result in results:
			if isinstance(result, tuple):
				# error occurred
				return result
			elif result:
				return_status += "\n" + result

	# Update things in case any domains are removed.
	if domain_removed:
		return kick(env, return_status)
	else:
		return return_status

def parse_privs(value):
	return [p for p in value.split("\n") if p.strip() != ""]

def get_mail_user_privileges(email, env, empty_on_error=False):
	# Get an array of privileges held by the specified user.
	c = open_database(env)
	try:
		user = find_mail_user(env, email, ['mailaccess'], c)
	except LookupError as e:
		if empty_on_error: return []
		raise e

	if user is None:
		if empty_on_error: return []
		return ("That's not a user (%s)." % email, 400)

	return user['mailaccess']

def validate_privilege(priv):
	if "\n" in priv or priv.strip() == "":
		return ("That's not a valid privilege (%s)." % priv, 400)
	return None

def add_remove_mail_user_privilege(email, priv, action, env):
	# Add or remove a privilege from a user.
	# priv: the name of the privilege to add or remove
	# action: "add" to add the privilege, or "remove" to remove it
	# email: the user
	#
	# If an error occurs, the function returns a tuple of (message,
	# http-status).
	#
	# If successful, the string "OK" is returned.

	# validate
	validation = validate_privilege(priv)
	if validation: return validation

	# get existing privs, but may fail
	user = find_mail_user(env, email, attributes=['mailaccess'])
	if user is None:
		return ("That's not a user (%s)." % email, 400)

	privs = user['mailaccess'].copy()

	# update privs set
	changed = False
	if action == "add":
		if priv not in privs:
			privs.append(priv)
			changed = True

	elif action == "remove":
		if priv in privs:
			privs.remove(priv)
			changed = True
	else:
		return ("Invalid action.", 400)

	# commit to database
	if changed:
		conn = open_database(env)
		conn.modify_record( user, {'mailaccess': privs} )

	return "OK"



required_alias_names = ['postmaster', 'admin', 'abuse']

def add_required_aliases(env, conn, domain_idna):
	# returns a list of results for each alias, each entry being
	# either a string (indicating success, eg: "alias added") or a
	# tuple (indicating error, eg: (error, 400))
	#
	domain_utf8 = utf8_from_idna(domain_idna)
	administrator = get_system_administrator(env)
	results = []
	for name in required_alias_names + ["hostmaster@"+env['PRIMARY_HOSTNAME']]:
		email_utf8 = name if "@" in name else name + "@" + domain_utf8
		results.append( add_mail_alias(
			email_utf8,
			"Required alias",
			administrator,
			"",
			env,
			auto=True,
			update_if_exists="ignore",
			do_kick=False,
			verbose_result=True
		))
		log.debug("add_required_alias: %s: %r", email_utf8, results[-1])

	return results

def remove_required_aliases(env, conn, domain_idna):
	domain_utf8 = utf8_from_idna(domain_idna)
	results = []
	for name in required_alias_names:
		email_utf8 = name + "@" + domain_utf8
		results.append( remove_mail_alias(
			email_utf8,
			env,
			do_kick=False,
			auto=True,
			verbose_result=True,
			ignore_if_not_exists=True
		))
		log.debug("remove_required_alias: %s: %r", email_utf8, results[-1])

	return results



def convert_mailMember(env, conn, dn, mail):
	# if a newly added alias or user exists as an mMailMember,
	# convert it to a member dn
	# the new alias or user is specified by arguments mail and dn.
	# mail is the new alias or user's email address
	# dn is the new alias or user's distinguished name
	# conn is an existing ldap database connection
	id=conn.search(env.LDAP_ALIASES_BASE,
				   "(&(objectClass=mailGroup)(mailMember=%s))" % mail,
				   attributes=[ 'member','mailMember' ])
	response = conn.wait(id)
	for rec in response:
		# remove mail from mailMember
		changes={ "mailMember": [(ldap3.MODIFY_DELETE, [mail])] }
		conn.wait( conn.modify(rec['dn'], changes) )

		# add dn to member
		rec['member'].append(dn)
		changes={ "member": [(ldap3.MODIFY_ADD, rec['member'])] }
		try:
			conn.wait( conn.modify(rec['dn'], changes) )
		except ldap3.core.exceptions.LDAPAttributeOrValueExistsResult:
			pass


def add_mail_alias(address_utf8, description, forwards_to, permitted_senders, env, auto=False, update_if_exists=False, do_kick=True, verbose_result=False):
	# Add a new alias group with permitted senders.
	#
	# address: the email address of the alias (utf-8)
	# description: a text description of the alias
	# forwards_to: a string of newline and comma separated email address
	# where mail is delivered
	# permitted_senders: a string of newline and comma separated email addresses of local users that are permitted to MAIL FROM the alias.
	# update_if_exists: if False and the alias exists fail, otherwise update the existing alias with the new values. If "ignore" and the alias exists, return empty string.
	# verbose_result: if True the returned string will include the address
	#
	# If an error occurs, the function returns a tuple of (message,
	# http-status).
	#
	# If successful, a string status is returned.

	# convert Unicode domain to IDNA
	address = sanitize_idn_email_address(address_utf8)

	# for historical reasons, force the IDNA address to lowercase
	address = address.lower()

	# validate address
	address = address.strip()
	if address == "":
		return ("No email address provided.", 400)
	if not validate_email(address, mode='alias'):
		return ("Invalid email address (%s)." % address, 400)

	# retrieve all logins as a map, keyed by lowercase email
	#     mail.lower() => {mail,maildrop,dn}
	valid_logins = get_mail_users(env, as_map=True, map_by="mail")

	# retrieve all aliases as a map, keyed by lowercase email
	#     mail.lower() => {mail,maildrop,dn}
	valid_aliases = get_mail_aliases(env, as_map=True, map_by="mail")

	# validate forwards_to. array of { email_idna:string, email_utf8:string }
	validated_forwards_to = [ ]
	forwards_to = forwards_to.strip()

	# extra checks for email addresses used in domain control validation
	is_dcv_source = is_dcv_address(address)

	# Postfix allows a single @domain.tld as the destination, which means
	# the local part on the address is preserved in the rewrite. We must
	# try to convert Unicode to IDNA first before validating that it's a
	# legitimate alias address. Don't allow this sort of rewriting for
	# DCV source addresses.
	r1 = sanitize_idn_email_address(forwards_to)
	if validate_email(r1, mode='alias') and not is_dcv_source:
		validated_forwards_to.append({
			"email_idna": r1,
			"email_utf8": forwards_to
		})

	else:
		# Parse comma and \n-separated destination emails & validate. In this
		# case, the forwards_to must be complete email addresses.
		for line in forwards_to.split("\n"):
			for email_utf8 in line.split(","):
				email_utf8 = email_utf8.strip()
				if email_utf8 == "": continue
				email_idna = sanitize_idn_email_address(email_utf8) # Unicode => IDNA
				# Strip any +tag from email alias and check privileges
				privileged_email = re.sub(r"(?=\+)[^@]*(?=@)",'',email_idna)
				if not validate_email(email_idna):
					return ("Invalid receiver email address (%s)." % email_utf8, 400)
				if is_dcv_source and not is_dcv_address(email_idna) and "admin" not in get_mail_user_privileges(privileged_email, env, empty_on_error=True):
					# Make domain control validation hijacking a little harder to mess up by
					# requiring aliases for email addresses typically used in DCV to forward
					# only to accounts that are administrators on this system.
					return ("This alias can only have administrators of this system as destinations because the address is frequently used for domain control validation.", 400)
				validated_forwards_to.append({
					"email_idna": email_idna,
					"email_utf8": email_utf8
				})

	# validate permitted_senders
	validated_permitted_senders = [ ]  # list of dns
	permitted_senders = permitted_senders.strip( )

	# Parse comma and \n-separated sender logins & validate. The permitted_senders must be
	# valid usernames.
	for line in permitted_senders.split("\n"):
		for login in line.split(","):
			login = login.strip()
			if login == "": continue
			if login.lower() not in valid_logins:
				return ("Invalid permitted sender: %s is not a user on this system." % login, 400)
			validated_permitted_senders.append(valid_logins[login.lower()]['dn'])

	# Make sure the alias has either a forwards_to or a permitted_sender.
	if len(validated_forwards_to) + len(validated_permitted_senders) == 0:
		return ("The alias must either forward to an address or have a permitted sender.", 400)


	# break validated_forwards_to into 'local' where an email
	# address is a local user, or 'remote' where the email doesn't
	# exist on this system

	vfwd_tos_local = []   # list of dn's
	vfwd_tos_remote = []  # list of "email_idna":string
	for fwd_to in validated_forwards_to:
		fwd_to_idna_lc = fwd_to["email_idna"].lower()
		if fwd_to_idna_lc in valid_logins:
			dn = valid_logins[fwd_to_idna_lc]['dn']
			vfwd_tos_local.append(dn)
		elif fwd_to_idna_lc in valid_aliases:
			dn = valid_aliases[fwd_to_idna_lc]['dn']
			vfwd_tos_local.append(dn)
		else:
			vfwd_tos_remote.append(fwd_to["email_idna"])

	# save to db

	conn = open_database(env)
	attributes = [
		'mail', 'description', 'member', 'mailMember', 'namedProperty'
	]
	existing_alias, existing_permitted_senders = find_mail_alias(
		env,
		address,
		attributes,
		conn
	)
	if existing_alias and not update_if_exists:
		return ("Alias already exists (%s)." % address, 400)
	if existing_alias and update_if_exists == 'ignore':
		return ""

	cn="%s" % uuid.uuid4()
	dn="cn=%s,%s" % (cn, env.LDAP_ALIASES_BASE)
	if not description:
		# supply a default description for new entries that did not
		# specify one
		if not existing_alias:
			if address.startswith('@') and \
			   len(validated_forwards_to)==1 and \
			   validated_forwards_to[0].startswith('@'):
				description = "Domain alias %s->%s" % (address, validated_forwards_to[0])
			elif address.startswith('@'):
				description = "Catch-all for %s" % address
			else:
				description ="Mail alias %s" % address

		# when updating, ensure the description has a value because
		# the ldap schema does not allow an empty field
		else:
			description=" "

	attrs = {
		"mail": address if address == address_utf8.lower() else [ address, address_utf8 ],
		"description": description,
		"member": vfwd_tos_local,
		"mailMember": vfwd_tos_remote,
		"namedProperty": ['auto'] if auto else []
	}

	op = conn.add_or_modify(
		dn,
		existing_alias,
		attributes,
		[ 'mailGroup', 'namedProperties' ],
		attrs)

	if op == 'modify':
		return_status = "alias updated"
	else:
		return_status = "alias added"
		convert_mailMember(env, conn, dn, address)

	if verbose_result:
		return_status += ": " + address_utf8

	# add or modify permitted-senders group

	cn = '%s' % uuid.uuid4()
	dn = "cn=%s,%s" % (cn, env.LDAP_PERMITTED_SENDERS_BASE)
	attrs = {
		"mail" : address,
		"description": "Permitted to MAIL FROM this address",
		"member" : validated_permitted_senders
	}
	if len(validated_permitted_senders)==0:
		if existing_permitted_senders:
			dn = existing_permitted_senders['dn']
			conn.wait( conn.delete(dn) )
	else:
		conn.add_or_modify(dn, existing_permitted_senders,
						   [ 'member' ], [ 'mailGroup' ],
						   attrs)

	# tell postfix the domain is local, if needed
	domain_idna = get_domain(address, as_unicode=False)

	# but, don't add mail domain when there are no forward to's and
	# remove the domain if there are no forward to's (modify)
	count_vfwd = len(vfwd_tos_local) + len(vfwd_tos_remote)
	domain_added = False
	if op == 'modify' and count_vfwd == 0:
		remove_mail_domain(env, domain_idna, validate=False)
	elif count_vfwd > 0:
		domain_added = add_mail_domain(env,	domain_idna, validate=False)

	if domain_added:
		results = add_required_aliases(env,	conn, domain_idna)
		for result in results:
			if isinstance(result, tuple):
				# error occurred
				return result
			elif result:
				return_status += "\n" + result

	if do_kick and domain_added:
		# Update things in case any new domains are added.
		return kick(env, return_status)
	else:
		return return_status


def remove_mail_alias(address_utf8, env, do_kick=True, auto=None, ignore_if_not_exists=False, verbose_result=False):
	# Remove an alias group and it's associated permitted senders
	# group.
	#
	# address is the email address of the alias
	#
	# if auto is None - remove the entry regardless of status
	#            True - remove only if marked as auto
	#            False - remove only if not auto
	#
	# If an error occurs, the function returns a tuple of (message,
	# http-status).
	#
	# If successful, the string "OK" is returned.

	# convert Unicode domain to IDNA
	address = sanitize_idn_email_address(address_utf8)

	# remove
	conn = open_database(env)
	existing_alias, existing_permitted_senders = find_mail_alias(env, address, conn=conn, auto=auto)
	if existing_alias:
		conn.delete(existing_alias['dn'])
	elif ignore_if_not_exists:
		return ""
	else:
		return ("That's not an alias (%s)." % address, 400)

	if existing_permitted_senders:
		conn.delete(existing_permitted_senders['dn'])

	# remove as a handled domain, if needed
	domain_idna = get_domain(address, as_unicode=False)
	domain_removed = remove_mail_domain(env, domain_idna)
	return_status = "alias removed"
	if verbose_result:
		return_status += ": " + address_utf8

	if domain_removed:
		results = remove_required_aliases(env, conn, domain_idna)
		for result in results:
			if isinstance(result, tuple):
				# error occurred
				return result
			elif result:
				return_status += "\n" + result

	if do_kick and domain_removed:
		# Update things in case any domains are removed.
		return kick(env, return_status)
	else:
		return return_status


def add_auto_aliases(aliases, env):
	conn, c = open_database(env, with_connection=True)
	c.execute("DELETE FROM auto_aliases")
	for source, destination in aliases.items():
		c.execute("INSERT INTO auto_aliases (source, destination) VALUES (?, ?)", (source, destination))
	conn.commit()

def get_system_administrator(env):
	return "administrator@" + env['PRIMARY_HOSTNAME']

# def get_required_aliases(env):
# 	# These are the aliases that must exist.
# 	# Returns a set of email addresses.

# 	aliases = set()

# 	# The system administrator alias is required.
# 	aliases.add(get_system_administrator(env))

# 	# The hostmaster alias is exposed in the DNS SOA for each zone.
# 	aliases.add("hostmaster@" + env['PRIMARY_HOSTNAME'])

# 	# Get a list of domains we serve mail for, except ones for which the only
# 	# email on that domain are the required aliases or a catch-all/domain-forwarder.
# 	real_mail_domains = get_mail_domains(env,
# 		filter_aliases = lambda alias :
# 			not alias.startswith("postmaster@")
# 			and not alias.startswith("admin@")
# 			and not alias.startswith("abuse@")
# 			and not alias.startswith("@")
# 			)

# 	# Create postmaster@, admin@ and abuse@ for all domains we serve
# 	# mail on. postmaster@ is assumed to exist by our Postfix configuration.
# 	# admin@isn't anything, but it might save the user some trouble e.g. when
# 	# buying an SSL certificate.
# 	# abuse@ is part of RFC2142: https://www.ietf.org/rfc/rfc2142.txt
# 	for domain in real_mail_domains:
# 		aliases.add("postmaster@" + domain)
# 		aliases.add("admin@" + domain)
# 		aliases.add("abuse@" + domain)

# 	return aliases

def kick(env, mail_result=None):
	results = []

	# Include the current operation's result in output.

	if mail_result is not None:
		results.append(mail_result + "\n")

	# Update DNS and nginx in case any domains are added/removed.

	from dns_update import do_dns_update
	results.append( do_dns_update(env) )

	from web_update import do_web_update
	results.append( do_web_update(env) )

	return "".join(s for s in results if s != "")

def validate_password(pw):
	# validate password
	if pw.strip() == "":
		msg = "No password provided."
		raise ValueError(msg)
	if len(pw) < 8:
		msg = "Passwords must be at least eight characters."
		raise ValueError(msg)

if __name__ == "__main__":
	import sys
	if len(sys.argv) > 2 and sys.argv[1] == "validate-email":
		# Validate that we can create a Dovecot account for a given string.
		if validate_email(sys.argv[2], mode='user'):
			sys.exit(0)
		else:
			sys.exit(1)

	if len(sys.argv) > 1 and sys.argv[1] == "update":
		from utils import load_environment
		print(kick(load_environment()))<|MERGE_RESOLUTION|>--- conflicted
+++ resolved
@@ -21,10 +21,7 @@
 
 import os, sqlite3, re
 import subprocess
-<<<<<<< HEAD
 import ldap3, uuid, hashlib, backend
-=======
->>>>>>> 884c23d1
 
 import utils
 from email_validator import validate_email as validate_email_, EmailNotValidError
@@ -301,18 +298,6 @@
 
 	return str(num)
 
-def sizeof_fmt(num):
-	for unit in ['','K','M','G','T']:
-		if abs(num) < 1024.0:
-			if abs(num) > 99:
-				return "%3.0f%s" % (num, unit)
-			else:
-				return "%2.1f%s" % (num, unit)
-
-		num /= 1024.0
-
-	return str(num)
-
 def get_mail_users_ex(env, with_archived=False):
 	# Returns a complex data structure of all user accounts, optionally
 	# including archived (status="inactive") accounts.
@@ -337,7 +322,6 @@
 	users = []
 	active_accounts = set()
 	c = open_database(env)
-<<<<<<< HEAD
 	response = c.wait( c.search(env.LDAP_USERS_BASE, "(objectClass=mailUser)", attributes=['mail','maildrop','mailaccess','mailboxQuota','cn']) )
 
 	for rec in response:
@@ -346,10 +330,6 @@
 		privileges = rec['mailaccess']
 		quota = rec['mailboxQuota'][0] if len(rec['mailboxQuota'])>0 else '0'
 		display_name = rec['cn'][0]
-=======
-	c.execute('SELECT email, privileges, quota FROM users')
-	for email, privileges, quota in c.fetchall():
->>>>>>> 884c23d1
 		active_accounts.add(email)
 
 		(user, domain) = email.split('@')
@@ -379,16 +359,8 @@
 
 		user = {
 			"email": email,
-<<<<<<< HEAD
 			"privileges": privileges,
 			"quota": quota,
-=======
-			"privileges": parse_privs(privileges),
-            "quota": quota,
-			"box_quota": box_quota,
-			"box_size": sizeof_fmt(box_size) if box_size != '?' else box_size,
-			"percent": '%3.0f%%' % percent if type(percent) != str else percent,
->>>>>>> 884c23d1
 			"status": "active",
 			"display_name": display_name,
 			"box_quota": box_quota,
@@ -412,10 +384,7 @@
 						"privileges": [],
 						"status": "inactive",
 						"mailbox": mbox,
-<<<<<<< HEAD
 						"display_name": "",
-=======
->>>>>>> 884c23d1
                         "box_size": '?',
                         "box_quota": '?',
                         "percent": '?',
@@ -793,10 +762,6 @@
 	#
 	# If successful, the string "OK" is returned.
 
-<<<<<<< HEAD
-=======
-def add_mail_user(email, pw, privs, quota, env):
->>>>>>> 884c23d1
 	# validate email
 	if email.strip() == "":
 		return ("No email address provided.", 400)
@@ -814,21 +779,12 @@
 	validate_password(pw)
 
 	# validate privileges
-<<<<<<< HEAD
 	privs = []
 	if privs is not None and type(privs) is str and privs.strip() != "":
 		privs = parse_privs(privs)
 	for p in privs:
 		validation = validate_privilege(p)
 		if validation: return validation
-=======
-	if privs is None or privs.strip() == "":
-		privs = []
-	else:
-		privs = privs.split("\n")
-		for p in privs:
-			validation = validate_privilege(p)
-			if validation: return validation
 
 	if quota is None:
 		quota = '0'
@@ -837,25 +793,6 @@
 		quota = validate_quota(quota)
 	except ValueError as e:
 		return (str(e), 400)
-
-	# get the database
-	conn, c = open_database(env, with_connection=True)
->>>>>>> 884c23d1
-
-	if quota is None:
-		quota = '0'
-
-	try:
-<<<<<<< HEAD
-		quota = validate_quota(quota)
-	except ValueError as e:
-		return (str(e), 400)
-=======
-		c.execute("INSERT INTO users (email, password, privileges, quota) VALUES (?, ?, ?, ?)",
-			(email, pw, "\n".join(privs), quota))
-	except sqlite3.IntegrityError:
-		return ("User already exists.", 400)
->>>>>>> 884c23d1
 
 	# get the database
 	conn = open_database(env)
@@ -927,8 +864,6 @@
 
 	# convert alias's mailMember to member
 	convert_mailMember(env, conn, dn, email)
-
-	dovecot_quota_recalc(email)
 
 	dovecot_quota_recalc(email)
 
@@ -1037,55 +972,6 @@
 	if re.search(r"[\s,.]", quota):
 		raise ValueError("Quotas cannot contain spaces, commas, or decimal points.")
 	if not re.match(r'^[\d]+[GMK]?$', quota):
-		raise ValueError("Invalid quota.")
-
-	return quota
-
-
-def get_mail_quota(email, env):
-	conn, c = open_database(env, with_connection=True)
-	c.execute("SELECT quota FROM users WHERE email=?", (email,))
-	rows = c.fetchall()
-	if len(rows) != 1:
-		return ("That's not a user (%s)." % email, 400)
-
-	return rows[0][0]
-
-
-def set_mail_quota(email, quota, env):
-	# validate that password is acceptable
-	quota = validate_quota(quota)
-
-	# update the database
-	conn, c = open_database(env, with_connection=True)
-	c.execute("UPDATE users SET quota=? WHERE email=?", (quota, email))
-	if c.rowcount != 1:
-		return ("That's not a user (%s)." % email, 400)
-	conn.commit()
-
-	dovecot_quota_recalc(email)
-
-	return "OK"
-
-def dovecot_quota_recalc(email):
-	# dovecot processes running for the user will not recognize the new quota setting
-	# a reload is necessary to reread the quota setting, but it will also shut down
-	# running dovecot processes.  Email clients generally log back in when they lose
-	# a connection.
-	# subprocess.call(['doveadm', 'reload'])
-
-	# force dovecot to recalculate the quota info for the user.
-	subprocess.call(["doveadm", "quota", "recalc", "-u", email])
-
-def validate_quota(quota):
-	# validate quota
-	quota = quota.strip().upper()
-
-	if quota == "":
-		raise ValueError("No quota provided.")
-	if re.search(r"[\s,.]", quota):
-		raise ValueError("Quotas cannot contain spaces, commas, or decimal points.")
-	if not re.match(r'^[\d]+[GM]?$', quota):
 		raise ValueError("Invalid quota.")
 
 	return quota
@@ -1552,12 +1438,12 @@
 		return return_status
 
 
-def add_auto_aliases(aliases, env):
-	conn, c = open_database(env, with_connection=True)
-	c.execute("DELETE FROM auto_aliases")
-	for source, destination in aliases.items():
-		c.execute("INSERT INTO auto_aliases (source, destination) VALUES (?, ?)", (source, destination))
-	conn.commit()
+# def add_auto_aliases(aliases, env):
+# 	conn, c = open_database(env, with_connection=True)
+# 	c.execute("DELETE FROM auto_aliases")
+# 	for source, destination in aliases.items():
+# 		c.execute("INSERT INTO auto_aliases (source, destination) VALUES (?, ?)", (source, destination))
+# 	conn.commit()
 
 def get_system_administrator(env):
 	return "administrator@" + env['PRIMARY_HOSTNAME']

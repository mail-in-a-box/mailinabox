--- conflicted
+++ resolved
@@ -22,8 +22,8 @@
 	sorted in the record making the prefix superfluous.
 
 	For example, the function will change:
-       totpSecret: {0}secret1 
-       totpSecret: {1}secret2 
+       totpSecret: {0}secret1
+       totpSecret: {1}secret2
     to:
 	   totpSecret: secret1
        totpSecret: secret2
@@ -32,16 +32,16 @@
 	'''
 	for attr in attributes:
 		# ignore attribute that doesn't exist
-		if not attr in rec: continue		
+		if not attr in rec: continue
 		# ..as well as None values and empty list
 		if not rec[attr]: continue
-		
+
 		newvals = []
 		for val in rec[attr]:
 			i = val.find('}')
 			newvals.append(val[i+1:])
 		rec[attr] = newvals
-		
+
 def get_mfa_user(email, env, conn=None):
 	'''get the ldap record for the user along with all MFA-related
 	attributes
@@ -49,7 +49,7 @@
 	'''
 	user = find_mail_user(env, email, ['objectClass','totpSecret','totpMruToken','totpMruTokenTime','totpLabel'], conn)
 	if not user:
-		raise ValueError("User does not exist.")	
+		raise ValueError("User does not exist.")
 	strip_order_prefix(user, ['totpSecret','totpMruToken','totpMruTokenTime','totpLabel'])
 	return user
 
@@ -102,16 +102,7 @@
 	'''
 	user = get_mfa_user(email, env)
 	if type == "totp":
-<<<<<<< HEAD
 		mfa_totp.enable(user, secret, token, label, env)
-=======
-		validate_totp_secret(secret)
-		# Sanity check with the provide current token.
-		totp = pyotp.TOTP(secret)
-		if not totp.verify(token, valid_window=1):
-			msg = "Invalid token."
-			raise ValueError(msg)
->>>>>>> 18b8f9ab
 	else:
 		msg = "Invalid MFA type."
 		raise ValueError(msg)
@@ -128,48 +119,10 @@
 		return mfa_totp.disable(user, None, env)
 	elif mfa_id.startswith("totp:"):
 		# Disable a particular MFA mode for a user.
-<<<<<<< HEAD
 		return mfa_totp.disable(user, mfa_id, env)
 	else:
 		return False
-			
-=======
-		c.execute('DELETE FROM mfa WHERE user_id=? AND id=?', (get_user_id(email, c), mfa_id))
-	conn.commit()
-	return c.rowcount > 0
 
-def validate_totp_secret(secret):
-	if not isinstance(secret, str) or secret.strip() == "":
-		msg = "No secret provided."
-		raise ValueError(msg)
-	if len(secret) != 32:
-		msg = "Secret should be a 32 characters base32 string"
-		raise ValueError(msg)
-
-def provision_totp(email, env):
-	# Make a new secret.
-	secret = base64.b32encode(os.urandom(20)).decode('utf-8')
-	validate_totp_secret(secret) # sanity check
-
-	# Make a URI that we encode within a QR code.
-	uri = pyotp.TOTP(secret).provisioning_uri(
-		name=email,
-		issuer_name=env["PRIMARY_HOSTNAME"] + " Mail-in-a-Box Control Panel"
-	)
-
-	# Generate a QR code as a base64-encode PNG image.
-	qr = qrcode.make(uri)
-	byte_arr = io.BytesIO()
-	qr.save(byte_arr, format='PNG')
-	png_b64 = base64.b64encode(byte_arr.getvalue()).decode('utf-8')
-
-	return {
-		"type": "totp",
-		"secret": secret,
-		"qr_code_base64": png_b64
-	}
-
->>>>>>> 18b8f9ab
 def validate_auth_mfa(email, request, env):
 	# Validates that a login request satisfies any MFA modes
 	# that have been enabled for the user's account. Returns

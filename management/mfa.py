# -*- indent-tabs-mode: t; tab-width: 4; python-indent-offset: 4; -*-

from mailconfig import open_database, find_mail_user
import mfa_totp

def strip_order_prefix(rec, attributes):
	'''strip the order prefix from X-ORDERED ldap values for the
	list of attributes specified

    `rec` is modified in-place

	the server returns X-ORDERED values in-order so the values will be
	correctly orded in the record. 

	For example, the function will change:
       totpSecret: {0}secret1 
       totpSecret: {1}secret2 
    to:
	   totpSecret: secret1
       totpSecret: secret2

	TODO: move to backend.py and/or integrate with LdapConnection.search()
	'''
	for attr in attributes:
		# ignore attribute that doesn't exist
		if not attr in rec: continue		
		# ..as well as None values and empty list
		if not rec[attr]: continue
		
		newvals = []
		for val in rec[attr]:
			i = val.find('}')
			newvals.append(val[i+1:])
		rec[attr] = newvals
		
def get_mfa_user(email, env, conn=None):
	'''get the ldap record for the user along with all MFA-related
	attributes

	'''
	user = find_mail_user(env, email, ['objectClass','totpSecret','totpMruToken','totpLabel'], conn)
	if not user:
		raise ValueError("User does not exist.")	
	strip_order_prefix(user, ['totpSecret','totpMruToken','totpLabel'])
	return user



def get_mfa_state(email, env):
	'''return details about what MFA schemes are enabled for a user
	ordered by the priority that the scheme will be tried, with index
	zero being the first.

	'''
	user = get_mfa_user(email, env)
	state_list = []
	state_list += mfa_totp.get_state(user)
	return state_list

def get_public_mfa_state(email, env):
	c = open_database(env)
	c.execute('SELECT id, type, label FROM mfa WHERE user_id=?', (get_user_id(email, c),))
	return [
		{ "id": r[0], "type": r[1], "label": r[2] }
		for r in c.fetchall()
	]

def enable_mfa(email, type, secret, token, label, env):
	'''enable MFA using the scheme specified in `type`. users may have
multiple mfa schemes enabled of the same type.

	'''
	user = get_mfa_user(email, env)
	if type == "totp":
		mfa_totp.enable(user, secret, token, label, env)
	else:
		raise ValueError("Invalid MFA type.")

<<<<<<< HEAD
=======
	conn, c = open_database(env, with_connection=True)
	c.execute('INSERT INTO mfa (user_id, type, secret, label) VALUES (?, ?, ?, ?)', (get_user_id(email, c), type, secret, label))
	conn.commit()

def set_mru_token(email, mfa_id, token, env):
	conn, c = open_database(env, with_connection=True)
	c.execute('UPDATE mfa SET mru_token=? WHERE user_id=? AND id=?', (token, get_user_id(email, c), mfa_id))
	conn.commit()

>>>>>>> ada2167d
def disable_mfa(email, mfa_id, env):
	'''disable a specific MFA scheme. `mfa_id` identifies the specific
	entry and is available in the `id` field of an item in the list
	obtained from get_mfa_state()

	'''
	user = get_mfa_user(email, env)
	if mfa_id is None:
		# Disable all MFA for a user.
		mfa_totp.disable(user, None, env)

	elif mfa_id.startswith("totp:"):
		# Disable a particular MFA mode for a user.
		mfa_totp.disable(user, mfa_id, env)
			
def validate_auth_mfa(email, request, env):
	# Validates that a login request satisfies any MFA modes
	# that have been enabled for the user's account. Returns
	# a tuple (status, [hints]). status is True for a successful
	# MFA login, False for a missing token. If status is False,
	# hints is an array of codes that indicate what the user
	# can try. Possible codes are:
	# "missing-totp-token"
	# "invalid-totp-token"

	mfa_state = get_mfa_state(email, env)

	# If no MFA modes are added, return True.
	if len(mfa_state) == 0:
		return (True, [])

	# Try the enabled MFA modes.
	hints = set()
	for mfa_mode in mfa_state:
		if mfa_mode["type"] == "totp":
<<<<<<< HEAD
			user = get_mfa_user(email, env)
			result, hint = mfa_totp.validate_auth(user, mfa_mode, request, True, env)
			if not result:
				hints.add(hint)
			else:
				return (True, [])
=======
			# Check that a token is present in the X-Auth-Token header.
			# If not, give a hint that one can be supplied.
			token = request.headers.get('x-auth-token')
			if not token:
				hints.add("missing-totp-token")
				continue

			# Check for a replay attack.
			if hmac.compare_digest(token, mfa_mode['mru_token'] or ""):
				# If the token fails, skip this MFA mode.
				hints.add("invalid-totp-token")
				continue

			# Check the token.
			totp = pyotp.TOTP(mfa_mode["secret"])
			if not totp.verify(token, valid_window=1):
				hints.add("invalid-totp-token")
				continue

			# On success, record the token to prevent a replay attack.
			set_mru_token(email, mfa_mode['id'], token, env)
			return (True, [])
>>>>>>> ada2167d

	# On a failed login, indicate failure and any hints for what the user can do instead.
	return (False, list(hints))<|MERGE_RESOLUTION|>--- conflicted
+++ resolved
@@ -58,12 +58,17 @@
 	return state_list
 
 def get_public_mfa_state(email, env):
-	c = open_database(env)
-	c.execute('SELECT id, type, label FROM mfa WHERE user_id=?', (get_user_id(email, c),))
-	return [
-		{ "id": r[0], "type": r[1], "label": r[2] }
-		for r in c.fetchall()
-	]
+	'''return details about what MFA schemes are enabled for a user
+	ordered by the priority that the scheme will be tried, with index
+	zero being the first. No secrets are returned by this function -
+	only those details that are needed by the end user to identify a
+	particular MFA by label and the id of each so it may be disabled.
+
+	'''
+	user = get_mfa_user(email, env)
+	state_list = []
+	state_list += mfa_totp.get_public_state(user)
+	return state_list
 
 def enable_mfa(email, type, secret, token, label, env):
 	'''enable MFA using the scheme specified in `type`. users may have
@@ -76,18 +81,6 @@
 	else:
 		raise ValueError("Invalid MFA type.")
 
-<<<<<<< HEAD
-=======
-	conn, c = open_database(env, with_connection=True)
-	c.execute('INSERT INTO mfa (user_id, type, secret, label) VALUES (?, ?, ?, ?)', (get_user_id(email, c), type, secret, label))
-	conn.commit()
-
-def set_mru_token(email, mfa_id, token, env):
-	conn, c = open_database(env, with_connection=True)
-	c.execute('UPDATE mfa SET mru_token=? WHERE user_id=? AND id=?', (token, get_user_id(email, c), mfa_id))
-	conn.commit()
-
->>>>>>> ada2167d
 def disable_mfa(email, mfa_id, env):
 	'''disable a specific MFA scheme. `mfa_id` identifies the specific
 	entry and is available in the `id` field of an item in the list
@@ -123,37 +116,12 @@
 	hints = set()
 	for mfa_mode in mfa_state:
 		if mfa_mode["type"] == "totp":
-<<<<<<< HEAD
 			user = get_mfa_user(email, env)
 			result, hint = mfa_totp.validate_auth(user, mfa_mode, request, True, env)
 			if not result:
 				hints.add(hint)
 			else:
 				return (True, [])
-=======
-			# Check that a token is present in the X-Auth-Token header.
-			# If not, give a hint that one can be supplied.
-			token = request.headers.get('x-auth-token')
-			if not token:
-				hints.add("missing-totp-token")
-				continue
-
-			# Check for a replay attack.
-			if hmac.compare_digest(token, mfa_mode['mru_token'] or ""):
-				# If the token fails, skip this MFA mode.
-				hints.add("invalid-totp-token")
-				continue
-
-			# Check the token.
-			totp = pyotp.TOTP(mfa_mode["secret"])
-			if not totp.verify(token, valid_window=1):
-				hints.add("invalid-totp-token")
-				continue
-
-			# On success, record the token to prevent a replay attack.
-			set_mru_token(email, mfa_mode['id'], token, env)
-			return (True, [])
->>>>>>> ada2167d
 
 	# On a failed login, indicate failure and any hints for what the user can do instead.
 	return (False, list(hints))
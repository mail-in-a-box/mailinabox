# -*- indent-tabs-mode: t; tab-width: 4; python-indent-offset: 4; -*-

from mailconfig import open_database, find_mail_user
import mfa_totp

def strip_order_prefix(rec, attributes):
	'''strip the order prefix from X-ORDERED ldap values for the
	list of attributes specified

    `rec` is modified in-place

	the server returns X-ORDERED values in-order so the values will be
	correctly orded in the record. 

	For example, the function will change:
       totpSecret: {0}secret1 
       totpSecret: {1}secret2 
    to:
	   totpSecret: secret1
       totpSecret: secret2

	TODO: move to backend.py and/or integrate with LdapConnection.search()
	'''
	for attr in attributes:
		# ignore attribute that doesn't exist
		if not attr in rec: continue		
		# ..as well as None values and empty list
		if not rec[attr]: continue
		
		newvals = []
		for val in rec[attr]:
			i = val.find('}')
			newvals.append(val[i+1:])
		rec[attr] = newvals
		
def get_mfa_user(email, env, conn=None):
	'''get the ldap record for the user along with all MFA-related
	attributes

	'''
	user = find_mail_user(env, email, ['objectClass','totpSecret','totpMruToken','totpLabel'], conn)
	if not user:
		raise ValueError("User does not exist.")	
	strip_order_prefix(user, ['totpSecret','totpMruToken','totpLabel'])
	return user



def get_mfa_state(email, env):
	'''return details about what MFA schemes are enabled for a user
	ordered by the priority that the scheme will be tried, with index
	zero being the first.

	'''
	user = get_mfa_user(email, env)
	state_list = []
	state_list += mfa_totp.get_state(user)
	return state_list

def get_public_mfa_state(email, env):
<<<<<<< HEAD
	'''return details about what MFA schemes are enabled for a user
	ordered by the priority that the scheme will be tried, with index
	zero being the first. No secrets are returned by this function -
	only those details that are needed by the end user to identify a
	particular MFA by label and the id of each so it may be disabled.

	'''
	user = get_mfa_user(email, env)
	state_list = []
	state_list += mfa_totp.get_public_state(user)
	return state_list
=======
	mfa_state = get_mfa_state(email, env)
	return [
		{ "id": s["id"], "type": s["type"], "label": s["label"] }
		for s in mfa_state
	]

def get_hash_mfa_state(email, env):
	mfa_state = get_mfa_state(email, env)
	return [
		{ "id": s["id"], "type": s["type"], "secret": s["secret"] }
		for s in mfa_state
	]
>>>>>>> 1f0e493b

def enable_mfa(email, type, secret, token, label, env):
	'''enable MFA using the scheme specified in `type`. users may have
multiple mfa schemes enabled of the same type.

	'''
	user = get_mfa_user(email, env)
	if type == "totp":
		mfa_totp.enable(user, secret, token, label, env)
	else:
		raise ValueError("Invalid MFA type.")

def disable_mfa(email, mfa_id, env):
	'''disable a specific MFA scheme. `mfa_id` identifies the specific
	entry and is available in the `id` field of an item in the list
	obtained from get_mfa_state()

	'''
	user = get_mfa_user(email, env)
	if mfa_id is None:
		# Disable all MFA for a user.
		mfa_totp.disable(user, None, env)

	elif mfa_id.startswith("totp:"):
		# Disable a particular MFA mode for a user.
		mfa_totp.disable(user, mfa_id, env)
			
def validate_auth_mfa(email, request, env):
	# Validates that a login request satisfies any MFA modes
	# that have been enabled for the user's account. Returns
	# a tuple (status, [hints]). status is True for a successful
	# MFA login, False for a missing token. If status is False,
	# hints is an array of codes that indicate what the user
	# can try. Possible codes are:
	# "missing-totp-token"
	# "invalid-totp-token"

	mfa_state = get_mfa_state(email, env)

	# If no MFA modes are added, return True.
	if len(mfa_state) == 0:
		return (True, [])

	# Try the enabled MFA modes.
	hints = set()
	for mfa_mode in mfa_state:
		if mfa_mode["type"] == "totp":
			user = get_mfa_user(email, env)
			result, hint = mfa_totp.validate_auth(user, mfa_mode, request, True, env)
			if not result:
				hints.add(hint)
			else:
				return (True, [])

	# On a failed login, indicate failure and any hints for what the user can do instead.
	return (False, list(hints))<|MERGE_RESOLUTION|>--- conflicted
+++ resolved
@@ -9,8 +9,8 @@
 
     `rec` is modified in-place
 
-	the server returns X-ORDERED values in-order so the values will be
-	correctly orded in the record. 
+	the server returns X-ORDERED values ordered so the values will be
+	sorted in the record making the prefix superfluous.
 
 	For example, the function will change:
        totpSecret: {0}secret1 
@@ -58,7 +58,6 @@
 	return state_list
 
 def get_public_mfa_state(email, env):
-<<<<<<< HEAD
 	'''return details about what MFA schemes are enabled for a user
 	ordered by the priority that the scheme will be tried, with index
 	zero being the first. No secrets are returned by this function -
@@ -66,11 +65,6 @@
 	particular MFA by label and the id of each so it may be disabled.
 
 	'''
-	user = get_mfa_user(email, env)
-	state_list = []
-	state_list += mfa_totp.get_public_state(user)
-	return state_list
-=======
 	mfa_state = get_mfa_state(email, env)
 	return [
 		{ "id": s["id"], "type": s["type"], "label": s["label"] }
@@ -78,12 +72,19 @@
 	]
 
 def get_hash_mfa_state(email, env):
+	'''return details about what MFA schemes are enabled for a user
+	ordered by the priority that the scheme will be tried, with index
+	zero being the first. This function may return secrets. It's
+	intended use is for the result to be included as part of the input
+	to a hashing function to generate a user api key (see
+	auth.py:create_user_key)
+
+	'''
 	mfa_state = get_mfa_state(email, env)
 	return [
 		{ "id": s["id"], "type": s["type"], "secret": s["secret"] }
 		for s in mfa_state
 	]
->>>>>>> 1f0e493b
 
 def enable_mfa(email, type, secret, token, label, env):
 	'''enable MFA using the scheme specified in `type`. users may have

--- conflicted
+++ resolved
@@ -106,49 +106,11 @@
 	user = get_mfa_user(email, env)
 	if mfa_id is None:
 		# Disable all MFA for a user.
-<<<<<<< HEAD
-		mfa_totp.disable(user, None, env)
-=======
-		c.execute('DELETE FROM mfa WHERE user_id=?', (get_user_id(email, c),))
-	else:
-		# Disable a particular MFA mode for a user.
-		c.execute('DELETE FROM mfa WHERE user_id=? AND id=?', (get_user_id(email, c), mfa_id))
-	conn.commit()
-	return c.rowcount > 0
-
-def validate_totp_secret(secret):
-	if type(secret) != str or secret.strip() == "":
-		raise ValueError("No secret provided.")
-	if len(secret) != 32:
-		raise ValueError("Secret should be a 32 characters base32 string")
-
-def provision_totp(email, env):
-	# Make a new secret.
-	secret = base64.b32encode(os.urandom(20)).decode('utf-8')
-	validate_totp_secret(secret) # sanity check
-
-	# Make a URI that we encode within a QR code.
-	uri = pyotp.TOTP(secret).provisioning_uri(
-		name=email,
-		issuer_name=env["PRIMARY_HOSTNAME"] + " Mail-in-a-Box Control Panel"
-	)
-
-	# Generate a QR code as a base64-encode PNG image.
-	qr = qrcode.make(uri)
-	byte_arr = io.BytesIO()
-	qr.save(byte_arr, format='PNG')
-	png_b64 = base64.b64encode(byte_arr.getvalue()).decode('utf-8')
-
-	return {
-		"type": "totp",
-		"secret": secret,
-		"qr_code_base64": png_b64
-	}
->>>>>>> 601c23d9
+		return mfa_totp.disable(user, None, env)
 
 	elif mfa_id.startswith("totp:"):
 		# Disable a particular MFA mode for a user.
-		mfa_totp.disable(user, mfa_id, env)
+		return mfa_totp.disable(user, mfa_id, env)
 			
 def validate_auth_mfa(email, request, env):
 	# Validates that a login request satisfies any MFA modes

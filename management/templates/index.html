<!DOCTYPE html>
<html lang="en">
    <head>
        <meta http-equiv="X-UA-Compatible" content="IE=edge,chrome=1">
        <meta charset="utf-8">
        <meta name="viewport" content="width=device-width, initial-scale=1">

        <title>{{hostname}} - Mail-in-a-Box Control Panel</title>

        <meta name="robots" content="noindex, nofollow">

        <link rel="stylesheet" href="/admin/assets/bootstrap/css/bootstrap.min.css">
        <style>
	    body {
		overflow-y: scroll;
                padding-bottom: 20px;
            }

            p {
              margin-bottom: 1.25em;
            }

            h1, h2, h3, h4 {
              font-family: sans-serif;
              font-weight: bold;
            }

            h2 {
              margin: 1em 0;
            }

            h3 {
              font-size: 130%;
              border-bottom: 1px solid black;
              padding-bottom: 3px;
              margin-bottom: 13px;
              margin-top: 30px;
            }
              .panel-heading h3 {
                border: none;
                padding: 0;
                margin: 0;
              }

            h4 {
              font-size: 110%;
              margin-bottom: 13px;
              margin-top: 18px;
            }
              h4:first-child {
                margin-top: 6px;
              }

            .admin_panel {
              display: none;
            }

            table.table {
              margin: 1.5em 0;
            }

	    ol li {
	       margin-bottom: 1em;
	    }
<<<<<<< HEAD
      /* The below only gets used if it is supported */
      @media (prefers-color-scheme: dark) {
        /* Invert invert lightness but not hue */
        html {
          filter: invert(100%) hue-rotate(180deg);
        }

        /* Set explicit background color (necessary for Firefox) */
        html {
          background-color: #111;
        }
          
        /* Override Boostrap theme here to give more contrast. The black turns to white by the filter. */
        .form-control {
          color: black !important;
        }          

        /* Revert the invert for the navbar */
        button, div.navbar {
          filter: invert(100%) hue-rotate(180deg);
        }
          
        /* Revert the revert for the dropdowns */
        ul.dropdown-menu {
          filter: invert(100%) hue-rotate(180deg);
        }
      }

=======

            .if-logged-in { display: none; }
            .if-logged-in-admin { display: none; }
>>>>>>> 91079ab9
        </style>
        <link rel="stylesheet" href="/admin/assets/bootstrap/css/bootstrap-theme.min.css">
    </head>
    <body>

    <!--[if lt IE 8]><p>Internet Explorer version 8 or any modern web browser is required to use this website, sorry.<![endif]-->
    <!--[if gt IE 7]><!-->

    <div class="navbar navbar-inverse navbar-static-top" role="navigation">
      <div class="container">
        <div class="navbar-header">
          <button type="button" class="navbar-toggle collapsed" data-toggle="collapse" data-target=".navbar-collapse">
            <span class="sr-only">Toggle navigation</span>
            <span class="icon-bar"></span>
            <span class="icon-bar"></span>
            <span class="icon-bar"></span>
          </button>
          <a class="navbar-brand" href="#">{{hostname}}</a>
        </div>
        <div class="navbar-collapse collapse">
          <ul class="nav navbar-nav">
            <li class="dropdown if-logged-in-admin">
              <a href="#" class="dropdown-toggle" data-toggle="dropdown">System <b class="caret"></b></a>
              <ul class="dropdown-menu">
                <li><a href="#system_status" onclick="return show_panel(this);">Status Checks</a></li>
                <li><a href="#tls" onclick="return show_panel(this);">TLS (SSL) Certificates</a></li>
                <li><a href="#system_backup" onclick="return show_panel(this);">Backup Status</a></li>
                <li class="divider"></li>
                <li class="dropdown-header">Advanced Pages</li>
                <li><a href="#custom_dns" onclick="return show_panel(this);">Custom DNS</a></li>
                <li><a href="#external_dns" onclick="return show_panel(this);">External DNS</a></li>
                <li><a href="/admin/munin" target="_blank">Munin Monitoring</a></li>
              </ul>
            </li>
            <li><a href="#mail-guide" onclick="return show_panel(this);" class="if-logged-in-not-admin">Mail</a></li>
            <li class="dropdown if-logged-in-admin">
              <a href="#" class="dropdown-toggle" data-toggle="dropdown">Mail &amp; Users <b class="caret"></b></a>
              <ul class="dropdown-menu">
                <li><a href="#mail-guide" onclick="return show_panel(this);">Instructions</a></li>
                <li><a href="#users" onclick="return show_panel(this);">Users</a></li>
                <li><a href="#aliases" onclick="return show_panel(this);">Aliases</a></li>
                <li class="divider"></li>
                <li class="dropdown-header">Your Account</li>
                <li><a href="#mfa" onclick="return show_panel(this);">Two-Factor Authentication</a></li>
              </ul>
            </li>
            <li><a href="#sync_guide" onclick="return show_panel(this);" class="if-logged-in">Contacts/Calendar</a></li>
            <li><a href="#web" onclick="return show_panel(this);" class="if-logged-in-admin">Web</a></li>
          </ul>
          <ul class="nav navbar-nav navbar-right">
            <li class="if-logged-in"><a href="#" onclick="do_logout(); return false;" style="color: white">Log out</a></li>
          </ul>
        </div><!--/.navbar-collapse -->
      </div>
    </div>

    <div class="container">
      <div id="panel_welcome" class="admin_panel">
      {% include "welcome.html" %}
      </div>

      <div id="panel_system_status" class="admin_panel">
      {% include "system-status.html" %}
      </div>

      <div id="panel_system_backup" class="admin_panel">
      {% include "system-backup.html" %}
      </div>

      <div id="panel_external_dns" class="admin_panel">
      {% include "external-dns.html" %}
      </div>

      <div id="panel_custom_dns" class="admin_panel">
      {% include "custom-dns.html" %}
      </div>

      <div id="panel_mfa" class="admin_panel">
      {% include "mfa.html" %}
      </div>

      <div id="panel_login" class="admin_panel">
      {% include "login.html" %}
      </div>

      <div id="panel_mail-guide" class="admin_panel">
      {% include "mail-guide.html" %}
      </div>

      <div id="panel_users" class="admin_panel">
      {% include "users.html" %}
      </div>

      <div id="panel_aliases" class="admin_panel">
      {% include "aliases.html" %}
      </div>

      <div id="panel_sync_guide" class="admin_panel">
      {% include "sync-guide.html" %}
      </div>

      <div id="panel_web" class="admin_panel">
      {% include "web.html" %}
      </div>

      <div id="panel_tls" class="admin_panel">
      {% include "ssl.html" %}
      </div>

      <hr>

      <footer>
        <p>This is a <a href="https://mailinabox.email">Mail-in-a-Box</a>.</p>
      </footer>
    </div> <!-- /container -->

        <div id="ajax_loading_indicator" style="display: none; position: fixed; left: 0; top: 0; width: 100%; height: 100%; z-index: 100000; text-align: center; background-color: rgba(255,255,255,.75)">
          <div style="margin: 20% auto">
            <div><span class="fa fa-spinner fa-pulse"></span></div>
            <div>Loading...</div>
          </div>
        </div>

        <div id="global_modal" class="modal fade" tabindex="-1" role="dialog" aria-labelledby="errorModalTitle" aria-hidden="true">
          <div class="modal-dialog modal-sm">
            <div class="modal-content">
              <div class="modal-header">
                <button type="button" class="close" data-dismiss="modal" aria-hidden="true">&times;</button>
                <h4 class="modal-title" id="errorModalTitle"> </h4>
              </div>
              <div class="modal-body">
                <p> </p>
              </div>
              <div class="modal-footer">
                <button type="button" class="btn btn-default" data-dismiss="modal">OK</button>
                <button type="button" class="btn btn-danger" data-dismiss="modal">Yes</button>
              </div>
            </div>
          </div>
        </div>

        <script src="/admin/assets/jquery.min.js"></script>
        <script src="/admin/assets/bootstrap/js/bootstrap.min.js"></script>

        <script>
var global_modal_state = null;
var global_modal_funcs = null;

$(function() {
  $('#global_modal').on('shown.bs.modal', function (e) {
    // set focus to first input in the global modal's body
    var input = $('#global_modal .modal-body input');
    if (input.length > 0) $(input[0]).focus();
  })
  $('#global_modal .btn-danger').click(function() {
    // Don't take action now. Wait for the modal to be totally hidden
    // so that we don't attempt to show another modal while this one
    // is closing.
    global_modal_state = 0; // OK
  })
  $('#global_modal .btn-default').click(function() {
    global_modal_state = 1; // Cancel
  })
  $('#global_modal').on('hidden.bs.modal', function (e) {
    // do the cancel function
    if (global_modal_state == null) global_modal_state = 1; // cancel if the user hit ESC or clicked outside of the modal
    if (global_modal_funcs && global_modal_funcs[global_modal_state])
      global_modal_funcs[global_modal_state]();
  })
})

function show_modal_error(title, message, callback) {
  $('#global_modal h4').text(title);
  $('#global_modal .modal-body').html("<p/>");
  if (typeof question == 'string') {
    $('#global_modal p').text(message);
    $('#global_modal .modal-dialog').addClass("modal-sm");
  } else {
    $('#global_modal p').html("").append(message);
    $('#global_modal .modal-dialog').removeClass("modal-sm");
  }
  $('#global_modal .btn-default').show().text("OK");
  $('#global_modal .btn-danger').hide();
  global_modal_funcs = [callback, callback];
  global_modal_state = null;
  $('#global_modal').modal({});
  return false; // handy when called from onclick
}

function show_modal_confirm(title, question, verb, yes_callback, cancel_callback) {
  $('#global_modal h4').text(title);
  if (typeof question == 'string') {
    $('#global_modal .modal-dialog').addClass("modal-sm");
    $('#global_modal .modal-body').html("<p/>");
    $('#global_modal p').text(question);
  } else {
    $('#global_modal .modal-dialog').removeClass("modal-sm");
    $('#global_modal .modal-body').html("").append(question);
  }
  if (typeof verb == 'string') {
    $('#global_modal .btn-default').show().text("Cancel");
    $('#global_modal .btn-danger').show().text(verb);
  } else {
    $('#global_modal .btn-default').show().text(verb[1]);
    $('#global_modal .btn-danger').show().text(verb[0]);
  }
  global_modal_funcs = [yes_callback, cancel_callback];
  global_modal_state = null;
  $('#global_modal').modal({});
  return false; // handy when called from onclick
}

var ajax_num_executing_requests = 0;
function ajax_with_indicator(options) {
  setTimeout("if (ajax_num_executing_requests > 0) $('#ajax_loading_indicator').fadeIn()", 100);
  function hide_loading_indicator() {
    ajax_num_executing_requests--;
    if (ajax_num_executing_requests == 0)
      $('#ajax_loading_indicator').stop(true).hide(); // stop() prevents an ongoing fade from causing the thing to be shown again after this call
  }
  var old_success = options.success;
  var old_error = options.error;
  options.success = function(data) {
    hide_loading_indicator();
    if (data.status == "error")
      show_modal_error("Error", data.message);
    else if (old_success)
      old_success(data);
  };
  options.error = function(jqxhr) {
    hide_loading_indicator();
    if (!old_error)
      show_modal_error("Error", "Something went wrong, sorry.")
    else
      old_error(jqxhr.responseText, jqxhr);
  };
  ajax_num_executing_requests++;
  $.ajax(options);
  return false; // handy when called from onclick
}

var api_credentials = null;
function api(url, method, data, callback, callback_error, headers) {
  // from http://www.webtoolkit.info/javascript-base64.html
  function base64encode(input) {
    _keyStr = "ABCDEFGHIJKLMNOPQRSTUVWXYZabcdefghijklmnopqrstuvwxyz0123456789+/=";
    var output = "";
    var chr1, chr2, chr3, enc1, enc2, enc3, enc4;
    var i = 0;
    while (i < input.length) {
        chr1 = input.charCodeAt(i++);
        chr2 = input.charCodeAt(i++);
        chr3 = input.charCodeAt(i++);
        enc1 = chr1 >> 2;
        enc2 = ((chr1 & 3) << 4) | (chr2 >> 4);
        enc3 = ((chr2 & 15) << 2) | (chr3 >> 6);
        enc4 = chr3 & 63;
        if (isNaN(chr2)) {
            enc3 = enc4 = 64;
        } else if (isNaN(chr3)) {
            enc4 = 64;
        }
        output = output +
        _keyStr.charAt(enc1) + _keyStr.charAt(enc2) +
        _keyStr.charAt(enc3) + _keyStr.charAt(enc4);
    }

    return output;
  }

  function default_error(text, xhr) {
    if (xhr.status != 403) // else handled below
      show_modal_error("Error", "Something went wrong, sorry.")
  }

  ajax_with_indicator({
    url: "/admin" + url,
    method: method,
    cache: false,
    data: data,
    headers: headers,
    // the custom DNS api sends raw POST/PUT bodies --- prevent URL-encoding
    processData: typeof data != "string",
    mimeType: typeof data == "string" ? "text/plain; charset=ascii" : null,

    beforeSend: function(xhr) {
      // We don't store user credentials in a cookie to avoid the hassle of CSRF
      // attacks. The Authorization header only gets set in our AJAX calls triggered
      // by user actions.
      if (api_credentials)
        xhr.setRequestHeader(
          'Authorization',
          'Basic ' + base64encode(api_credentials.username + ':' + api_credentials.session_key));
    },
    success: callback,
    error: callback_error || default_error,
    statusCode: {
      403: function(xhr) {
        // Credentials are no longer valid. Try to login again.
        var p = current_panel;
        show_panel('login');
        switch_back_to_panel = p;
      }
    }
  })
}

var current_panel = null;
var switch_back_to_panel = null;

function do_logout() {
  // Clear the session from the backend.
  api("/logout", "POST");

  // Forget the token.
  api_credentials = null;
  if (typeof localStorage != 'undefined')
    localStorage.removeItem("miab-cp-credentials");
  if (typeof sessionStorage != 'undefined')
    sessionStorage.removeItem("miab-cp-credentials");

  // Return to the start.
  show_panel('login');

  // Reset menus.
  show_hide_menus();
}

function show_panel(panelid) {
  if (panelid.getAttribute)
    // we might be passed an HTMLElement <a>.
    panelid = panelid.getAttribute('href').substring(1);

  $('.admin_panel').hide();
  $('#panel_' + panelid).show();
  if (typeof localStorage != 'undefined')
    localStorage.setItem("miab-cp-lastpanel", panelid);
  if (window["show_" + panelid])
    window["show_" + panelid]();

  current_panel = panelid;
  switch_back_to_panel = null;

  return false; // when called from onclick, cancel navigation
}

$(function() {
  // Recall saved user credentials.
  try {
    if (typeof sessionStorage != 'undefined' && sessionStorage.getItem("miab-cp-credentials"))
      api_credentials = JSON.parse(sessionStorage.getItem("miab-cp-credentials"));
    else if (typeof localStorage != 'undefined' && localStorage.getItem("miab-cp-credentials"))
      api_credentials = JSON.parse(localStorage.getItem("miab-cp-credentials"));
  } catch (_) {
  }

  // Toggle menu state.
  show_hide_menus();

  // Recall what the user was last looking at.
  if (api_credentials != null && typeof localStorage != 'undefined' && localStorage.getItem("miab-cp-lastpanel")) {
    show_panel(localStorage.getItem("miab-cp-lastpanel"));
  } else if (api_credentials != null) {
    show_panel('welcome');
  } else {
    show_panel('login');
  }
})

        </script>
    </body>
</html><|MERGE_RESOLUTION|>--- conflicted
+++ resolved
@@ -62,7 +62,10 @@
 	    ol li {
 	       margin-bottom: 1em;
 	    }
-<<<<<<< HEAD
+          
+            .if-logged-in { display: none; }
+            .if-logged-in-admin { display: none; }
+
       /* The below only gets used if it is supported */
       @media (prefers-color-scheme: dark) {
         /* Invert invert lightness but not hue */
@@ -90,12 +93,6 @@
           filter: invert(100%) hue-rotate(180deg);
         }
       }
-
-=======
-
-            .if-logged-in { display: none; }
-            .if-logged-in-admin { display: none; }
->>>>>>> 91079ab9
         </style>
         <link rel="stylesheet" href="/admin/assets/bootstrap/css/bootstrap-theme.min.css">
     </head>

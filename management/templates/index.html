<!DOCTYPE html>
<html lang="en">
    <head>
        <meta http-equiv="X-UA-Compatible" content="IE=edge,chrome=1">
        <meta charset="utf-8">
        <meta name="viewport" content="width=device-width, initial-scale=1">

        <title>{{hostname}} - Mail-in-a-Box Control Panel</title>

        <meta name="robots" content="noindex, nofollow">

        <link rel="stylesheet" href="/admin/assets/bootstrap/css/bootstrap.min.css">
        <style>
	    body {
		overflow-y: scroll;
                padding-bottom: 20px;
            }

            p {
              margin-bottom: 1.25em;
            }

            h1, h2, h3, h4 {
              font-family: sans-serif;
              font-weight: bold;
            }

            h2 {
              margin: 1em 0;
            }

            h3 {
              font-size: 130%;
              border-bottom: 1px solid black;
              padding-bottom: 3px;
              margin-bottom: 13px;
              margin-top: 30px;
            }
              .panel-heading h3 {
                border: none;
                padding: 0;
                margin: 0;
              }

            h4 {
              font-size: 110%;
              margin-bottom: 13px;
              margin-top: 18px;
            }
              h4:first-child {
                margin-top: 6px;
              }

            .admin_panel {
              display: none;
            }

            table.table {
              margin: 1.5em 0;
            }

	    ol li {
	       margin-bottom: 1em;
	    }
          
            .if-logged-in { display: none; }
            .if-logged-in-admin { display: none; }

      /* The below only gets used if it is supported */
      @media (prefers-color-scheme: dark) {
        /* Invert invert lightness but not hue */
        html {
          filter: invert(100%) hue-rotate(180deg);
        }

        /* Set explicit background color (necessary for Firefox) */
        html {
          background-color: #111;
        }
          
        /* Override Boostrap theme here to give more contrast. The black turns to white by the filter. */
        .form-control {
          color: black !important;
        }          

        /* Revert the invert for the navbar */
        button, div.navbar {
          filter: invert(100%) hue-rotate(180deg);
        }
          
        /* Revert the revert for the dropdowns */
        ul.dropdown-menu {
          filter: invert(100%) hue-rotate(180deg);
        }
      }
        </style>
        <link rel="stylesheet" href="/admin/assets/bootstrap/css/bootstrap-theme.min.css">
    </head>
    <body>

    <!--[if lt IE 8]><p>Internet Explorer version 8 or any modern web browser is required to use this website, sorry.<![endif]-->
    <!--[if gt IE 7]><!-->

    <div class="navbar navbar-inverse navbar-static-top" role="navigation">
      <div class="container">
        <div class="navbar-header">
          <button type="button" class="navbar-toggle collapsed" data-toggle="collapse" data-target=".navbar-collapse">
            <span class="sr-only">Toggle navigation</span>
            <span class="icon-bar"></span>
            <span class="icon-bar"></span>
            <span class="icon-bar"></span>
          </button>
          <a class="navbar-brand" href="#">{{hostname}}</a>
        </div>
        <div class="navbar-collapse collapse">
          <ul class="nav navbar-nav">
            <li class="dropdown if-logged-in-admin">
              <a href="#" class="dropdown-toggle" data-toggle="dropdown">System <b class="caret"></b></a>
              <ul class="dropdown-menu">
                <li><a href="#system_status" onclick="return show_panel(this);">Status Checks</a></li>
                <li><a href="#tls" onclick="return show_panel(this);">TLS (SSL) Certificates</a></li>
                <li><a href="#system_backup" onclick="return show_panel(this);">Backup Status</a></li>
                <li class="divider"></li>
                <li class="dropdown-header">Advanced Pages</li>
                <li><a href="#custom_dns" onclick="return show_panel(this);">Custom DNS</a></li>
                <li><a href="#external_dns" onclick="return show_panel(this);">External DNS</a></li>
<<<<<<< HEAD
                <li><a href="/admin/munin" target="_blank">Munin Monitoring</a></li>
                <li><a href="#postgrey_whitelist" onclick="return show_panel(this);">Postgrey Whitelist</a></li>
=======
                <li><a href="#munin" onclick="return show_panel(this);">Munin Monitoring</a></li>
>>>>>>> 113b7bd8
              </ul>
            </li>
            <li><a href="#mail-guide" onclick="return show_panel(this);" class="if-logged-in-not-admin">Mail</a></li>
            <li class="dropdown if-logged-in-admin">
              <a href="#" class="dropdown-toggle" data-toggle="dropdown">Mail &amp; Users <b class="caret"></b></a>
              <ul class="dropdown-menu">
                <li><a href="#mail-guide" onclick="return show_panel(this);">Instructions</a></li>
                <li><a href="#users" onclick="return show_panel(this);">Users</a></li>
                <li><a href="#aliases" onclick="return show_panel(this);">Aliases</a></li>
                <li class="divider"></li>
                <li class="dropdown-header">Your Account</li>
                <li><a href="#mfa" onclick="return show_panel(this);">Two-Factor Authentication</a></li>
              </ul>
            </li>
            <li><a href="#sync_guide" onclick="return show_panel(this);" class="if-logged-in">Contacts/Calendar</a></li>
            <li><a href="#web" onclick="return show_panel(this);" class="if-logged-in-admin">Web</a></li>
            <li><a href="/admin/reports/" onclick="return api_credentials[0]!=''" class="if-logged-in-admin">Activity</a></li>
          </ul>
          <ul class="nav navbar-nav navbar-right">
            <li class="if-logged-in"><a href="#" onclick="do_logout(); return false;" style="color: white">Log out</a></li>
          </ul>
        </div><!--/.navbar-collapse -->
      </div>
    </div>

    <div class="container">
      <div id="panel_welcome" class="admin_panel">
      {% include "welcome.html" %}
      </div>

      <div id="panel_system_status" class="admin_panel">
      {% include "system-status.html" %}
      </div>

      <div id="panel_system_backup" class="admin_panel">
      {% include "system-backup.html" %}
      </div>

      <div id="panel_external_dns" class="admin_panel">
      {% include "external-dns.html" %}
      </div>

      <div id="panel_custom_dns" class="admin_panel">
      {% include "custom-dns.html" %}
      </div>

      <div id="panel_postgrey_whitelist" class="admin_panel">
      {% include "postgrey-whitelist.html" %}
      </div>

      <div id="panel_mfa" class="admin_panel">
      {% include "mfa.html" %}
      </div>

      <div id="panel_login" class="admin_panel">
      {% include "login.html" %}
      </div>

      <div id="panel_mail-guide" class="admin_panel">
      {% include "mail-guide.html" %}
      </div>

      <div id="panel_users" class="admin_panel">
      {% include "users.html" %}
      </div>

      <div id="panel_aliases" class="admin_panel">
      {% include "aliases.html" %}
      </div>

      <div id="panel_sync_guide" class="admin_panel">
      {% include "sync-guide.html" %}
      </div>

      <div id="panel_web" class="admin_panel">
      {% include "web.html" %}
      </div>

      <div id="panel_tls" class="admin_panel">
      {% include "ssl.html" %}
      </div>

      <div id="panel_munin" class="admin_panel">
      {% include "munin.html" %}
      </div>

      <hr>

      <footer>
        <p>This is a <a href="https://mailinabox.email">Mail-in-a-Box</a>.</p>
      </footer>
    </div> <!-- /container -->

        <div id="ajax_loading_indicator" style="display: none; position: fixed; left: 0; top: 0; width: 100%; height: 100%; z-index: 100000; text-align: center; background-color: rgba(255,255,255,.75)">
          <div style="margin: 20% auto">
            <div><span class="fa fa-spinner fa-pulse"></span></div>
            <div>Loading...</div>
          </div>
        </div>

        <div id="global_modal" class="modal fade" tabindex="-1" role="dialog" aria-labelledby="errorModalTitle" aria-hidden="true">
          <div class="modal-dialog modal-sm">
            <div class="modal-content">
              <div class="modal-header">
                <button type="button" class="close" data-dismiss="modal" aria-hidden="true">&times;</button>
                <h4 class="modal-title" id="errorModalTitle"> </h4>
              </div>
              <div class="modal-body">
                <p> </p>
              </div>
              <div class="modal-footer">
                <button type="button" class="btn btn-default" data-dismiss="modal">OK</button>
                <button type="button" class="btn btn-danger" data-dismiss="modal">Yes</button>
              </div>
            </div>
          </div>
        </div>

        <script src="/admin/assets/jquery.min.js"></script>
        <script src="/admin/assets/bootstrap/js/bootstrap.min.js"></script>

        <script>
var global_modal_state = null;
var global_modal_funcs = null;

$(function() {
  $('#global_modal').on('shown.bs.modal', function (e) {
    // set focus to first input in the global modal's body
    var input = $('#global_modal .modal-body input');
    if (input.length > 0) $(input[0]).focus();
  })
  $('#global_modal .btn-danger').click(function() {
    // Don't take action now. Wait for the modal to be totally hidden
    // so that we don't attempt to show another modal while this one
    // is closing.
    global_modal_state = 0; // OK
  })
  $('#global_modal .btn-default').click(function() {
    global_modal_state = 1; // Cancel
  })
  $('#global_modal').on('hidden.bs.modal', function (e) {
    // do the cancel function
    if (global_modal_state == null) global_modal_state = 1; // cancel if the user hit ESC or clicked outside of the modal
    if (global_modal_funcs && global_modal_funcs[global_modal_state])
      global_modal_funcs[global_modal_state]();
  })
})

function show_modal_error(title, message, callback) {
  $('#global_modal h4').text(title);
  $('#global_modal .modal-body').html("<p/>");
  if (typeof question == 'string') {
    $('#global_modal p').text(message);
    $('#global_modal .modal-dialog').addClass("modal-sm");
  } else {
    $('#global_modal p').html("").append(message);
    $('#global_modal .modal-dialog').removeClass("modal-sm");
  }
  $('#global_modal .btn-default').show().text("OK");
  $('#global_modal .btn-danger').hide();
  global_modal_funcs = [callback, callback];
  global_modal_state = null;
  $('#global_modal').modal({});
  return false; // handy when called from onclick
}

function show_modal_confirm(title, question, verb, yes_callback, cancel_callback) {
  $('#global_modal h4').text(title);
  if (typeof question == 'string') {
    $('#global_modal .modal-dialog').addClass("modal-sm");
    $('#global_modal .modal-body').html("<p/>");
    $('#global_modal p').text(question);
  } else {
    $('#global_modal .modal-dialog').removeClass("modal-sm");
    $('#global_modal .modal-body').html("").append(question);
  }
  if (typeof verb == 'string') {
    $('#global_modal .btn-default').show().text("Cancel");
    $('#global_modal .btn-danger').show().text(verb);
  } else {
    $('#global_modal .btn-default').show().text(verb[1]);
    $('#global_modal .btn-danger').show().text(verb[0]);
  }
  global_modal_funcs = [yes_callback, cancel_callback];
  global_modal_state = null;
  $('#global_modal').modal({});
  return false; // handy when called from onclick
}

var ajax_num_executing_requests = 0;
function ajax_with_indicator(options) {
  setTimeout("if (ajax_num_executing_requests > 0) $('#ajax_loading_indicator').fadeIn()", 100);
  function hide_loading_indicator() {
    ajax_num_executing_requests--;
    if (ajax_num_executing_requests == 0)
      $('#ajax_loading_indicator').stop(true).hide(); // stop() prevents an ongoing fade from causing the thing to be shown again after this call
  }
  var old_success = options.success;
  var old_error = options.error;
  options.success = function(data) {
    hide_loading_indicator();
    if (data.status == "error")
      show_modal_error("Error", data.message);
    else if (old_success)
      old_success(data);
  };
  options.error = function(jqxhr) {
    hide_loading_indicator();
    if (!old_error)
      show_modal_error("Error", "Something went wrong, sorry.")
    else
      old_error(jqxhr.responseText, jqxhr);
  };
  ajax_num_executing_requests++;
  $.ajax(options);
  return false; // handy when called from onclick
}

var api_credentials = null;
function api(url, method, data, callback, callback_error, headers) {
  // from http://www.webtoolkit.info/javascript-base64.html
  function base64encode(input) {
    _keyStr = "ABCDEFGHIJKLMNOPQRSTUVWXYZabcdefghijklmnopqrstuvwxyz0123456789+/=";
    var output = "";
    var chr1, chr2, chr3, enc1, enc2, enc3, enc4;
    var i = 0;
    while (i < input.length) {
        chr1 = input.charCodeAt(i++);
        chr2 = input.charCodeAt(i++);
        chr3 = input.charCodeAt(i++);
        enc1 = chr1 >> 2;
        enc2 = ((chr1 & 3) << 4) | (chr2 >> 4);
        enc3 = ((chr2 & 15) << 2) | (chr3 >> 6);
        enc4 = chr3 & 63;
        if (isNaN(chr2)) {
            enc3 = enc4 = 64;
        } else if (isNaN(chr3)) {
            enc4 = 64;
        }
        output = output +
        _keyStr.charAt(enc1) + _keyStr.charAt(enc2) +
        _keyStr.charAt(enc3) + _keyStr.charAt(enc4);
    }

    return output;
  }

  function default_error(text, xhr) {
    if (xhr.status != 403) // else handled below
      show_modal_error("Error", "Something went wrong, sorry.")
  }

  ajax_with_indicator({
    url: "/admin" + url,
    method: method,
    cache: false,
    data: data,
    headers: headers,
    // the custom DNS api sends raw POST/PUT bodies --- prevent URL-encoding
    processData: typeof data != "string",
    mimeType: typeof data == "string" ? "text/plain; charset=ascii" : null,

    beforeSend: function(xhr) {
      // We don't store user credentials in a cookie to avoid the hassle of CSRF
      // attacks. The Authorization header only gets set in our AJAX calls triggered
      // by user actions.
      if (api_credentials)
        xhr.setRequestHeader(
          'Authorization',
          'Basic ' + base64encode(api_credentials.username + ':' + api_credentials.session_key));
    },
    success: callback,
    error: callback_error || default_error,
    statusCode: {
      403: function(xhr) {
        // Credentials are no longer valid. Try to login again.
        var p = current_panel;
        show_panel('login');
        switch_back_to_panel = p;
      }
    }
  })
}

var current_panel = null;
var switch_back_to_panel = null;

function do_logout() {
  // Clear the session from the backend.
  api("/logout", "POST");

  // Forget the token.
  api_credentials = null;
  if (typeof localStorage != 'undefined')
    localStorage.removeItem("miab-cp-credentials");
  if (typeof sessionStorage != 'undefined')
    sessionStorage.removeItem("miab-cp-credentials");

  // Return to the start.
  show_panel('login');

  // Reset menus.
  show_hide_menus();
}

function show_panel(panelid) {
  if (panelid.getAttribute)
    // we might be passed an HTMLElement <a>.
    panelid = panelid.getAttribute('href').substring(1);

  $('.admin_panel').hide();
  $('#panel_' + panelid).show();
  if (typeof localStorage != 'undefined')
    localStorage.setItem("miab-cp-lastpanel", panelid);
  if (window["show_" + panelid])
    window["show_" + panelid]();

  current_panel = panelid;
  switch_back_to_panel = null;

  return false; // when called from onclick, cancel navigation
}

$(function() {
  // Recall saved user credentials.
  try {
    if (typeof sessionStorage != 'undefined' && sessionStorage.getItem("miab-cp-credentials"))
      api_credentials = JSON.parse(sessionStorage.getItem("miab-cp-credentials"));
    else if (typeof localStorage != 'undefined' && localStorage.getItem("miab-cp-credentials"))
      api_credentials = JSON.parse(localStorage.getItem("miab-cp-credentials"));
  } catch (_) {
  }

  // Toggle menu state.
  show_hide_menus();

  // Recall what the user was last looking at.
  if (api_credentials != null && typeof localStorage != 'undefined' && localStorage.getItem("miab-cp-lastpanel")) {
    show_panel(localStorage.getItem("miab-cp-lastpanel"));
  } else if (api_credentials != null) {
    show_panel('welcome');
  } else {
    show_panel('login');
  }
})

        </script>
    </body>
</html><|MERGE_RESOLUTION|>--- conflicted
+++ resolved
@@ -124,12 +124,8 @@
                 <li class="dropdown-header">Advanced Pages</li>
                 <li><a href="#custom_dns" onclick="return show_panel(this);">Custom DNS</a></li>
                 <li><a href="#external_dns" onclick="return show_panel(this);">External DNS</a></li>
-<<<<<<< HEAD
-                <li><a href="/admin/munin" target="_blank">Munin Monitoring</a></li>
+                <li><a href="#munin" onclick="return show_panel(this);">Munin Monitoring</a></li>
                 <li><a href="#postgrey_whitelist" onclick="return show_panel(this);">Postgrey Whitelist</a></li>
-=======
-                <li><a href="#munin" onclick="return show_panel(this);">Munin Monitoring</a></li>
->>>>>>> 113b7bd8
               </ul>
             </li>
             <li><a href="#mail-guide" onclick="return show_panel(this);" class="if-logged-in-not-admin">Mail</a></li>

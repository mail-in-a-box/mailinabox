--- conflicted
+++ resolved
@@ -1734,11 +1734,7 @@
       tags:
         - MFA
       summary: Disable multi-factor authentication for you or another user
-<<<<<<< HEAD
-      description: Disables multi-factor authentication for the currently logged-in admin user or another user if a 'user' parameter is subimtted. Either disables all multi-factor authentication methods or the method corresponding to the optional property `mfa_id`.
-=======
       description: Disables multi-factor authentication for the currently logged-in admin user or another user if a 'user' parameter is submitted. Either disables all multi-factor authentication methods or the method corresponding to the optional property `mfa_id`.
->>>>>>> 0bd3977c
       operationId: mfaTotpDisable
       requestBody:
         required: false

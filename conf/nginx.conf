--- conflicted
+++ resolved
@@ -45,7 +45,6 @@
 		client_max_body_size 20M;
 	}
 
-<<<<<<< HEAD
 	# ownCloud configuration.
 	rewrite ^/caldav(.*)$ /cloud/remote.php/caldav$1 redirect;
 	rewrite ^/carddav(.*)$ /cloud/remote.php/carddav$1 redirect;
@@ -62,23 +61,10 @@
 	location ~ ^(/cloud)(/.+\.php)(/.*)?$ {
 		# note: ~ has precendence over a regular location block
 		include fastcgi_params;
-		fastcgi_param PHP_VALUE "upload_max_filesize = 16G";
-		fastcgi_param PHP_VALUE "post_max_size = 16G";
-		fastcgi_param PHP_VALUE "output_buffering = 16384";
-		fastcgi_param PHP_VALUE "memory_limit = 512M";
 		fastcgi_param SCRIPT_FILENAME /usr/local/lib/owncloud/$2;
 		fastcgi_param SCRIPT_NAME $1$2;
 		fastcgi_param PATH_INFO $3;
-=======
-	location ~ ^(.+?\.php)(/.*)?$ {
-		try_files $1 = 404;
-
-		include fastcgi_params;
-		fastcgi_param SCRIPT_FILENAME $document_root$1;
 		fastcgi_param MOD_X_ACCEL_REDIRECT_ENABLED on;
-		fastcgi_param PATH_INFO $2;
-		fastcgi_param HTTPS on;
->>>>>>> e828dd63
 		fastcgi_pass php-fpm;
 		error_page 403 /cloud/core/templates/403.php;
 		error_page 404 /cloud/core/templates/404.php;

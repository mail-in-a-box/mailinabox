--- conflicted
+++ resolved
@@ -40,13 +40,7 @@
 		fastcgi_param MOD_X_ACCEL_REDIRECT_ENABLED on;
 		fastcgi_param MOD_X_ACCEL_REDIRECT_PREFIX /owncloud-xaccel;
 		fastcgi_read_timeout 630;
-<<<<<<< HEAD
 		fastcgi_pass unix:/var/run/php/php7.0-fpm.sock;
-		error_page 403 /cloud/core/templates/403.php;
-		error_page 404 /cloud/core/templates/404.php;
-=======
-		fastcgi_pass php-fpm;
->>>>>>> a5f39784
 		client_max_body_size 1G;
 		fastcgi_buffers 64 4K;
 	}

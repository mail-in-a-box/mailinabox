--- conflicted
+++ resolved
@@ -52,13 +52,7 @@
 
 When remote Nextcloud is enabled, Roundcube and Z-Push (ActiveSync) will use the remote Nextcloud for contacts and calendar. The local Nextcloud is disabled. If you upgraded, old contacts will still be available in Roundcube, but will be read-only. Users can drag them into the remote Nextcloud from Roundcube.
 
-<<<<<<< HEAD
 **2. On the remote Nextcloud**
-=======
-	$ git clone https://github.com/mail-in-a-box/mailinabox
-	$ cd mailinabox
-	$ git checkout v62
->>>>>>> 8b19d157
 
 Copy the file `setup/mods.available/connect-nextcloud-to-miab.sh` to the Nextcloud box and run it as root (if you installed Cloud-in-a-Box, this script is already available in the setup directory). This will configure Nextcloud's "LDAP user and group backend" with the MiaB-LDAP details and ensure the contacts and calendar apps are installed. *This does not replace or alter your ability to log into Nextcloud with any existing local Nextcloud accounts. It only allows MiaB-LDAP users to log into Nextcloud using their MiaB-LDAP credentials.*
 
@@ -91,4 +85,4 @@
 
 ## Migration
 
-Running any of the setup scripts to install MiaB-LDAP (`miab`, `setup/bootstrap.sh`, `setup/start.sh`, etc) will automatically migrate your current installation from sqlite to LDAP. Ensure you've backed up user-data before running.
+Running any of the setup scripts to install MiaB-LDAP (`miab`, `setup/bootstrap.sh`, `setup/start.sh`, etc) will automatically migrate your current installation from sqlite to LDAP. Ensure you've backed up user-data before running.
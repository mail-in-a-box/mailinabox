--- conflicted
+++ resolved
@@ -25,11 +25,7 @@
 #
 # certbot installs EFF's certbot which we use to
 # provision free TLS certificates.
-<<<<<<< HEAD
-apt_install duplicity python3-pip virtualenv certbot
-=======
-apt_install duplicity python-pip virtualenv certbot rsync
->>>>>>> 50a5cb90
+apt_install duplicity python3-pip virtualenv certbot rsync
 
 # b2sdk is used for backblaze backups.
 # boto is used for amazon aws backups.

--- conflicted
+++ resolved
@@ -53,11 +53,7 @@
 	flask dnspython python-dateutil expiringdict \
 	qrcode[pil] pyotp \
 	"idna>=2.0.0" "cryptography==37.0.2" psutil postfix-mta-sts-resolver \
-<<<<<<< HEAD
-	b2sdk boto ldap3
-=======
-	b2sdk boto3
->>>>>>> 91fc74b4
+	b2sdk boto3 ldap3
 
 # CONFIGURATION
 

--- conflicted
+++ resolved
@@ -51,12 +51,8 @@
 	rtyaml "email_validator>=1.0.0" "exclusiveprocess" \
 	flask dnspython python-dateutil expiringdict \
 	qrcode[pil] pyotp \
-<<<<<<< HEAD
-	"idna>=2.0.0" "cryptography==2.2.2" boto psutil postfix-mta-sts-resolver b2sdk ldap3
-=======
 	"idna>=2.0.0" "cryptography==2.2.2" psutil postfix-mta-sts-resolver \
-	b2sdk==1.14.1 boto
->>>>>>> 3c3d62ac
+	b2sdk==1.14.1 boto ldap3
 
 # CONFIGURATION
 

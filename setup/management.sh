--- conflicted
+++ resolved
@@ -50,13 +50,8 @@
 hide_output $venv/bin/pip install --upgrade \
 	rtyaml "email_validator>=1.0.0" "exclusiveprocess" \
 	flask dnspython python-dateutil \
-<<<<<<< HEAD
     qrcode[pil] pyotp \
-	"idna>=2.0.0" "cryptography==2.2.2" boto psutil postfix-mta-sts-resolver ldap3
-=======
-  qrcode[pil] pyotp \
-	"idna>=2.0.0" "cryptography==2.2.2" boto psutil postfix-mta-sts-resolver b2sdk
->>>>>>> 8664afa9
+	"idna>=2.0.0" "cryptography==2.2.2" boto psutil postfix-mta-sts-resolver b2sdk ldap3
 
 # CONFIGURATION
 

#!/bin/bash
# HTTP: Turn on a web server serving static files
#################################################

source setup/functions.sh # load our functions
source /etc/mailinabox.conf # load global vars

# Some Ubuntu images start off with Apache. Remove it since we
# will use nginx. Use autoremove to remove any Apache dependencies.
if [ -f /usr/sbin/apache2 ]; then
	echo "Removing apache..."
	hide_output apt-get -y purge apache2 apache2-*
	hide_output apt-get -y --purge autoremove
fi

# Install nginx and a PHP FastCGI daemon.
#
# Turn off nginx's default website.

echo "Installing Nginx (web server)..."

<<<<<<< HEAD
apt_install nginx php-cli php-fpm idn2
=======
apt_install nginx php"${PHP_VER}"-cli php"${PHP_VER}"-fpm idn2
>>>>>>> 1699ab8c

rm -f /etc/nginx/sites-enabled/default

# Copy in a nginx configuration file for common and best-practices
# SSL settings from @konklone. Replace STORAGE_ROOT so it can find
# the DH params.
rm -f /etc/nginx/nginx-ssl.conf # we used to put it here
sed "s#STORAGE_ROOT#$STORAGE_ROOT#" \
	conf/nginx-ssl.conf > /etc/nginx/conf.d/ssl.conf

# Fix some nginx defaults.
#
# The server_names_hash_bucket_size seems to prevent long domain names!
# The default, according to nginx's docs, depends on "the size of the
# processor’s cache line." It could be as low as 32. We fixed it at
# 64 in 2014 to accommodate a long domain name (20 characters?). But
# even at 64, a 58-character domain name won't work (#93), so now
# we're going up to 128.
#
# Drop TLSv1.0, TLSv1.1, following the Mozilla "Intermediate" recommendations
# at https://ssl-config.mozilla.org/#server=nginx&server-version=1.17.0&config=intermediate&openssl-version=1.1.1.
tools/editconf.py /etc/nginx/nginx.conf -s \
	server_names_hash_bucket_size="128;" \
	ssl_protocols="TLSv1.2 TLSv1.3;"

# Tell PHP not to expose its version number in the X-Powered-By header.
tools/editconf.py /etc/php/"$PHP_VER"/fpm/php.ini -c ';' \
	expose_php=Off

# Set PHPs default charset to UTF-8, since we use it. See #367.
tools/editconf.py /etc/php/"$PHP_VER"/fpm/php.ini -c ';' \
        default_charset="UTF-8"

# Configure the path environment for php-fpm
tools/editconf.py /etc/php/"$PHP_VER"/fpm/pool.d/www.conf -c ';' \
	env[PATH]=/usr/local/bin:/usr/bin:/bin \

# Configure php-fpm based on the amount of memory the machine has
# This is based on the nextcloud manual for performance tuning: https://docs.nextcloud.com/server/17/admin_manual/installation/server_tuning.html
# Some synchronisation issues can occur when many people access the site at once.
# The pm=ondemand setting is used for memory constrained machines < 2GB, this is copied over from PR: 1216
TOTAL_PHYSICAL_MEM=$(head -n 1 /proc/meminfo | awk '{print $2}' || /bin/true)
if [ "$TOTAL_PHYSICAL_MEM" -lt 1000000 ]
then
        tools/editconf.py /etc/php/"$PHP_VER"/fpm/pool.d/www.conf -c ';' \
                pm=ondemand \
                pm.max_children=8 \
                pm.start_servers=2 \
                pm.min_spare_servers=1 \
                pm.max_spare_servers=3
elif [ "$TOTAL_PHYSICAL_MEM" -lt 2000000 ]
then
        tools/editconf.py /etc/php/"$PHP_VER"/fpm/pool.d/www.conf -c ';' \
                pm=ondemand \
                pm.max_children=16 \
                pm.start_servers=4 \
                pm.min_spare_servers=1 \
                pm.max_spare_servers=6
elif [ "$TOTAL_PHYSICAL_MEM" -lt 3000000 ]
then
        tools/editconf.py /etc/php/"$PHP_VER"/fpm/pool.d/www.conf -c ';' \
                pm=dynamic \
                pm.max_children=60 \
                pm.start_servers=6 \
                pm.min_spare_servers=3 \
                pm.max_spare_servers=9
else
        tools/editconf.py /etc/php/"$PHP_VER"/fpm/pool.d/www.conf -c ';' \
                pm=dynamic \
                pm.max_children=120 \
                pm.start_servers=12 \
                pm.min_spare_servers=6 \
                pm.max_spare_servers=18
fi

# Other nginx settings will be configured by the management service
# since it depends on what domains we're serving, which we don't know
# until mail accounts have been created.

# Create the iOS/OS X Mobile Configuration file which is exposed via the
# nginx configuration at /mailinabox-mobileconfig.
mkdir -p /var/lib/mailinabox
chmod a+rx /var/lib/mailinabox
cat conf/ios-profile.xml \
	| sed "s/PRIMARY_HOSTNAME/$PRIMARY_HOSTNAME/" \
	| sed "s/UUID1/$(cat /proc/sys/kernel/random/uuid)/" \
	| sed "s/UUID2/$(cat /proc/sys/kernel/random/uuid)/" \
	| sed "s/UUID3/$(cat /proc/sys/kernel/random/uuid)/" \
	| sed "s/UUID4/$(cat /proc/sys/kernel/random/uuid)/" \
	 > /var/lib/mailinabox/mobileconfig.xml
chmod a+r /var/lib/mailinabox/mobileconfig.xml

# Create the Mozilla Auto-configuration file which is exposed via the
# nginx configuration at /.well-known/autoconfig/mail/config-v1.1.xml.
# The format of the file is documented at:
# https://wiki.mozilla.org/Thunderbird:Autoconfiguration:ConfigFileFormat
# and https://developer.mozilla.org/en-US/docs/Mozilla/Thunderbird/Autoconfiguration/FileFormat/HowTo.
cat conf/mozilla-autoconfig.xml \
	| sed "s/PRIMARY_HOSTNAME/$PRIMARY_HOSTNAME/" \
	 > /var/lib/mailinabox/mozilla-autoconfig.xml
chmod a+r /var/lib/mailinabox/mozilla-autoconfig.xml

# Create a generic mta-sts.txt file which is exposed via the
# nginx configuration at /.well-known/mta-sts.txt
# more documentation is available on:
# https://www.uriports.com/blog/mta-sts-explained/
# default mode is "enforce". In /etc/mailinabox.conf change
# "MTA_STS_MODE=testing" which means "Messages will be delivered
# as though there was no failure but a report will be sent if
# TLS-RPT is configured" if you are not sure you want this yet. Or "none".
PUNY_PRIMARY_HOSTNAME=$(echo "$PRIMARY_HOSTNAME" | idn2)
cat conf/mta-sts.txt \
        | sed "s/MODE/${MTA_STS_MODE}/" \
        | sed "s/PRIMARY_HOSTNAME/$PUNY_PRIMARY_HOSTNAME/" \
         > /var/lib/mailinabox/mta-sts.txt
chmod a+r /var/lib/mailinabox/mta-sts.txt

# make a default homepage
if [ -d "$STORAGE_ROOT/www/static" ]; then mv "$STORAGE_ROOT/www/static" "$STORAGE_ROOT/www/default"; fi # migration #NODOC
mkdir -p "$STORAGE_ROOT/www/default"
if [ ! -f "$STORAGE_ROOT/www/default/index.html" ]; then
	cp conf/www_default.html "$STORAGE_ROOT/www/default/index.html"
fi
chown -R "$STORAGE_USER" "$STORAGE_ROOT/www"

# Start services.
restart_service nginx
restart_service php"$PHP_VER"-fpm

# Open ports.
ufw_allow http
ufw_allow https<|MERGE_RESOLUTION|>--- conflicted
+++ resolved
@@ -2,15 +2,15 @@
 # HTTP: Turn on a web server serving static files
 #################################################
 
-source setup/functions.sh # load our functions
+source setup/functions.sh   # load our functions
 source /etc/mailinabox.conf # load global vars
 
 # Some Ubuntu images start off with Apache. Remove it since we
 # will use nginx. Use autoremove to remove any Apache dependencies.
 if [ -f /usr/sbin/apache2 ]; then
-	echo "Removing apache..."
-	hide_output apt-get -y purge apache2 apache2-*
-	hide_output apt-get -y --purge autoremove
+        echo "Removing apache..."
+        hide_output apt-get -y purge apache2 apache2-*
+        hide_output apt-get -y --purge autoremove
 fi
 
 # Install nginx and a PHP FastCGI daemon.
@@ -19,11 +19,7 @@
 
 echo "Installing Nginx (web server)..."
 
-<<<<<<< HEAD
-apt_install nginx php-cli php-fpm idn2
-=======
 apt_install nginx php"${PHP_VER}"-cli php"${PHP_VER}"-fpm idn2
->>>>>>> 1699ab8c
 
 rm -f /etc/nginx/sites-enabled/default
 
@@ -32,7 +28,7 @@
 # the DH params.
 rm -f /etc/nginx/nginx-ssl.conf # we used to put it here
 sed "s#STORAGE_ROOT#$STORAGE_ROOT#" \
-	conf/nginx-ssl.conf > /etc/nginx/conf.d/ssl.conf
+        conf/nginx-ssl.conf >/etc/nginx/conf.d/ssl.conf
 
 # Fix some nginx defaults.
 #
@@ -46,12 +42,12 @@
 # Drop TLSv1.0, TLSv1.1, following the Mozilla "Intermediate" recommendations
 # at https://ssl-config.mozilla.org/#server=nginx&server-version=1.17.0&config=intermediate&openssl-version=1.1.1.
 tools/editconf.py /etc/nginx/nginx.conf -s \
-	server_names_hash_bucket_size="128;" \
-	ssl_protocols="TLSv1.2 TLSv1.3;"
+        server_names_hash_bucket_size="128;" \
+        ssl_protocols="TLSv1.2 TLSv1.3;"
 
 # Tell PHP not to expose its version number in the X-Powered-By header.
 tools/editconf.py /etc/php/"$PHP_VER"/fpm/php.ini -c ';' \
-	expose_php=Off
+        expose_php=Off
 
 # Set PHPs default charset to UTF-8, since we use it. See #367.
 tools/editconf.py /etc/php/"$PHP_VER"/fpm/php.ini -c ';' \
@@ -59,31 +55,28 @@
 
 # Configure the path environment for php-fpm
 tools/editconf.py /etc/php/"$PHP_VER"/fpm/pool.d/www.conf -c ';' \
-	env[PATH]=/usr/local/bin:/usr/bin:/bin \
+        env[PATH]=/usr/local/bin:/usr/bin:/bin
 
 # Configure php-fpm based on the amount of memory the machine has
 # This is based on the nextcloud manual for performance tuning: https://docs.nextcloud.com/server/17/admin_manual/installation/server_tuning.html
 # Some synchronisation issues can occur when many people access the site at once.
 # The pm=ondemand setting is used for memory constrained machines < 2GB, this is copied over from PR: 1216
 TOTAL_PHYSICAL_MEM=$(head -n 1 /proc/meminfo | awk '{print $2}' || /bin/true)
-if [ "$TOTAL_PHYSICAL_MEM" -lt 1000000 ]
-then
+if [ "$TOTAL_PHYSICAL_MEM" -lt 1000000 ]; then
         tools/editconf.py /etc/php/"$PHP_VER"/fpm/pool.d/www.conf -c ';' \
                 pm=ondemand \
                 pm.max_children=8 \
                 pm.start_servers=2 \
                 pm.min_spare_servers=1 \
                 pm.max_spare_servers=3
-elif [ "$TOTAL_PHYSICAL_MEM" -lt 2000000 ]
-then
+elif [ "$TOTAL_PHYSICAL_MEM" -lt 2000000 ]; then
         tools/editconf.py /etc/php/"$PHP_VER"/fpm/pool.d/www.conf -c ';' \
                 pm=ondemand \
                 pm.max_children=16 \
                 pm.start_servers=4 \
                 pm.min_spare_servers=1 \
                 pm.max_spare_servers=6
-elif [ "$TOTAL_PHYSICAL_MEM" -lt 3000000 ]
-then
+elif [ "$TOTAL_PHYSICAL_MEM" -lt 3000000 ]; then
         tools/editconf.py /etc/php/"$PHP_VER"/fpm/pool.d/www.conf -c ';' \
                 pm=dynamic \
                 pm.max_children=60 \
@@ -107,13 +100,13 @@
 # nginx configuration at /mailinabox-mobileconfig.
 mkdir -p /var/lib/mailinabox
 chmod a+rx /var/lib/mailinabox
-cat conf/ios-profile.xml \
-	| sed "s/PRIMARY_HOSTNAME/$PRIMARY_HOSTNAME/" \
-	| sed "s/UUID1/$(cat /proc/sys/kernel/random/uuid)/" \
-	| sed "s/UUID2/$(cat /proc/sys/kernel/random/uuid)/" \
-	| sed "s/UUID3/$(cat /proc/sys/kernel/random/uuid)/" \
-	| sed "s/UUID4/$(cat /proc/sys/kernel/random/uuid)/" \
-	 > /var/lib/mailinabox/mobileconfig.xml
+cat conf/ios-profile.xml |
+        sed "s/PRIMARY_HOSTNAME/$PRIMARY_HOSTNAME/" |
+        sed "s/UUID1/$(cat /proc/sys/kernel/random/uuid)/" |
+        sed "s/UUID2/$(cat /proc/sys/kernel/random/uuid)/" |
+        sed "s/UUID3/$(cat /proc/sys/kernel/random/uuid)/" |
+        sed "s/UUID4/$(cat /proc/sys/kernel/random/uuid)/" \
+                >/var/lib/mailinabox/mobileconfig.xml
 chmod a+r /var/lib/mailinabox/mobileconfig.xml
 
 # Create the Mozilla Auto-configuration file which is exposed via the
@@ -121,9 +114,9 @@
 # The format of the file is documented at:
 # https://wiki.mozilla.org/Thunderbird:Autoconfiguration:ConfigFileFormat
 # and https://developer.mozilla.org/en-US/docs/Mozilla/Thunderbird/Autoconfiguration/FileFormat/HowTo.
-cat conf/mozilla-autoconfig.xml \
-	| sed "s/PRIMARY_HOSTNAME/$PRIMARY_HOSTNAME/" \
-	 > /var/lib/mailinabox/mozilla-autoconfig.xml
+cat conf/mozilla-autoconfig.xml |
+        sed "s/PRIMARY_HOSTNAME/$PRIMARY_HOSTNAME/" \
+                >/var/lib/mailinabox/mozilla-autoconfig.xml
 chmod a+r /var/lib/mailinabox/mozilla-autoconfig.xml
 
 # Create a generic mta-sts.txt file which is exposed via the
@@ -135,17 +128,17 @@
 # as though there was no failure but a report will be sent if
 # TLS-RPT is configured" if you are not sure you want this yet. Or "none".
 PUNY_PRIMARY_HOSTNAME=$(echo "$PRIMARY_HOSTNAME" | idn2)
-cat conf/mta-sts.txt \
-        | sed "s/MODE/${MTA_STS_MODE}/" \
-        | sed "s/PRIMARY_HOSTNAME/$PUNY_PRIMARY_HOSTNAME/" \
-         > /var/lib/mailinabox/mta-sts.txt
+cat conf/mta-sts.txt |
+        sed "s/MODE/${MTA_STS_MODE}/" |
+        sed "s/PRIMARY_HOSTNAME/$PUNY_PRIMARY_HOSTNAME/" \
+                >/var/lib/mailinabox/mta-sts.txt
 chmod a+r /var/lib/mailinabox/mta-sts.txt
 
 # make a default homepage
 if [ -d "$STORAGE_ROOT/www/static" ]; then mv "$STORAGE_ROOT/www/static" "$STORAGE_ROOT/www/default"; fi # migration #NODOC
 mkdir -p "$STORAGE_ROOT/www/default"
 if [ ! -f "$STORAGE_ROOT/www/default/index.html" ]; then
-	cp conf/www_default.html "$STORAGE_ROOT/www/default/index.html"
+        cp conf/www_default.html "$STORAGE_ROOT/www/default/index.html"
 fi
 chown -R "$STORAGE_USER" "$STORAGE_ROOT/www"
 

--- conflicted
+++ resolved
@@ -312,7 +312,7 @@
 			return ldif.replace("rfc822MailMember: ", "mailMember: ")
 		# apply schema changes miabldap/1 -> miabldap/2
 		ldap.unbind()
-		print("Apply schema changes")
+		print("Apply schema changes to support utf8 email addresses")
 		m14.apply_schema_changes(env, ldapvars, ldif_change_fn)
 		# reconnect
 		ldap = connect(ldapvars)
@@ -334,6 +334,52 @@
 	m14.ensure_required_aliases(env, ldapvars, ldap)
 
 	ldap.unbind()
+
+def migration_miabldap_3(env):
+	# This migration step changes the ldap schema to support quotas
+	#
+	# possible states at this point:
+	#   miabldap was installed and is being upgraded
+	#      -> schema update needed
+	#   a miab install was present and step 1 upgaded it to miabldap
+	#      -> new schema already present
+	#
+	sys.path.append(os.path.realpath(os.path.join(os.path.dirname(__file__), "../management")))
+	import ldap3
+	from backend import connect
+	import migration_14 as m14
+
+	# 1. get ldap site details
+	ldapvars = load_env_vars_from_file(os.path.join(env["STORAGE_ROOT"], "ldap/miab_ldap.conf"), strip_quotes=True)
+
+	# connect before schema changes to ensure admin password works
+	ldap = connect(ldapvars)
+
+	# 2. if this is a miab -> maibldap install, the new schema is
+	# already in place and no schema changes are needed. however,
+	# if this is a miabldap/1 to miabldap/2 migration, we must
+	# upgrade the schema.
+	ret = shell("check_output", [
+		"ldapsearch",
+		"-Q",
+		"-Y", "EXTERNAL",
+		"-H", "ldapi:///",
+		"(&(objectClass=olcSchemaConfig)(cn={*}postfix))",
+		"-b", "cn=schema,cn=config",
+		"-o", "ldif_wrap=no",
+		"-LLL",
+		"olcObjectClasses"
+	])
+
+	ldap.unbind()
+
+	if "mailboxQuota" not in ret:
+		def ldif_change_fn(ldif):
+			# the schema change we're making does not require any data changes
+			return ldif
+		# apply schema changes miabldap/2 -> miabldap/3
+		print("Apply schema changes to support mailbox quotas")
+		m14.apply_schema_changes(env, ldapvars, ldif_change_fn)
 
 
 def get_current_migration():
@@ -468,7 +514,6 @@
 		print(str(get_current_migration()))
 	elif sys.argv[-1] == "--migrate":
 		# Perform migrations.
-<<<<<<< HEAD
 		env = load_environment()
 
 		# if miab-ldap already installed, only run miab-ldap migrations
@@ -478,7 +523,4 @@
 		# otherwise, run both
 		else:
 			run_migrations()
-			run_miabldap_migrations()
-=======
-		run_migrations()
->>>>>>> 4bb4d2a7
+			run_miabldap_migrations()
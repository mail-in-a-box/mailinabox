#!/usr/bin/python3
# -*- indent-tabs-mode: t; tab-width: 8; python-indent-offset: 8; -*-

# Migrates any file structures, database schemas, etc. between versions of Mail-in-a-Box.

# We have to be careful here that any dependencies are already installed in the previous
# version since this script runs before all other aspects of the setup script.

import sys, os, os.path, glob, re, shutil

sys.path.insert(0, 'management')
from utils import load_environment, load_env_vars_from_file, save_environment, shell

def migration_1(env):
	# Re-arrange where we store SSL certificates. There was a typo also.

	def move_file(fn, domain_name_escaped, filename):
		# Moves an SSL-related file into the right place.
		fn1 = os.path.join( env["STORAGE_ROOT"], 'ssl', domain_name_escaped, file_type)
		os.makedirs(os.path.dirname(fn1), exist_ok=True)
		shutil.move(fn, fn1)

	# Migrate the 'domains' directory.
	for sslfn in glob.glob(os.path.join( env["STORAGE_ROOT"], 'ssl/domains/*' )):
		fn = os.path.basename(sslfn)
		m = re.match("(.*)_(certifiate.pem|cert_sign_req.csr|private_key.pem)$", fn)
		if m:
			# get the new name for the file
			domain_name, file_type = m.groups()
			if file_type == "certifiate.pem": file_type = "ssl_certificate.pem" # typo
			if file_type == "cert_sign_req.csr": file_type = "certificate_signing_request.csr" # nicer
			move_file(sslfn, domain_name, file_type)

	# Move the old domains directory if it is now empty.
	try:
		os.rmdir(os.path.join( env["STORAGE_ROOT"], 'ssl/domains'))
	except:
		pass

def migration_2(env):
	# Delete the .dovecot_sieve script everywhere. This was formerly a copy of our spam -> Spam
	# script. We now install it as a global script, and we use managesieve, so the old file is
	# irrelevant. Also delete the compiled binary form.
	for fn in glob.glob(os.path.join(env["STORAGE_ROOT"], 'mail/mailboxes/*/*/.dovecot.sieve')):
		os.unlink(fn)
	for fn in glob.glob(os.path.join(env["STORAGE_ROOT"], 'mail/mailboxes/*/*/.dovecot.svbin')):
		os.unlink(fn)

def migration_3(env):
	# Move the migration ID from /etc/mailinabox.conf to $STORAGE_ROOT/mailinabox.version
	# so that the ID stays with the data files that it describes the format of. The writing
	# of the file will be handled by the main function.
	pass

def migration_4(env):
	# Add a new column to the mail users table where we can store administrative privileges.
	db = os.path.join(env["STORAGE_ROOT"], 'mail/users.sqlite')
	shell("check_call", ["sqlite3", db, "ALTER TABLE users ADD privileges TEXT NOT NULL DEFAULT ''"])

def migration_5(env):
	# The secret key for encrypting backups was world readable. Fix here.
	os.chmod(os.path.join(env["STORAGE_ROOT"], 'backup/secret_key.txt'), 0o600)

def migration_6(env):
	# We now will generate multiple DNSSEC keys for different algorithms, since TLDs may
	# not support them all. .email only supports RSA/SHA-256. Rename the keys.conf file
	# to be algorithm-specific.
	basepath = os.path.join(env["STORAGE_ROOT"], 'dns/dnssec')
	shutil.move(os.path.join(basepath, 'keys.conf'), os.path.join(basepath, 'RSASHA1-NSEC3-SHA1.conf'))

def migration_7(env):
	# I previously wanted domain names to be stored in Unicode in the database. Now I want them
	# to be in IDNA. Affects aliases only.
	import sqlite3
	conn = sqlite3.connect(os.path.join(env["STORAGE_ROOT"], "mail/users.sqlite"))

	# Get existing alias source addresses.
	c = conn.cursor()
	c.execute('SELECT source FROM aliases')
	aliases = [ row[0] for row in c.fetchall() ]

	# Update to IDNA-encoded domains.
	for email in aliases:
		try:
			localpart, domainpart = email.split("@")
			domainpart = domainpart.encode("idna").decode("ascii")
			newemail = localpart + "@" + domainpart
			if newemail != email:
				c = conn.cursor()
				c.execute("UPDATE aliases SET source=? WHERE source=?", (newemail, email))
				if c.rowcount != 1: raise ValueError("Alias not found.")
				print("Updated alias", email, "to", newemail)
		except Exception as e:
			print("Error updating IDNA alias", email, e)

	# Save.
	conn.commit()

def migration_8(env):
	# Delete DKIM keys. We had generated 1024-bit DKIM keys.
	# By deleting the key file we'll automatically generate
	# a new key, which will be 2048 bits.
	os.unlink(os.path.join(env['STORAGE_ROOT'], 'mail/dkim/mail.private'))

def migration_9(env):
	# Add a column to the aliases table to store permitted_senders,
	# which is a list of user account email addresses that are
	# permitted to send mail using this alias instead of their own
	# address. This was motivated by the addition of #427 ("Reject
	# outgoing mail if FROM does not match Login") - which introduced
	# the notion of outbound permitted-senders.
	db = os.path.join(env["STORAGE_ROOT"], 'mail/users.sqlite')
	shell("check_call", ["sqlite3", db, "ALTER TABLE aliases ADD permitted_senders TEXT"])

def migration_10(env):
	# Clean up the SSL certificates directory.

	# Move the primary certificate to a new name and then
	# symlink it to the system certificate path.
	import datetime
	system_certificate = os.path.join(env["STORAGE_ROOT"], 'ssl/ssl_certificate.pem')
	if not os.path.islink(system_certificate): # not already a symlink
		new_path = os.path.join(env["STORAGE_ROOT"], 'ssl', env['PRIMARY_HOSTNAME'] + "-" + datetime.datetime.now().date().isoformat().replace("-", "") + ".pem")
		print("Renamed", system_certificate, "to", new_path, "and created a symlink for the original location.")
		shutil.move(system_certificate, new_path)
		os.symlink(new_path, system_certificate)

	# Flatten the directory structure. For any directory
	# that contains a single file named ssl_certificate.pem,
	# move the file out and name it the same as the directory,
	# and remove the directory.
	for sslcert in glob.glob(os.path.join( env["STORAGE_ROOT"], 'ssl/*/ssl_certificate.pem' )):
		d = os.path.dirname(sslcert)
		if len(os.listdir(d)) == 1:
			# This certificate is the only file in that directory.
			newname = os.path.join(env["STORAGE_ROOT"], 'ssl', os.path.basename(d) + '.pem')
			if not os.path.exists(newname):
				shutil.move(sslcert, newname)
				os.rmdir(d)

def migration_11(env):
	# Archive the old Let's Encrypt account directory managed by free_tls_certificates
	# because we'll use that path now for the directory managed by certbot.
	try:
		old_path = os.path.join(env["STORAGE_ROOT"], 'ssl', 'lets_encrypt')
		new_path = os.path.join(env["STORAGE_ROOT"], 'ssl', 'lets_encrypt-old')
		shutil.move(old_path, new_path)
	except:
		# meh
		pass

def migration_12(env):
	# Upgrading to Carddav Roundcube plugin to version 3+, it requires the carddav_*
        # tables to be dropped.
        # Checking that the roundcube database already exists.
        if os.path.exists(os.path.join(env["STORAGE_ROOT"], "mail/roundcube/roundcube.sqlite")):
            import sqlite3
            conn = sqlite3.connect(os.path.join(env["STORAGE_ROOT"], "mail/roundcube/roundcube.sqlite"))
            c = conn.cursor()
            # Get a list of all the tables that begin with 'carddav_'
            c.execute("SELECT name FROM sqlite_master WHERE type = ? AND name LIKE ?", ('table', 'carddav_%'))
            carddav_tables = c.fetchall()
            # If there were tables that begin with 'carddav_', drop them
            if carddav_tables:
                for table in carddav_tables:
                    try:
                        table = table[0]
                        c = conn.cursor()
                        dropcmd = "DROP TABLE %s" % table
                        c.execute(dropcmd)
                    except:
                        print("Failed to drop table", table, e)
            # Save.
            conn.commit()
            conn.close()

            # Delete all sessions, requring users to login again to recreate carddav_*
            # databases
            conn = sqlite3.connect(os.path.join(env["STORAGE_ROOT"], "mail/roundcube/roundcube.sqlite"))
            c = conn.cursor()
            c.execute("delete from session;")
            conn.commit()
            conn.close()

def migration_13(env):
<<<<<<< HEAD
	# This migration step moves users from sqlite3 to openldap

	# users table:
	# for each row create an ldap entry of the form:
	#   dn: uid=[uuid],ou=Users,dc=mailinabox
	#   objectClass: inetOrgPerson, mailUser, shadowAccount
	#   mail: [email]
	#   maildrop: [email]
	#   userPassword: [password]
	#   mailaccess: [privilege]   # multi-valued
	# 
	# aliases table:
	# for each row create an ldap entry of the form:
	#   dn: cn=[uuid],ou=aliases,ou=Users,dc=mailinabox
	#   objectClass: mailGroup
	#   mail: [source]
	#   member: [destination-dn]   # multi-valued
	#   rfc822MailMember: [email]  # multi-values
	#
	# if the alias has permitted_senders, create:
	#   dn: cn=[uuid],ou=permitted-senders,ou=Config,dc=mailinabox
	#   objectClass: mailGroup
	#   mail: [source]
	#   member: [user-dn]         # multi-valued

	print("Migrating users and aliases from sqlite to ldap")
	
	# Get the ldap server up and running
	shell("check_call", ["setup/ldap.sh", "-v"])
	
	import sqlite3, ldap3
	import migration_13 as m13
				
	# 2. get ldap site details (miab_ldap.conf was created by ldap.sh)
	ldapvars = load_env_vars_from_file(os.path.join(env["STORAGE_ROOT"], "ldap/miab_ldap.conf"), strip_quotes=True)
	ldap_base = ldapvars.LDAP_BASE
	ldap_domains_base = ldapvars.LDAP_DOMAINS_BASE
	ldap_permitted_senders_base = ldapvars.LDAP_PERMITTED_SENDERS_BASE
	ldap_users_base = ldapvars.LDAP_USERS_BASE
	ldap_aliases_base = ldapvars.LDAP_ALIASES_BASE
	ldap_services_base = ldapvars.LDAP_SERVICES_BASE
	ldap_admin_dn = ldapvars.LDAP_ADMIN_DN
	ldap_admin_pass = ldapvars.LDAP_ADMIN_PASSWORD

	# 3. connect
	conn = sqlite3.connect(os.path.join(env["STORAGE_ROOT"], "mail/users.sqlite"))
	ldap = ldap3.Connection('127.0.0.1', ldap_admin_dn, ldap_admin_pass, raise_exceptions=True)
	ldap.bind()
	
	# 4. perform the migration
	users=m13.create_users(env, conn, ldap, ldap_base, ldap_users_base, ldap_domains_base)
	aliases=m13.create_aliases(env, conn, ldap, ldap_aliases_base)
	permitted=m13.create_permitted_senders(conn, ldap, ldap_users_base, ldap_permitted_senders_base)
	m13.populate_aliases(conn, ldap, users, aliases)
		
	ldap.unbind()
	conn.close()
	
=======
	# Add a table for `totp_credentials`
	db = os.path.join(env["STORAGE_ROOT"], 'mail/users.sqlite')
	shell("check_call", ["sqlite3", db, "CREATE TABLE IF NOT EXISTS totp_credentials (id INTEGER PRIMARY KEY AUTOINCREMENT, user_email TEXT NOT NULL UNIQUE, secret TEXT NOT NULL, mru_token TEXT, FOREIGN KEY (user_email) REFERENCES users(email) ON DELETE CASCADE);"])
>>>>>>> 2ea97f06

def get_current_migration():
	ver = 0
	while True:
		next_ver = (ver + 1)
		migration_func = globals().get("migration_%d" % next_ver)
		if not migration_func:
			return ver
		ver = next_ver

def run_migrations():
	if not os.access("/etc/mailinabox.conf", os.W_OK, effective_ids=True):
		print("This script must be run as root.", file=sys.stderr)
		sys.exit(1)

	env = load_environment()

	migration_id_file = os.path.join(env['STORAGE_ROOT'], 'mailinabox.version')
	migration_id = None
	if os.path.exists(migration_id_file):
		with open(migration_id_file) as f:
			migration_id = f.read().strip();

	if migration_id is None:
		# Load the legacy location of the migration ID. We'll drop support
		# for this eventually.
		migration_id = env.get("MIGRATIONID")

	if migration_id is None:
		print()
		print("%s file doesn't exists. Skipping migration..." % (migration_id_file,))
		return

	ourver = int(migration_id)

	while True:
		next_ver = (ourver + 1)
		migration_func = globals().get("migration_%d" % next_ver)

		if not migration_func:
			# No more migrations to run.
			break

		print()
		print("Running migration to Mail-in-a-Box #%d..." % next_ver)

		try:
			migration_func(env)
		except Exception as e:
			print()
			print("Error running the migration script:")
			print()
			print(e)
			print()
			print("Your system may be in an inconsistent state now. We're terribly sorry. A re-install from a backup might be the best way to continue.")
			sys.exit(1)

		ourver = next_ver

		# Write out our current version now. Do this sooner rather than later
		# in case of any problems.
		with open(migration_id_file, "w") as f:
			f.write(str(ourver) + "\n")

		# Delete the legacy location of this field.
		if "MIGRATIONID" in env:
			del env["MIGRATIONID"]
			save_environment(env)

		# iterate and try next version...

if __name__ == "__main__":
	if sys.argv[-1] == "--current":
		# Return the number of the highest migration.
		print(str(get_current_migration()))
	elif sys.argv[-1] == "--migrate":
		# Perform migrations.
		run_migrations()
<|MERGE_RESOLUTION|>--- conflicted
+++ resolved
@@ -183,7 +183,6 @@
             conn.close()
 
 def migration_13(env):
-<<<<<<< HEAD
 	# This migration step moves users from sqlite3 to openldap
 
 	# users table:
@@ -242,12 +241,6 @@
 	ldap.unbind()
 	conn.close()
 	
-=======
-	# Add a table for `totp_credentials`
-	db = os.path.join(env["STORAGE_ROOT"], 'mail/users.sqlite')
-	shell("check_call", ["sqlite3", db, "CREATE TABLE IF NOT EXISTS totp_credentials (id INTEGER PRIMARY KEY AUTOINCREMENT, user_email TEXT NOT NULL UNIQUE, secret TEXT NOT NULL, mru_token TEXT, FOREIGN KEY (user_email) REFERENCES users(email) ON DELETE CASCADE);"])
->>>>>>> 2ea97f06
-
 def get_current_migration():
 	ver = 0
 	while True:

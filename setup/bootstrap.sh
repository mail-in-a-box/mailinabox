#!/bin/bash
#########################################################
# This script is intended to be run like this:
#
#   curl https://mailinabox.email/setup.sh | sudo bash
#
#########################################################

if [ -z "$TAG" ]; then
	# If a version to install isn't explicitly given as an environment
	# variable, then install the latest version. But the latest version
	# depends on the operating system. Existing Ubuntu 14.04 users need
	# to be able to upgrade to the latest version supporting Ubuntu 14.04,
	# in part because an upgrade is required before jumping to Ubuntu 18.04.
	# New users on Ubuntu 18.04 need to get the latest version number too.
	#
	# Also, the system status checks read this script for TAG = (without the
	# space, but if we put it in a comment it would confuse the status checks!)
	# to get the latest version, so the first such line must be the one that we
	# want to display in status checks.
	if [ "`lsb_release -d | sed 's/.*:\s*//' | sed 's/20\.04\.[0-9]/20.04/' `" == "Ubuntu 20.04 LTS" ]; then
		# This machine is running Ubuntu 20.04.
		TAG=v055
		
	elif [ "$(lsb_release -d | sed 's/.*:\s*//' | sed 's/18\.04\.[0-9]/18.04/' )" == "Ubuntu 18.04 LTS" ]; then
		# This machine is running Ubuntu 18.04.
<<<<<<< HEAD
		TAG=v055
=======
		TAG=v55
>>>>>>> 65861c68

	elif [ "$(lsb_release -d | sed 's/.*:\s*//' | sed 's/14\.04\.[0-9]/14.04/' )" == "Ubuntu 14.04 LTS" ]; then
		# This machine is running Ubuntu 14.04.
		echo "You are installing the last version of Mail-in-a-Box that will"
		echo "support Ubuntu 14.04. If this is a new installation of Mail-in-a-Box,"
		echo "stop now and switch to a machine running Ubuntu 18.04. If you are"
		echo "upgrading an existing Mail-in-a-Box --- great. After upgrading this"
		echo "box, please visit https://mailinabox.email for notes on how to upgrade"
		echo "to Ubuntu 18.04."
		echo ""
		TAG=v0.30

	else
		echo "This script must be run on a system running Ubuntu 20.04, 18.04 or 14.04."
		exit 1
	fi
fi

# Are we running as root?
if [[ $EUID -ne 0 ]]; then
	echo "This script must be run as root. Did you leave out sudo?"
	exit 1
fi

# Clone the Mail-in-a-Box repository if it doesn't exist.
if [ ! -d $HOME/mailinabox ]; then
	if [ ! -f /usr/bin/git ]; then
		echo Installing git . . .
		apt-get -q -q update
		DEBIAN_FRONTEND=noninteractive apt-get -q -q install -y git < /dev/null
		echo
	fi

	echo Downloading Mail-in-a-Box $TAG. . .
	git clone \
		-b $TAG --depth 1 \
		https://github.com/mail-in-a-box/mailinabox \
		$HOME/mailinabox \
		< /dev/null 2> /dev/null

	echo
fi

# Change directory to it.
cd $HOME/mailinabox

# Update it.
if [ "$TAG" != $(git describe --tags) ]; then
	echo Updating Mail-in-a-Box to $TAG . . .
	git fetch --depth 1 --force --prune origin tag $TAG
	if ! git checkout -q $TAG; then
		echo "Update failed. Did you modify something in $(pwd)?"
		exit 1
	fi
	echo
fi

# Start setup script.
setup/start.sh
<|MERGE_RESOLUTION|>--- conflicted
+++ resolved
@@ -20,15 +20,11 @@
 	# want to display in status checks.
 	if [ "`lsb_release -d | sed 's/.*:\s*//' | sed 's/20\.04\.[0-9]/20.04/' `" == "Ubuntu 20.04 LTS" ]; then
 		# This machine is running Ubuntu 20.04.
-		TAG=v055
+		TAG=v55
 		
 	elif [ "$(lsb_release -d | sed 's/.*:\s*//' | sed 's/18\.04\.[0-9]/18.04/' )" == "Ubuntu 18.04 LTS" ]; then
 		# This machine is running Ubuntu 18.04.
-<<<<<<< HEAD
-		TAG=v055
-=======
 		TAG=v55
->>>>>>> 65861c68
 
 	elif [ "$(lsb_release -d | sed 's/.*:\s*//' | sed 's/14\.04\.[0-9]/14.04/' )" == "Ubuntu 14.04 LTS" ]; then
 		# This machine is running Ubuntu 14.04.

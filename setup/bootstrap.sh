#!/bin/bash
#########################################################
#####
##### This file is part of Mail-in-a-Box-LDAP which is released under the
##### terms of the GNU Affero General Public License as published by the
##### Free Software Foundation, either version 3 of the License, or (at
##### your option) any later version. See file LICENSE or go to
##### https://github.com/downtownallday/mailinabox-ldap for full license
##### details.
#####

# This script is intended to be run like this:
#
# --- For a typical installation. No encryption-at-rest. No remote Nextcloud.
#
#     curl -s https://raw.githubusercontent.com/downtownallday/mailinabox-ldap/master/setup/bootstrap.sh | sudo bash
#
# --- Installation with encryption-at-rest, add ENCRYPTION_AT_REST=true.
#
#     curl -s https://raw.githubusercontent.com/downtownallday/mailinabox-ldap/master/setup/bootstrap.sh | sudo ENCRYPTION_AT_REST=true bash
#
# --- Installation using a remote Nextcloud, add REMOTE_NEXTCLOUD=true.
#
#     curl -s https://raw.githubusercontent.com/downtownallday/mailinabox-ldap/master/setup/bootstrap.sh | sudo REMOTE_NEXTCLOUD=true bash
#
#     Important: after completing setup you MUST also connect the
#     remote Nextcloud to MiaB-LDAP by copying the file
#     setup/mods.available/connect-nextcloud-to-miab.sh to the remote
#     Nextcloud system, then run it as root.
#
# REMOTE_NEXTCLOUD and/or ENCRYPTION_AT_REST only need to be specified
# once as future bootstrap setup runs will automatically detect the
# setup options already installed.
#
#########################################################

if [ -z "$TAG" ]; then
	# If a version to install isn't explicitly given as an environment
	# variable, then install the latest version. But the latest version
	# depends on the machine's version of Ubuntu. Existing users need to
	# be able to upgrade to the latest version available for that version
	# of Ubuntu to satisfy the migration requirements.
	#
	# Also, the system status checks read this script for TAG = (without the
	# space, but if we put it in a comment it would confuse the status checks!)
	# to get the latest version, so the first such line must be the one that we
	# want to display in status checks.
	#
	# Allow point-release versions of the major releases, e.g. 22.04.1 is OK.
	UBUNTU_VERSION=$( lsb_release -d | sed 's/.*:\s*//' | sed 's/\([0-9]*\.[0-9]*\)\.[0-9]/\1/' )
	if [ "$UBUNTU_VERSION" == "Ubuntu 22.04 LTS" ]; then
		# This machine is running Ubuntu 22.04, which is supported by
		# Mail-in-a-Box versions 60 and later.
		TAG=v70
	elif [ "$UBUNTU_VERSION" == "Ubuntu 18.04 LTS" ]; then
		# This machine is running Ubuntu 18.04, which is supported by
		# Mail-in-a-Box versions 0.40 through 5x.
		echo "Support is ending for Ubuntu 18.04."
		echo "Please immediately begin to migrate your data to"
		echo "a new machine running Ubuntu 22.04. See:"
		echo "https://mailinabox.email/maintenance.html#upgrade"
		TAG=v57a
	elif [ "$UBUNTU_VERSION" == "Ubuntu 14.04 LTS" ]; then
		# This machine is running Ubuntu 14.04, which is supported by
		# Mail-in-a-Box versions 1 through v0.30.
		echo "Ubuntu 14.04 is no longer supported."
		echo "The last version of Mail-in-a-Box supporting Ubuntu 14.04 will be installed."
		TAG=v0.30
	else
		echo "This script may be used only on a machine running Ubuntu 14.04, 18.04, or 22.04."
		exit 1
	fi
fi

# Are we running as root?
if [[ $EUID -ne 0 ]]; then
	echo "This script must be run as root. Did you leave out sudo?"
	exit 1
fi

# Clone the Mail-in-a-Box repository if it doesn't exist.
if [ ! -d "$HOME/mailinabox" ]; then
	if [ ! -f /usr/bin/git ]; then
		echo "Installing git . . ."
		apt-get -q -q update
		DEBIAN_FRONTEND=noninteractive apt-get -q -q install -y git < /dev/null
		echo
	fi

	if [ "$SOURCE" == "" ]; then
		SOURCE=https://github.com/downtownallday/mailinabox-ldap.git
	fi

	echo "Downloading Mail-in-a-Box $TAG. . ."
	git clone \
		-b "$TAG" --depth 1 \
		"$SOURCE" \
		"$HOME/mailinabox" \
		< /dev/null 2> /dev/null

	echo
fi

# Change directory to it.
cd "$HOME/mailinabox" || exit

# Update it.
if [ "$TAG" != "$(git describe --always)" ]; then
	echo "Updating Mail-in-a-Box to $TAG . . ."
	git fetch --depth 1 --force --prune origin tag "$TAG"
	if ! git checkout -q "$TAG"; then
		echo "Update failed. Did you modify something in $PWD?"
		exit 1
	fi
	echo
fi

# Remote Nextcloud.
if [ "${REMOTE_NEXTCLOUD:-}" = "true" ]; then
    # Enable the remote Nextcloud setup mod
    mkdir -p local
    if ! ln -sf ../setup/mods.available/remote-nextcloud.sh local/remote-nextcloud.sh; then
        echo "Unable to create the symbolic link required to enable the remote Nextcloud setup mod"
        exit 1
    fi
elif [ -e local/remote-nextcloud.sh -a "${REMOTE_NEXTCLOUD:-}" = "false" ]; then
    # Disable remote Nextcloud support - go back to the local Nextcloud
    local/remote-nextcloud.sh cleanup
    rm -f local/remote-nextcloud.sh
fi

# Encryption-at-rest.
if [ -z "${ENCRYPTION_AT_REST:-}" ]; then
    source ehdd/ehdd_funcs.sh || exit 1
    hdd_exists && ENCRYPTION_AT_REST=true
elif [ "${ENCRYPTION_AT_REST:-}" = "false" ]; then 
    source ehdd/ehdd_funcs.sh || exit 1
    if hdd_exists; then
        echo "Encryption-at-rest must be disabled manually"
        exit 1
    fi
fi

# Start setup script.
<<<<<<< HEAD
if [ "${ENCRYPTION_AT_REST:-false}" = "true" ]; then
    ehdd/start-encrypted.sh </dev/tty
else
    setup/start.sh </dev/tty
fi
=======
setup/start.sh
>>>>>>> 4bb4d2a7
<|MERGE_RESOLUTION|>--- conflicted
+++ resolved
@@ -133,7 +133,7 @@
 if [ -z "${ENCRYPTION_AT_REST:-}" ]; then
     source ehdd/ehdd_funcs.sh || exit 1
     hdd_exists && ENCRYPTION_AT_REST=true
-elif [ "${ENCRYPTION_AT_REST:-}" = "false" ]; then 
+elif [ "${ENCRYPTION_AT_REST:-}" = "false" ]; then
     source ehdd/ehdd_funcs.sh || exit 1
     if hdd_exists; then
         echo "Encryption-at-rest must be disabled manually"
@@ -142,12 +142,8 @@
 fi
 
 # Start setup script.
-<<<<<<< HEAD
 if [ "${ENCRYPTION_AT_REST:-false}" = "true" ]; then
     ehdd/start-encrypted.sh </dev/tty
 else
     setup/start.sh </dev/tty
-fi
-=======
-setup/start.sh
->>>>>>> 4bb4d2a7
+fi
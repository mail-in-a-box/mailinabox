--- conflicted
+++ resolved
@@ -24,11 +24,6 @@
 	echo "CREATE TABLE aliases (id INTEGER PRIMARY KEY AUTOINCREMENT, source TEXT NOT NULL UNIQUE, destination TEXT NOT NULL, permitted_senders TEXT);" | sqlite3 "$db_path";
 	echo "CREATE TABLE mfa (id INTEGER PRIMARY KEY AUTOINCREMENT, user_id INTEGER NOT NULL, type TEXT NOT NULL, secret TEXT NOT NULL, mru_token TEXT, label TEXT, FOREIGN KEY (user_id) REFERENCES users(id) ON DELETE CASCADE);" | sqlite3 "$db_path";
 	echo "CREATE TABLE auto_aliases (id INTEGER PRIMARY KEY AUTOINCREMENT, source TEXT NOT NULL UNIQUE, destination TEXT NOT NULL, permitted_senders TEXT);" | sqlite3 "$db_path";
-<<<<<<< HEAD
-elif sqlite3 $db_path ".schema users" | grep --invert-match quota; then
-  echo "ALTER TABLE users ADD COLUMN quota TEXT NOT NULL DEFAULT '0';" | sqlite3 $db_path;
-=======
->>>>>>> 4e9c564c
 fi
 
 # ### User Authentication

#!/bin/bash
#
# Dovecot (IMAP/POP and LDA)
# ----------------------
#
# Dovecot is *both* the IMAP/POP server (the protocol that email applications
# use to query a mailbox) as well as the local delivery agent (LDA),
# meaning it is responsible for writing emails to mailbox storage on disk.
# You could imagine why these things would be bundled together.
#
# As part of local mail delivery, Dovecot executes actions on incoming
# mail as defined in a "sieve" script.
#
# Dovecot's LDA role comes after spam filtering. Postfix hands mail off
# to Spamassassin which in turn hands it off to Dovecot. This all happens
# using the LMTP protocol.

source setup/functions.sh # load our functions
source /etc/mailinabox.conf # load global vars


# Install packages for dovecot. These are all core dovecot plugins,
# but dovecot-lucene is packaged by *us* in the Mail-in-a-Box PPA,
# not by Ubuntu.

echo "Installing Dovecot (IMAP server)..."
apt_install \
	dovecot-core dovecot-imapd dovecot-pop3d dovecot-lmtpd dovecot-sqlite sqlite3 \
	dovecot-sieve dovecot-managesieved

# The `dovecot-imapd`, `dovecot-pop3d`, and `dovecot-lmtpd` packages automatically
# enable IMAP, POP and LMTP protocols.

# Set basic daemon options.

# The `default_process_limit` is 100, which constrains the total number
# of active IMAP connections (at, say, 5 open connections per user that
# would be 20 users). Set it to 250 times the number of cores this
# machine has, so on a two-core machine that's 500 processes/100 users).
# The `default_vsz_limit` is the maximum amount of virtual memory that
# can be allocated. It should be set *reasonably high* to avoid allocation
# issues with larger mailboxes. We're setting it to 1/3 of the total
# available memory (physical mem + swap) to be sure.
# See here for discussion:
# - https://www.dovecot.org/list/dovecot/2012-August/137569.html
# - https://www.dovecot.org/list/dovecot/2011-December/132455.html
tools/editconf.py /etc/dovecot/conf.d/10-master.conf \
	default_process_limit=$(echo "$(nproc) * 250" | bc) \
	default_vsz_limit=$(echo "$(free -tm  | tail -1 | awk '{print $2}') / 3" | bc)M \
	log_path=/var/log/mail.log

# The inotify `max_user_instances` default is 128, which constrains
# the total number of watched (IMAP IDLE push) folders by open connections.
# See http://www.dovecot.org/pipermail/dovecot/2013-March/088834.html.
# A reboot is required for this to take effect (which we don't do as
# as a part of setup). Test with `cat /proc/sys/fs/inotify/max_user_instances`.
tools/editconf.py /etc/sysctl.conf \
	fs.inotify.max_user_instances=1024

# Set the location where we'll store user mailboxes. '%d' is the domain name and '%n' is the
# username part of the user's email address. We'll ensure that no bad domains or email addresses
# are created within the management daemon.
tools/editconf.py /etc/dovecot/conf.d/10-mail.conf \
	mail_location=maildir:$STORAGE_ROOT/mail/mailboxes/%d/%n \
	mail_privileged_group=mail \
	first_valid_uid=0

# Create, subscribe, and mark as special folders: INBOX, Drafts, Sent, Trash, Spam and Archive.
cp conf/dovecot-mailboxes.conf /etc/dovecot/conf.d/15-mailboxes.conf

# ### IMAP/POP

# Require that passwords are sent over SSL only, and allow the usual IMAP authentication mechanisms.
# The LOGIN mechanism is supposedly for Microsoft products like Outlook to do SMTP login (I guess
# since we're using Dovecot to handle SMTP authentication?).
tools/editconf.py /etc/dovecot/conf.d/10-auth.conf \
	disable_plaintext_auth=yes \
	"auth_mechanisms=plain login"

# Enable SSL, specify the location of the SSL certificate and private key files.
# Use Mozilla's "Intermediate" recommendations at https://ssl-config.mozilla.org/#server=dovecot&server-version=2.3.7.2&config=intermediate&openssl-version=1.1.1,
# except that the current version of Dovecot does not have a TLSv1.3 setting, so we only use TLSv1.2.
tools/editconf.py /etc/dovecot/conf.d/10-ssl.conf \
	ssl=required \
	"ssl_cert=<$STORAGE_ROOT/ssl/ssl_certificate.pem" \
	"ssl_key=<$STORAGE_ROOT/ssl/ssl_private_key.pem" \
	"ssl_min_protocol=TLSv1.2" \
	"ssl_cipher_list=ECDHE-ECDSA-AES128-GCM-SHA256:ECDHE-RSA-AES128-GCM-SHA256:ECDHE-ECDSA-AES256-GCM-SHA384:ECDHE-RSA-AES256-GCM-SHA384:ECDHE-ECDSA-CHACHA20-POLY1305:ECDHE-RSA-CHACHA20-POLY1305:DHE-RSA-AES128-GCM-SHA256:DHE-RSA-AES256-GCM-SHA384" \
	"ssl_prefer_server_ciphers=yes" \
	"ssl_dh=<$STORAGE_ROOT/ssl/dh4096.pem"

# Disable in-the-clear IMAP/POP because there is no reason for a user to transmit
# login credentials outside of an encrypted connection. Only the over-TLS versions
# are made available (IMAPS on port 993; POP3S on port 995).
sed -i "s/#port = 143/port = 0/" /etc/dovecot/conf.d/10-master.conf
sed -i "s/#port = 110/port = 0/" /etc/dovecot/conf.d/10-master.conf

# Make IMAP IDLE slightly more efficient. By default, Dovecot says "still here"
# every two minutes. With K-9 mail, the bandwidth and battery usage due to
# this are minimal. But for good measure, let's go to 4 minutes to halve the
# bandwidth and number of times the device's networking might be woken up.
# The risk is that if the connection is silent for too long it might be reset
# by a peer. See [#129](https://github.com/mail-in-a-box/mailinabox/issues/129)
# and [How bad is IMAP IDLE](http://razor.occams.info/blog/2014/08/09/how-bad-is-imap-idle/).
tools/editconf.py /etc/dovecot/conf.d/20-imap.conf \
	imap_idle_notify_interval="4 mins"

# Set POP3 UIDL.
# UIDLs are used by POP3 clients to keep track of what messages they've downloaded.
# For new POP3 servers, the easiest way to set up UIDLs is to use IMAP's UIDVALIDITY
# and UID values, the default in Dovecot.
tools/editconf.py /etc/dovecot/conf.d/20-pop3.conf \
	pop3_uidl_format="%08Xu%08Xv"

# ### LDA (LMTP)

# Enable Dovecot's LDA service with the LMTP protocol. It will listen
# on port 10026, and Spamassassin will be configured to pass mail there.
#
# The disabled unix socket listener is normally how Postfix and Dovecot
# would communicate (see the Postfix setup script for the corresponding
# setting also commented out).
#
# Also increase the number of allowed IMAP connections per mailbox because
# we all have so many devices lately.
cat > /etc/dovecot/conf.d/99-local.conf << EOF;
service lmtp {
  #unix_listener /var/spool/postfix/private/dovecot-lmtp {
  #  user = postfix
  #  group = postfix
  #}
  inet_listener lmtp {
    address = 127.0.0.1
    port = 10026
  }
}

# Enable imap-login on localhost to allow the user_external plugin
# for Nextcloud to do imap authentication. (See #1577)
service imap-login {
  inet_listener imap {
    address = 127.0.0.1
    port = 143
  }
}
protocol imap {
  mail_max_userip_connections = 40
}
EOF

# Setting a `postmaster_address` is required or LMTP won't start. An alias
# will be created automatically by our management daemon.
tools/editconf.py /etc/dovecot/conf.d/15-lda.conf \
	postmaster_address=postmaster@$PRIMARY_HOSTNAME

# ### Sieve

# Enable the Dovecot sieve plugin which let's users run scripts that process
# mail as it comes in.
sed -i "s/#mail_plugins = .*/mail_plugins = \$mail_plugins sieve/" /etc/dovecot/conf.d/20-lmtp.conf

# Configure sieve. We'll create a global script that moves mail marked
# as spam by Spamassassin into the user's Spam folder.
#
# * `sieve_before`: The path to our global sieve which handles moving spam to the Spam folder.
#
# * `sieve_before2`: The path to our global sieve directory for sieve which can contain .sieve files
# to run globally for every user before their own sieve files run.
#
# * `sieve_after`: The path to our global sieve directory which can contain .sieve files
# to run globally for every user after their own sieve files run.
#
# * `sieve`: The path to the user's main active script. ManageSieve will create a symbolic
# link here to the actual sieve script. It should not be in the mailbox directory
# (because then it might appear as a folder) and it should not be in the sieve_dir
# (because then I suppose it might appear to the user as one of their scripts).
# * `sieve_dir`: Directory for :personal include scripts for the include extension. This
# is also where the ManageSieve service stores the user's scripts.
cat > /etc/dovecot/conf.d/99-local-sieve.conf << EOF;
plugin {
  sieve_before = /etc/dovecot/sieve-spam.sieve
  sieve_before2 = $STORAGE_ROOT/mail/sieve/global_before
  sieve_after = $STORAGE_ROOT/mail/sieve/global_after
  sieve = $STORAGE_ROOT/mail/sieve/%d/%n.sieve
  sieve_dir = $STORAGE_ROOT/mail/sieve/%d/%n
  sieve_redirect_envelope_from = recipient
}
EOF

# Copy the global sieve script into where we've told Dovecot to look for it. Then
# compile it. Global scripts must be compiled now because Dovecot won't have
# permission later.
cp conf/sieve-spam.txt /etc/dovecot/sieve-spam.sieve
sievec /etc/dovecot/sieve-spam.sieve

# PERMISSIONS

# Ensure configuration files are owned by dovecot and not world readable.
chown -R mail:dovecot /etc/dovecot
chmod -R o-rwx /etc/dovecot

# Ensure mailbox files have a directory that exists and are owned by the mail user.
mkdir -p $STORAGE_ROOT/mail/mailboxes
<<<<<<< HEAD
mkdir -p $STORAGE_ROOT/mail/homes
chown -R mail.mail $STORAGE_ROOT/mail/mailboxes
chown -R mail.mail $STORAGE_ROOT/mail/homes
=======
chown -R mail:mail $STORAGE_ROOT/mail/mailboxes
>>>>>>> 6f944122

# Same for the sieve scripts.
mkdir -p $STORAGE_ROOT/mail/sieve
mkdir -p $STORAGE_ROOT/mail/sieve/global_before
mkdir -p $STORAGE_ROOT/mail/sieve/global_after
chown -R mail:mail $STORAGE_ROOT/mail/sieve

# Allow the IMAP/POP ports in the firewall.
ufw_allow imaps
ufw_allow pop3s

# Allow the Sieve port in the firewall.
ufw_allow sieve

# Restart services.
restart_service dovecot<|MERGE_RESOLUTION|>--- conflicted
+++ resolved
@@ -201,13 +201,9 @@
 
 # Ensure mailbox files have a directory that exists and are owned by the mail user.
 mkdir -p $STORAGE_ROOT/mail/mailboxes
-<<<<<<< HEAD
 mkdir -p $STORAGE_ROOT/mail/homes
-chown -R mail.mail $STORAGE_ROOT/mail/mailboxes
-chown -R mail.mail $STORAGE_ROOT/mail/homes
-=======
 chown -R mail:mail $STORAGE_ROOT/mail/mailboxes
->>>>>>> 6f944122
+chown -R mail:mail $STORAGE_ROOT/mail/homes
 
 # Same for the sieve scripts.
 mkdir -p $STORAGE_ROOT/mail/sieve

--- conflicted
+++ resolved
@@ -1,4 +1,4 @@
-<<<<<<< HEAD
+#!/bin/bash
 #####
 ##### This file is part of Mail-in-a-Box-LDAP which is released under the
 ##### terms of the GNU Affero General Public License as published by the
@@ -8,9 +8,6 @@
 ##### details.
 #####
 
-=======
-#!/bin/bash
->>>>>>> a332be6a
 if [ -z "${NONINTERACTIVE:-}" ]; then
 	# Install 'dialog' so we can ask the user questions. The original motivation for
 	# this was being able to ask the user for input even if stdin has been redirected,

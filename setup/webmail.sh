--- conflicted
+++ resolved
@@ -22,14 +22,9 @@
 echo "Installing Roundcube (webmail)..."
 apt_install \
 	dbconfig-common \
-<<<<<<< HEAD
-	php${PHP_VER}-cli php${PHP_VER}-sqlite3 php${PHP_VER}-intl php${PHP_VER}-common php${PHP_VER}-curl php${PHP_VER}-imap \
-	php${PHP_VER}-gd php${PHP_VER}-pspell php${PHP_VER}-mbstring libjs-jquery libjs-jquery-mousewheel libmagic1 \
-	sqlite3
-=======
 	php-cli php-sqlite3 php-intl php-json php-common php-curl php-imap \
-	php-gd php-pspell libjs-jquery libjs-jquery-mousewheel libmagic1 php-mbstring
->>>>>>> 0bb475ea
+	php-gd php-pspell libjs-jquery libjs-jquery-mousewheel libmagic1 php-mbstring \
+  sqlite3
 
 # Install Roundcube from source if it is not already present or if it is out of date.
 # Combine the Roundcube version number with the commit hash of plugins to track

#!/bin/bash
# Webmail with Roundcube
# ----------------------

source setup/functions.sh # load our functions
source setup/functions-downloads.sh
source /etc/mailinabox.conf # load global vars
source ${STORAGE_ROOT}/ldap/miab_ldap.conf

# ### Installing Roundcube

# We install Roundcube from sources, rather than from Ubuntu, because:
#
# 1. Ubuntu's `roundcube-core` package has dependencies on Apache & MySQL, which we don't want.
#
# 2. The Roundcube shipped with Ubuntu is consistently out of date.
#
# 3. It's packaged incorrectly --- it seems to be missing a directory of files.
#
# So we'll use apt-get to manually install the dependencies of roundcube that we know we need,
# and then we'll manually install roundcube from source.

# These dependencies are from `apt-cache showpkg roundcube-core`.
echo "Installing Roundcube (webmail)..."
apt_install \
	dbconfig-common \
	php${PHP_VER}-cli php${PHP_VER}-sqlite3 php${PHP_VER}-intl php${PHP_VER}-common php${PHP_VER}-curl php${PHP_VER}-imap \
	php${PHP_VER}-gd php${PHP_VER}-pspell php${PHP_VER}-mbstring libjs-jquery libjs-jquery-mousewheel libmagic1

apt_install php${PHP_VER}-ldap

# Install Roundcube from source if it is not already present or if it is out of date.
# Combine the Roundcube version number with the commit hash of plugins to track
# whether we have the latest version of everything.
# For the latest versions, see:
#   https://github.com/roundcube/roundcubemail/releases
#   https://github.com/mfreiholz/persistent_login/commits/master
#   https://github.com/stremlau/html5_notifier/commits/master
#   https://github.com/mstilkerich/rcmcarddav/releases
# The easiest way to get the package hashes is to run this script and get the hash from
# the error message.
<<<<<<< HEAD
VERSION=1.6-rc
HASH=c44c683a06117162f4fccf5bd5883d4ed3595e45
PERSISTENT_LOGIN_VERSION=59ca1b0d3a02cff5fa621c1ad581d15f9d642fe8
=======
VERSION=1.5.2
HASH=208ce4ca0be423cc0f7070ff59bd03588b4439bf
PERSISTENT_LOGIN_VERSION=version-5.3.0
>>>>>>> f6cd8f56
HTML5_NOTIFIER_VERSION=68d9ca194212e15b3c7225eb6085dbcf02fd13d7 # version 0.6.4+
CARDDAV_VERSION=4.4.1
CARDDAV_VERSION_AND_VARIANT=4.4.1-roundcube16
CARDDAV_HASH=1dca7a5f4b7265f2919bb33fd6995a2302987786

UPDATE_KEY=$VERSION:$PERSISTENT_LOGIN_VERSION:$HTML5_NOTIFIER_VERSION:$CARDDAV_VERSION

# paths that are often reused.
RCM_DIR=/usr/local/lib/roundcubemail
RCM_PLUGIN_DIR=${RCM_DIR}/plugins
RCM_CONFIG=${RCM_DIR}/config/config.inc.php

needs_update=0 #NODOC
if [ ! -f /usr/local/lib/roundcubemail/version ]; then
	# not installed yet #NODOC
	needs_update=1 #NODOC
elif [[ "$UPDATE_KEY" != $(cat /usr/local/lib/roundcubemail/version) ]]; then
	# checks if the version is what we want
	needs_update=1 #NODOC
fi
if [ $needs_update == 1 ]; then
  # if upgrading from 1.3.x, clear the temp_dir
  if [ -f /usr/local/lib/roundcubemail/version ]; then
    if [ "$(cat /usr/local/lib/roundcubemail/version | cut -c1-3)" == '1.3' ]; then
      find /var/tmp/roundcubemail/ -type f ! -name 'RCMTEMP*' -delete
    fi
  fi

	# install roundcube
	wget_verify \
		https://github.com/roundcube/roundcubemail/releases/download/$VERSION/roundcubemail-$VERSION-complete.tar.gz \
		$HASH \
		/tmp/roundcube.tgz
	tar -C /usr/local/lib --no-same-owner -zxf /tmp/roundcube.tgz
	rm -rf /usr/local/lib/roundcubemail
	mv /usr/local/lib/roundcubemail-$VERSION/ $RCM_DIR
	rm -f /tmp/roundcube.tgz

	# install roundcube persistent_login plugin
	git_clone https://github.com/mfreiholz/Roundcube-Persistent-Login-Plugin.git $PERSISTENT_LOGIN_VERSION '' ${RCM_PLUGIN_DIR}/persistent_login

	# install roundcube html5_notifier plugin
	git_clone https://github.com/kitist/html5_notifier.git $HTML5_NOTIFIER_VERSION '' ${RCM_PLUGIN_DIR}/html5_notifier

	# download and verify the full release of the carddav plugin
	wget_verify \
<<<<<<< HEAD
		https://github.com/mstilkerich/rcmcarddav/releases/download/v${CARDDAV_VERSION}/carddav-v${CARDDAV_VERSION_AND_VARIANT}.tar.gz \
=======
		https://github.com/mstilkerich/rcmcarddav/releases/download/v${CARDDAV_VERSION}/carddav-v${CARDDAV_VERSION}.tar.gz \
>>>>>>> f6cd8f56
		$CARDDAV_HASH \
		/tmp/carddav.tar.gz

	# unzip and cleanup
	tar -C ${RCM_PLUGIN_DIR} -zxf /tmp/carddav.tar.gz
	rm -f /tmp/carddav.tar.gz

	# record the version we've installed
	echo $UPDATE_KEY > ${RCM_DIR}/version
fi

# ### Configuring Roundcube

# Generate a secret key of PHP-string-safe characters appropriate
# for the cipher algorithm selected below.
SECRET_KEY=$(dd if=/dev/urandom bs=1 count=32 2>/dev/null | base64 | sed s/=//g)

# Create a configuration file.
#
# For security, temp and log files are not stored in the default locations
# which are inside the roundcube sources directory. We put them instead
# in normal places.
cat > $RCM_CONFIG <<EOF;
<?php
/*
 * Do not edit. Written by Mail-in-a-Box. Regenerated on updates.
 */
\$config = array();
\$config['log_dir'] = '/var/log/roundcubemail/';
\$config['temp_dir'] = '/var/tmp/roundcubemail/';
\$config['db_dsnw'] = 'sqlite:///$STORAGE_ROOT/mail/roundcube/roundcube.sqlite?mode=0640';
\$config['imap_host'] = 'ssl://localhost:993';
\$config['imap_conn_options'] = array(
  'ssl'         => array(
     'verify_peer'  => false,
     'verify_peer_name'  => false,
   ),
 );
\$config['imap_timeout'] = 15;
\$config['smtp_host'] = 'tls://127.0.0.1:587';
\$config['smtp_conn_options'] = array(
  'ssl'         => array(
     'verify_peer'  => false,
     'verify_peer_name'  => false,
   ),
 );
\$config['support_url'] = 'https://mailinabox.email/';
\$config['product_name'] = '$PRIMARY_HOSTNAME Webmail';
\$config['cipher_method'] = 'AES-256-CBC'; # persistent login cookie and potentially other things
\$config['des_key'] = '$SECRET_KEY'; # 37 characters -> ~256 bits for AES-256, see above
\$config['plugins'] = array('html5_notifier', 'archive', 'zipdownload', 'password', 'managesieve', 'jqueryui', 'persistent_login', 'carddav');
\$config['skin'] = 'elastic';
\$config['login_autocomplete'] = 2;
\$config['login_username_filter'] = 'email';
\$config['password_charset'] = 'UTF-8';
\$config['junk_mbox'] = 'Spam';
// Session lifetime in minutes
\$config['session_lifetime'] = 60;
\$config['ldap_public']['public'] = array(
    'name'              => 'Directory',
<<<<<<< HEAD
    'hosts'             => array('${LDAP_URL}'),
=======
    'hosts'             => array('${LDAP_SERVER}'),
    'port'              => ${LDAP_SERVER_PORT},
>>>>>>> f6cd8f56
    'user_specific'     => false,
    'scope'             => 'sub',
    'base_dn'           => '${LDAP_USERS_BASE}',
    'bind_dn'           => '${LDAP_WEBMAIL_DN}',
    'bind_pass'         => '${LDAP_WEBMAIL_PASSWORD}',
    'writable'          => false,
    'ldap_version'      => 3,
    'search_fields'     => array( 'mail', 'cn' ),
    'name_field'        => 'cn',
    'email_field'       => 'mail',
    'sort'              => 'cn',
    'filter'            => '(objectClass=mailUser)',
    'fuzzy_search'      => false,
    'global_search'     => true,
    # 'groups'            => array(
    #     'base_dn'         => '${LDAP_ALIASES_BASE}',
    #     'filter'          => '(objectClass=mailGroup)',
    # 	'member_attr'     => 'member',
    # 	'scope'           => 'sub',
    # 	'name_attr'       => 'mail',
    # 	'member_filter'   => '(|(objectClass=mailGroup)(objectClass=mailUser))',
    # )
);
<<<<<<< HEAD

/* ensure roudcube session id's aren't leaked to other parts of the server */
\$config['session_path'] = '/mail/';

/* prevent CSRF, requires php 7.3+ */
\$config['session_samesite'] = 'Strict';
=======
>>>>>>> f6cd8f56
?>
EOF

# Configure CardDav
cat > ${RCM_PLUGIN_DIR}/carddav/config.inc.php <<EOF;
<?php
/* Do not edit. Written by Mail-in-a-Box. Regenerated on updates. */
\$prefs['_GLOBAL']['hide_preferences'] = true;
\$prefs['_GLOBAL']['suppress_version_warning'] = true;
\$prefs['ownCloud'] = array(
	 'name'         =>  'ownCloud',
	 'username'     =>  '%u', // login username
	 'password'     =>  '%p', // login password
	 'url'          =>  'https://${PRIMARY_HOSTNAME}/cloud/remote.php/carddav/addressbooks/%u/contacts',
	 'active'       =>  true,
	 'readonly'     =>  false,
	 'refresh_time' => '02:00:00',
	 'fixed'        =>  array('username','password'),
	 'preemptive_auth' => '1',
	 'hide'        =>  false,
);
?>
EOF

# Configure persistent_login (required database tables are created
# later in this script)
cat > ${RCM_PLUGIN_DIR}/persistent_login/config.inc.php <<EOF
<?php
/* Do not edit. Written by Mail-in-a-Box. Regenerated on updates. */
\$rcmail_config['ifpl_use_auth_tokens'] = true;  # enable AuthToken cookies
?>
EOF

# Create writable directories.
mkdir -p /var/log/roundcubemail /var/tmp/roundcubemail $STORAGE_ROOT/mail/roundcube
chown -R www-data.www-data /var/log/roundcubemail /var/tmp/roundcubemail $STORAGE_ROOT/mail/roundcube

# Ensure the log file monitored by fail2ban exists, or else fail2ban can't start.
sudo -u www-data touch /var/log/roundcubemail/errors.log

# Password changing plugin settings
# The config comes empty by default, so we need the settings
# we're not planning to change in config.inc.dist...
cp ${RCM_PLUGIN_DIR}/password/config.inc.php.dist \
	${RCM_PLUGIN_DIR}/password/config.inc.php

tools/editconf.py ${RCM_PLUGIN_DIR}/password/config.inc.php \
	"\$config['password_driver']='ldap';" \
	"\$config['password_ldap_host']='${LDAP_SERVER}';" \
	"\$config['password_ldap_port']=${LDAP_SERVER_PORT};" \
	"\$config['password_ldap_starttls']=$([ ${LDAP_SERVER_STARTTLS} == yes ] && echo true || echo false);" \
	"\$config['password_ldap_basedn']='${LDAP_BASE}';" \
	"\$config['password_ldap_userDN_mask']=null;" \
	"\$config['password_ldap_searchDN']='${LDAP_WEBMAIL_DN}';" \
	"\$config['password_ldap_searchPW']='${LDAP_WEBMAIL_PASSWORD}';" \
	"\$config['password_ldap_search_base']='${LDAP_USERS_BASE}';" \
	"\$config['password_ldap_search_filter']='(&(objectClass=mailUser)(mail=%login))';" \
	"\$config['password_ldap_encodage']='default';" \
	"\$config['password_ldap_lchattr']='shadowLastChange';" \
	"\$config['password_algorithm']='sha512-crypt';" \
	"\$config['password_algorithm_prefix']='{CRYPT}';" \
	"\$config['password_minimum_length']=8;"

# Fix Carddav permissions:
chown -f -R root.www-data ${RCM_PLUGIN_DIR}/carddav
# root.www-data need all permissions, others only read
chmod -R 774 ${RCM_PLUGIN_DIR}/carddav

# Run Roundcube database migration script (database is created if it does not exist)
php$PHP_VER ${RCM_DIR}/bin/updatedb.sh --dir ${RCM_DIR}/SQL --package roundcube
chown www-data:www-data $STORAGE_ROOT/mail/roundcube/roundcube.sqlite
chmod 664 $STORAGE_ROOT/mail/roundcube/roundcube.sqlite

# Create persistent login plugin's database tables
sqlite3 $STORAGE_ROOT/mail/roundcube/roundcube.sqlite < ${RCM_PLUGIN_DIR}/persistent_login/sql/sqlite.sql

# Enable PHP modules.
<<<<<<< HEAD
phpenmod -v $PHP_VER imap ldap
restart_service php$PHP_VER-fpm
=======
phpenmod -v php mcrypt imap ldap
restart_service php7.2-fpm

# Periodically clean the roundcube database (see roundcubemail/INSTALL)
cat > /etc/cron.daily/mailinabox-roundcubemail << EOF
#!/bin/bash
# Mail-in-a-Box
# Clean up the roundcube database
cd $RCM_DIR && bin/cleandb.sh >/dev/null
EOF
chmod +x /etc/cron.daily/mailinabox-roundcubemail
>>>>>>> f6cd8f56
<|MERGE_RESOLUTION|>--- conflicted
+++ resolved
@@ -39,15 +39,9 @@
 #   https://github.com/mstilkerich/rcmcarddav/releases
 # The easiest way to get the package hashes is to run this script and get the hash from
 # the error message.
-<<<<<<< HEAD
 VERSION=1.6-rc
 HASH=c44c683a06117162f4fccf5bd5883d4ed3595e45
-PERSISTENT_LOGIN_VERSION=59ca1b0d3a02cff5fa621c1ad581d15f9d642fe8
-=======
-VERSION=1.5.2
-HASH=208ce4ca0be423cc0f7070ff59bd03588b4439bf
 PERSISTENT_LOGIN_VERSION=version-5.3.0
->>>>>>> f6cd8f56
 HTML5_NOTIFIER_VERSION=68d9ca194212e15b3c7225eb6085dbcf02fd13d7 # version 0.6.4+
 CARDDAV_VERSION=4.4.1
 CARDDAV_VERSION_AND_VARIANT=4.4.1-roundcube16
@@ -94,11 +88,7 @@
 
 	# download and verify the full release of the carddav plugin
 	wget_verify \
-<<<<<<< HEAD
 		https://github.com/mstilkerich/rcmcarddav/releases/download/v${CARDDAV_VERSION}/carddav-v${CARDDAV_VERSION_AND_VARIANT}.tar.gz \
-=======
-		https://github.com/mstilkerich/rcmcarddav/releases/download/v${CARDDAV_VERSION}/carddav-v${CARDDAV_VERSION}.tar.gz \
->>>>>>> f6cd8f56
 		$CARDDAV_HASH \
 		/tmp/carddav.tar.gz
 
@@ -159,12 +149,7 @@
 \$config['session_lifetime'] = 60;
 \$config['ldap_public']['public'] = array(
     'name'              => 'Directory',
-<<<<<<< HEAD
     'hosts'             => array('${LDAP_URL}'),
-=======
-    'hosts'             => array('${LDAP_SERVER}'),
-    'port'              => ${LDAP_SERVER_PORT},
->>>>>>> f6cd8f56
     'user_specific'     => false,
     'scope'             => 'sub',
     'base_dn'           => '${LDAP_USERS_BASE}',
@@ -188,15 +173,12 @@
     # 	'member_filter'   => '(|(objectClass=mailGroup)(objectClass=mailUser))',
     # )
 );
-<<<<<<< HEAD
 
 /* ensure roudcube session id's aren't leaked to other parts of the server */
 \$config['session_path'] = '/mail/';
 
 /* prevent CSRF, requires php 7.3+ */
 \$config['session_samesite'] = 'Strict';
-=======
->>>>>>> f6cd8f56
 ?>
 EOF
 
@@ -274,12 +256,8 @@
 sqlite3 $STORAGE_ROOT/mail/roundcube/roundcube.sqlite < ${RCM_PLUGIN_DIR}/persistent_login/sql/sqlite.sql
 
 # Enable PHP modules.
-<<<<<<< HEAD
 phpenmod -v $PHP_VER imap ldap
 restart_service php$PHP_VER-fpm
-=======
-phpenmod -v php mcrypt imap ldap
-restart_service php7.2-fpm
 
 # Periodically clean the roundcube database (see roundcubemail/INSTALL)
 cat > /etc/cron.daily/mailinabox-roundcubemail << EOF
@@ -289,4 +267,3 @@
 cd $RCM_DIR && bin/cleandb.sh >/dev/null
 EOF
 chmod +x /etc/cron.daily/mailinabox-roundcubemail
->>>>>>> f6cd8f56

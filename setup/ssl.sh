#!/bin/bash
#####
##### This file is part of Mail-in-a-Box-LDAP which is released under the
##### terms of the GNU Affero General Public License as published by the
##### Free Software Foundation, either version 3 of the License, or (at
##### your option) any later version. See file LICENSE or go to
##### https://github.com/downtownallday/mailinabox-ldap for full license
##### details.
#####

#
# RSA private key, SSL certificate, Diffie-Hellman bits files
# -------------------------------------------

# Create an RSA private key, a SSL certificate signed by a generated
# CA, and some Diffie-Hellman cipher bits, if they have not yet been
# created.
#
# The RSA private key and certificate are used for:
#
#  * DNSSEC DANE TLSA records
#  * IMAP
#  * SMTP (opportunistic TLS for port 25 and submission on ports 465/587)
#  * HTTPS
#  * SLAPD (OpenLDAP server)
#
# The certificate is created with its CN set to the PRIMARY_HOSTNAME. It is
# also used for other domains served over HTTPS until the user installs a
# better certificate for those domains.
#
# The Diffie-Hellman cipher bits are used for SMTP and HTTPS, when a
# Diffie-Hellman cipher is selected during TLS negotiation. Diffie-Hellman
# provides Perfect Forward Secrecy.

source setup/functions.sh # load our functions
source /etc/mailinabox.conf # load global vars

# Show a status line if we are going to take any action in this file.
<<<<<<< HEAD
if	[ ! -f /usr/bin/openssl ] \
 || [ ! -s $STORAGE_ROOT/ssl/ca_private_key.pem ] \
 || [ ! -f $STORAGE_ROOT/ssl/ca_certificate.pem ] \
 || [ ! -s $STORAGE_ROOT/ssl/ssl_private_key.pem ] \
 || [ ! -f $STORAGE_ROOT/ssl/ssl_certificate.pem ] \
 || [ ! -f $STORAGE_ROOT/ssl/dh2048.pem ]; then
=======
if  [ ! -f /usr/bin/openssl ] \
 || [ ! -f "$STORAGE_ROOT/ssl/ssl_private_key.pem" ] \
 || [ ! -f "$STORAGE_ROOT/ssl/ssl_certificate.pem" ] \
 || [ ! -f "$STORAGE_ROOT/ssl/dh2048.pem" ]; then
>>>>>>> a332be6a
	echo "Creating initial SSL certificate and perfect forward secrecy Diffie-Hellman parameters..."
fi

# Install openssl.

apt_install openssl

# Create a directory to store TLS-related things like "SSL" certificates.

mkdir -p "$STORAGE_ROOT/ssl"

# Generate new private keys.
#
# Keys are only as good as the entropy available to openssl so that it
# can generate a random key. "OpenSSL’s built-in RSA key generator ....
# is seeded on first use with (on Linux) 32 bytes read from /dev/urandom,
# the process ID, user ID, and the current time in seconds. [During key
# generation OpenSSL] mixes into the entropy pool the current time in seconds,
# the process ID, and the possibly uninitialized contents of a ... buffer
# ... dozens to hundreds of times."
#
# A perfect storm of issues can cause the generated key to be not very random:
#
#	* improperly seeded /dev/urandom, but see system.sh for how we mitigate this
#	* the user ID of this process is always the same (we're root), so that seed is useless
#	* zero'd memory (plausible on embedded systems, cloud VMs?)
#	* a predictable process ID (likely on an embedded/virtualized system)
#	* a system clock reset to a fixed time on boot
#
# Since we properly seed /dev/urandom in system.sh we should be fine, but I leave
# in the rest of the notes in case that ever changes.
<<<<<<< HEAD
if [ ! -s $STORAGE_ROOT/ssl/ca_private_key.pem ]; then
	# Set the umask so the key file is never world-readable.
	(umask 077; hide_output \
		openssl genrsa -aes256 -passout 'pass:SECRET-PASSWORD' \
		-out $STORAGE_ROOT/ssl/ca_private_key.pem 4096)

	# remove the existing ca-certificate, it must be regenerated
	rm -f $STORAGE_ROOT/ssl/ca_certificate.pem
	
	# Remove the ssl_certificate.pem symbolic link to force a
	# regeneration of a self-signed server certificate. Old certs need
	# to be signed by the new ca.
	if [ -L $STORAGE_ROOT/ssl/ssl_certificate.pem ]; then
        # Get the name of the certificate issuer
        issuer="$(openssl x509 -issuer -nocert -in $STORAGE_ROOT/ssl/ssl_certificate.pem)"
        
        # Determine if the ssl cert if self-signed. If unique hashes is 1,
        # the cert is self-signed (pior versions of MiaB used self-signed
        # certs).
        uniq_hashes="$(openssl x509 -subject_hash -issuer_hash -nocert -in $STORAGE_ROOT/ssl/ssl_certificate.pem | uniq | wc -l)"
        
        if [ "$uniq_hashes" == "1" ] || grep "Temporary-Mail-In-A-Box-CA" <<<"$issuer" >/dev/null
        then
		    rm -f $STORAGE_ROOT/ssl/ssl_certificate.pem
	    fi
    fi
fi

if [ ! -s $STORAGE_ROOT/ssl/ssl_private_key.pem ]; then
	# Set the umask so the key file is never world-readable.
	(umask 037; hide_output \
		openssl genrsa -out $STORAGE_ROOT/ssl/ssl_private_key.pem 2048)
	
	# Remove the ssl_certificate.pem symbolic link to force a
	# regeneration of the server certificate. It needs to be
	# signed by the new ca.
	if [ -L $STORAGE_ROOT/ssl/ssl_certificate.pem ]; then
		rm -f $STORAGE_ROOT/ssl/ssl_certificate.pem
	fi
=======
if [ ! -f "$STORAGE_ROOT/ssl/ssl_private_key.pem" ]; then
	# Set the umask so the key file is never world-readable.
	(umask 077; hide_output \
		openssl genrsa -out "$STORAGE_ROOT/ssl/ssl_private_key.pem" 2048)
>>>>>>> a332be6a
fi

# Give the group 'ssl-cert' read access so slapd can read it
groupadd -fr ssl-cert
chgrp ssl-cert $STORAGE_ROOT/ssl/ssl_private_key.pem
chmod g+r $STORAGE_ROOT/ssl/ssl_private_key.pem

#
# Generate a root CA certificate
#
if [ ! -f $STORAGE_ROOT/ssl/ca_certificate.pem ]; then
	# Generate the self-signed certificate.
	CERT=$STORAGE_ROOT/ssl/ca_certificate.pem
	hide_output \
	openssl req -new -x509 \
	  -days 3650 -sha384 \
	  -key $STORAGE_ROOT/ssl/ca_private_key.pem \
	  -passin 'pass:SECRET-PASSWORD' \
	  -out $CERT \
	  -subj '/CN=Temporary-Mail-In-A-Box-CA'
fi

if [ ! -e /usr/local/share/ca-certificates/mailinabox.crt ]; then
	# add the CA certificate to the system's trusted root ca list
	# this is required for openldap's TLS implementation
    # do this as a separate step in case a CA certificate is manually
    # copied onto the machine for QA/test
	CERT=$STORAGE_ROOT/ssl/ca_certificate.pem
	hide_output \
	  cp $CERT /usr/local/share/ca-certificates/mailinabox.crt
	hide_output \
	  update-ca-certificates
fi


# Generate a signed SSL certificate because things like nginx, dovecot,
# etc. won't even start without some certificate in place, and we need nginx
# so we can offer the user a control panel to install a better certificate.
<<<<<<< HEAD
if [ ! -f $STORAGE_ROOT/ssl/ssl_certificate.pem ]; then
	# # Generate a certificate signing request.
=======
if [ ! -f "$STORAGE_ROOT/ssl/ssl_certificate.pem" ]; then
	# Generate a certificate signing request.
>>>>>>> a332be6a
	CSR=/tmp/ssl_cert_sign_req-$$.csr
	hide_output \
	openssl req -new -key "$STORAGE_ROOT/ssl/ssl_private_key.pem" -out $CSR \
	  -sha256 -subj "/CN=$PRIMARY_HOSTNAME"

	# create a ca database (directory) for openssl
	CADIR=$STORAGE_ROOT/ssl/ca
	mkdir -p $CADIR/newcerts
	touch $CADIR/index.txt $CADIR/index.txt.attr
	[ ! -e $CADIR/serial ] && date +%s > $CADIR/serial

	# Generate the signed certificate.
	CERT=$STORAGE_ROOT/ssl/$PRIMARY_HOSTNAME-cert-$(date --rfc-3339=date | sed s/-//g).pem
	hide_output \
<<<<<<< HEAD
	openssl ca -batch \
		-keyfile $STORAGE_ROOT/ssl/ca_private_key.pem \
		-cert $STORAGE_ROOT/ssl/ca_certificate.pem \
		-passin 'pass:SECRET-PASSWORD' \
		-in $CSR \
		-out $CERT \
		-days 365 \
		-name miab_ca \
		-config - <<< "
[ miab_ca ]
dir		= $CADIR
certs		= \$dir
database	= \$dir/index.txt
unique_subject	= no
new_certs_dir	= \$dir/newcerts	# default place for new certs.
serial		= \$dir/serial		# The current serial number
x509_extensions	= server_cert		# The extensions to add to the cert
name_opt	= ca_default		# Subject Name options
cert_opt	= ca_default		# Certificate field options
policy		= policy_anything
default_md	= default		# use public key default MD

[ policy_anything ]
countryName		= optional
stateOrProvinceName	= optional
localityName		= optional
organizationName	= optional
organizationalUnitName	= optional
commonName		= supplied
emailAddress		= optional

[ server_cert ]
basicConstraints	= CA:FALSE
nsCertType		= server
nsComment		= \"Mail-In-A-Box Generated Certificate\"
subjectKeyIdentifier	= hash
authorityKeyIdentifier	= keyid,issuer
"
=======
	openssl x509 -req -days 365 \
	  -in $CSR -signkey "$STORAGE_ROOT/ssl/ssl_private_key.pem" -out "$CERT"
>>>>>>> a332be6a

	# Delete the certificate signing request because it has no other purpose.
	rm -f $CSR

	# Symlink the certificates into the system certificate path, so system services
	# can find it.
	ln -s "$CERT" "$STORAGE_ROOT/ssl/ssl_certificate.pem"
fi

# Generate some Diffie-Hellman cipher bits.
# openssl's default bit length for this is 1024 bits, but we'll create
# 2048 bits of bits per the latest recommendations.
if [ ! -f "$STORAGE_ROOT/ssl/dh2048.pem" ]; then
	openssl dhparam -out "$STORAGE_ROOT/ssl/dh2048.pem" 2048
fi<|MERGE_RESOLUTION|>--- conflicted
+++ resolved
@@ -36,19 +36,12 @@
 source /etc/mailinabox.conf # load global vars
 
 # Show a status line if we are going to take any action in this file.
-<<<<<<< HEAD
 if	[ ! -f /usr/bin/openssl ] \
- || [ ! -s $STORAGE_ROOT/ssl/ca_private_key.pem ] \
- || [ ! -f $STORAGE_ROOT/ssl/ca_certificate.pem ] \
- || [ ! -s $STORAGE_ROOT/ssl/ssl_private_key.pem ] \
- || [ ! -f $STORAGE_ROOT/ssl/ssl_certificate.pem ] \
- || [ ! -f $STORAGE_ROOT/ssl/dh2048.pem ]; then
-=======
-if  [ ! -f /usr/bin/openssl ] \
- || [ ! -f "$STORAGE_ROOT/ssl/ssl_private_key.pem" ] \
+ || [ ! -s "$STORAGE_ROOT/ssl/ca_private_key.pem" ] \
+ || [ ! -f "$STORAGE_ROOT/ssl/ca_certificate.pem" ] \
+ || [ ! -s "$STORAGE_ROOT/ssl/ssl_private_key.pem" ] \
  || [ ! -f "$STORAGE_ROOT/ssl/ssl_certificate.pem" ] \
  || [ ! -f "$STORAGE_ROOT/ssl/dh2048.pem" ]; then
->>>>>>> a332be6a
 	echo "Creating initial SSL certificate and perfect forward secrecy Diffie-Hellman parameters..."
 fi
 
@@ -80,69 +73,62 @@
 #
 # Since we properly seed /dev/urandom in system.sh we should be fine, but I leave
 # in the rest of the notes in case that ever changes.
-<<<<<<< HEAD
-if [ ! -s $STORAGE_ROOT/ssl/ca_private_key.pem ]; then
+if [ ! -s "$STORAGE_ROOT/ssl/ca_private_key.pem" ]; then
 	# Set the umask so the key file is never world-readable.
 	(umask 077; hide_output \
 		openssl genrsa -aes256 -passout 'pass:SECRET-PASSWORD' \
-		-out $STORAGE_ROOT/ssl/ca_private_key.pem 4096)
+		-out "$STORAGE_ROOT/ssl/ca_private_key.pem" 4096)
 
 	# remove the existing ca-certificate, it must be regenerated
-	rm -f $STORAGE_ROOT/ssl/ca_certificate.pem
-	
+	rm -f "$STORAGE_ROOT/ssl/ca_certificate.pem"
+
 	# Remove the ssl_certificate.pem symbolic link to force a
 	# regeneration of a self-signed server certificate. Old certs need
 	# to be signed by the new ca.
-	if [ -L $STORAGE_ROOT/ssl/ssl_certificate.pem ]; then
+	if [ -L "$STORAGE_ROOT/ssl/ssl_certificate.pem" ]; then
         # Get the name of the certificate issuer
-        issuer="$(openssl x509 -issuer -nocert -in $STORAGE_ROOT/ssl/ssl_certificate.pem)"
-        
+        issuer="$(openssl x509 -issuer -nocert -in "$STORAGE_ROOT/ssl/ssl_certificate.pem")"
+
         # Determine if the ssl cert if self-signed. If unique hashes is 1,
         # the cert is self-signed (pior versions of MiaB used self-signed
         # certs).
-        uniq_hashes="$(openssl x509 -subject_hash -issuer_hash -nocert -in $STORAGE_ROOT/ssl/ssl_certificate.pem | uniq | wc -l)"
-        
+        uniq_hashes="$(openssl x509 -subject_hash -issuer_hash -nocert -in "$STORAGE_ROOT/ssl/ssl_certificate.pem" | uniq | wc -l)"
+
         if [ "$uniq_hashes" == "1" ] || grep "Temporary-Mail-In-A-Box-CA" <<<"$issuer" >/dev/null
         then
-		    rm -f $STORAGE_ROOT/ssl/ssl_certificate.pem
+		    rm -f "$STORAGE_ROOT/ssl/ssl_certificate.pem"
 	    fi
     fi
 fi
 
-if [ ! -s $STORAGE_ROOT/ssl/ssl_private_key.pem ]; then
+if [ ! -s "$STORAGE_ROOT/ssl/ssl_private_key.pem" ]; then
 	# Set the umask so the key file is never world-readable.
 	(umask 037; hide_output \
-		openssl genrsa -out $STORAGE_ROOT/ssl/ssl_private_key.pem 2048)
-	
+		openssl genrsa -out "$STORAGE_ROOT/ssl/ssl_private_key.pem" 2048)
+
 	# Remove the ssl_certificate.pem symbolic link to force a
 	# regeneration of the server certificate. It needs to be
 	# signed by the new ca.
-	if [ -L $STORAGE_ROOT/ssl/ssl_certificate.pem ]; then
-		rm -f $STORAGE_ROOT/ssl/ssl_certificate.pem
+	if [ -L "$STORAGE_ROOT/ssl/ssl_certificate.pem" ]; then
+		rm -f "$STORAGE_ROOT/ssl/ssl_certificate.pem"
 	fi
-=======
-if [ ! -f "$STORAGE_ROOT/ssl/ssl_private_key.pem" ]; then
-	# Set the umask so the key file is never world-readable.
-	(umask 077; hide_output \
-		openssl genrsa -out "$STORAGE_ROOT/ssl/ssl_private_key.pem" 2048)
->>>>>>> a332be6a
 fi
 
 # Give the group 'ssl-cert' read access so slapd can read it
 groupadd -fr ssl-cert
-chgrp ssl-cert $STORAGE_ROOT/ssl/ssl_private_key.pem
-chmod g+r $STORAGE_ROOT/ssl/ssl_private_key.pem
+chgrp ssl-cert "$STORAGE_ROOT/ssl/ssl_private_key.pem"
+chmod g+r "$STORAGE_ROOT/ssl/ssl_private_key.pem"
 
 #
 # Generate a root CA certificate
 #
-if [ ! -f $STORAGE_ROOT/ssl/ca_certificate.pem ]; then
+if [ ! -f "$STORAGE_ROOT/ssl/ca_certificate.pem" ]; then
 	# Generate the self-signed certificate.
-	CERT=$STORAGE_ROOT/ssl/ca_certificate.pem
+	CERT="$STORAGE_ROOT/ssl/ca_certificate.pem"
 	hide_output \
 	openssl req -new -x509 \
 	  -days 3650 -sha384 \
-	  -key $STORAGE_ROOT/ssl/ca_private_key.pem \
+	  -key "$STORAGE_ROOT/ssl/ca_private_key.pem" \
 	  -passin 'pass:SECRET-PASSWORD' \
 	  -out $CERT \
 	  -subj '/CN=Temporary-Mail-In-A-Box-CA'
@@ -153,9 +139,9 @@
 	# this is required for openldap's TLS implementation
     # do this as a separate step in case a CA certificate is manually
     # copied onto the machine for QA/test
-	CERT=$STORAGE_ROOT/ssl/ca_certificate.pem
-	hide_output \
-	  cp $CERT /usr/local/share/ca-certificates/mailinabox.crt
+	CERT="$STORAGE_ROOT/ssl/ca_certificate.pem"
+	hide_output \
+	  cp "$CERT" /usr/local/share/ca-certificates/mailinabox.crt
 	hide_output \
 	  update-ca-certificates
 fi
@@ -164,34 +150,28 @@
 # Generate a signed SSL certificate because things like nginx, dovecot,
 # etc. won't even start without some certificate in place, and we need nginx
 # so we can offer the user a control panel to install a better certificate.
-<<<<<<< HEAD
-if [ ! -f $STORAGE_ROOT/ssl/ssl_certificate.pem ]; then
-	# # Generate a certificate signing request.
-=======
 if [ ! -f "$STORAGE_ROOT/ssl/ssl_certificate.pem" ]; then
 	# Generate a certificate signing request.
->>>>>>> a332be6a
-	CSR=/tmp/ssl_cert_sign_req-$$.csr
-	hide_output \
-	openssl req -new -key "$STORAGE_ROOT/ssl/ssl_private_key.pem" -out $CSR \
+	CSR="$(mktemp XXXXXXXXXX.csr)"
+	hide_output \
+	openssl req -new -key "$STORAGE_ROOT/ssl/ssl_private_key.pem" -out "$CSR" \
 	  -sha256 -subj "/CN=$PRIMARY_HOSTNAME"
 
 	# create a ca database (directory) for openssl
-	CADIR=$STORAGE_ROOT/ssl/ca
-	mkdir -p $CADIR/newcerts
-	touch $CADIR/index.txt $CADIR/index.txt.attr
-	[ ! -e $CADIR/serial ] && date +%s > $CADIR/serial
+	CADIR="$STORAGE_ROOT/ssl/ca"
+	mkdir -p "$CADIR/newcerts"
+	touch "$CADIR/index.txt" "$CADIR/index.txt.attr"
+	[ ! -e "$CADIR/serial" ] && date +%s > "$CADIR/serial"
 
 	# Generate the signed certificate.
-	CERT=$STORAGE_ROOT/ssl/$PRIMARY_HOSTNAME-cert-$(date --rfc-3339=date | sed s/-//g).pem
-	hide_output \
-<<<<<<< HEAD
+	CERT="$STORAGE_ROOT/ssl/$PRIMARY_HOSTNAME-cert-$(date --rfc-3339=date | sed s/-//g).pem"
+	hide_output \
 	openssl ca -batch \
-		-keyfile $STORAGE_ROOT/ssl/ca_private_key.pem \
-		-cert $STORAGE_ROOT/ssl/ca_certificate.pem \
+		-keyfile "$STORAGE_ROOT/ssl/ca_private_key.pem" \
+		-cert "$STORAGE_ROOT/ssl/ca_certificate.pem" \
 		-passin 'pass:SECRET-PASSWORD' \
-		-in $CSR \
-		-out $CERT \
+		-in "$CSR" \
+		-out "$CERT" \
 		-days 365 \
 		-name miab_ca \
 		-config - <<< "
@@ -224,13 +204,9 @@
 subjectKeyIdentifier	= hash
 authorityKeyIdentifier	= keyid,issuer
 "
-=======
-	openssl x509 -req -days 365 \
-	  -in $CSR -signkey "$STORAGE_ROOT/ssl/ssl_private_key.pem" -out "$CERT"
->>>>>>> a332be6a
 
 	# Delete the certificate signing request because it has no other purpose.
-	rm -f $CSR
+	rm -f "$CSR"
 
 	# Symlink the certificates into the system certificate path, so system services
 	# can find it.

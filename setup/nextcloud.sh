#!/bin/bash
# Nextcloud
##########################

source setup/functions.sh # load our functions
source /etc/mailinabox.conf # load global vars

# ### Installing Nextcloud

echo "Installing Nextcloud (contacts/calendar)..."

# Nextcloud core and app (plugin) versions to install.
# With each version we store a hash to ensure we install what we expect.

# Nextcloud core
# --------------
# * See https://nextcloud.com/changelog for the latest version.
# * Check https://docs.nextcloud.com/server/latest/admin_manual/installation/system_requirements.html
#   for whether it supports the version of PHP available on this machine.
# * Since Nextcloud only supports upgrades from consecutive major versions,
#   we automatically install intermediate versions as needed.
# * The hash is the SHA1 hash of the ZIP package, which you can find by just running this script and
#   copying it from the error message when it doesn't match what is below.
<<<<<<< HEAD
nextcloud_ver=24.0.0
nextcloud_hash=f072f5863a15cefe577b47f72bb3e41d2a339335
=======
nextcloud_ver=23.0.0
nextcloud_hash=0d496eb0808c292502479e93cd37fe2daf95786a
>>>>>>> a6ae0e6d

# Nextcloud apps
# --------------
# * Find the most recent tag that is compatible with the Nextcloud version above by
#   consulting the <dependencies>...<nextcloud> node at:
#   https://github.com/nextcloud-releases/contacts/blob/master/appinfo/info.xml
#   https://github.com/nextcloud-releases/calendar/blob/master/appinfo/info.xml
#   https://github.com/nextcloud/user_external/blob/master/appinfo/info.xml
# * The hash is the SHA1 hash of the ZIP package, which you can find by just running this script and
#   copying it from the error message when it doesn't match what is below.
<<<<<<< HEAD
contacts_ver=4.1.1
contacts_hash=c2dab4572494eb15de8f1ae565f707d0fcc6ae9b
calendar_ver=3.3.1
calendar_hash=8ca2ebe1d57501949df2a0229501a99736ba8779
user_external_ver=3.0.0
user_external_hash=9e7aaf7288032bd463c480bc368ff91869122950
=======
contacts_ver=4.0.7
contacts_hash=45e7cf4bfe99cd8d03625cf9e5a1bb2e90549136
calendar_ver=3.0.4
calendar_hash=d0284b68135777ec9ca713c307216165b294d0fe
user_external_ver=1.0.0
user_external_hash=3bf2609061d7214e7f0f69dd8883e55c4ec8f50a
>>>>>>> a6ae0e6d

# Clear prior packages and install dependencies from apt.

apt-get purge -qq -y owncloud* # we used to use the package manager

<<<<<<< HEAD
apt_install php php-fpm \
	php-cli php-sqlite3 php-gd php-imap php-curl php-pear curl \
	php-dev php-xml php-mbstring php-zip php-apcu php-json \
	php-intl php-imagick php-gmp php-bcmath
=======
apt_install curl php${PHP_VER} php${PHP_VER}-fpm \
	php${PHP_VER}-cli php${PHP_VER}-sqlite3 php${PHP_VER}-gd php${PHP_VER}-imap php${PHP_VER}-curl \
	php${PHP_VER}-dev php${PHP_VER}-gd php${PHP_VER}-xml php${PHP_VER}-mbstring php${PHP_VER}-zip php${PHP_VER}-apcu \
	php${PHP_VER}-intl php${PHP_VER}-imagick php${PHP_VER}-gmp php${PHP_VER}-bcmath
>>>>>>> a6ae0e6d

# Enable apc
tools/editconf.py /etc/php/$(php_version)/mods-available/apcu.ini -c ';' \
	apc.enabled=1	\
	apc.enable_cli=1

InstallNextcloud() {

	version=$1
	hash=$2
	version_contacts=$3
	hash_contacts=$4
	version_calendar=$5
	hash_calendar=$6
	version_user_external=${7:-}
	hash_user_external=${8:-}

	echo
	echo "Upgrading to Nextcloud version $version"
	echo

	# Download and verify
	wget_verify https://download.nextcloud.com/server/releases/nextcloud-$version.zip $hash /tmp/nextcloud.zip

	# Remove the current owncloud/Nextcloud
	rm -rf /usr/local/lib/owncloud

	# Extract ownCloud/Nextcloud
	unzip -q /tmp/nextcloud.zip -d /usr/local/lib
	mv /usr/local/lib/nextcloud /usr/local/lib/owncloud
	rm -f /tmp/nextcloud.zip

	# The two apps we actually want are not in Nextcloud core. Download the releases from
	# their github repositories.
	mkdir -p /usr/local/lib/owncloud/apps

	wget_verify https://github.com/nextcloud-releases/contacts/archive/refs/tags/v$version_contacts.tar.gz $hash_contacts /tmp/contacts.tgz
	tar xf /tmp/contacts.tgz -C /usr/local/lib/owncloud/apps/
	rm /tmp/contacts.tgz

	wget_verify https://github.com/nextcloud-releases/calendar/archive/refs/tags/v$version_calendar.tar.gz $hash_calendar /tmp/calendar.tgz
	tar xf /tmp/calendar.tgz -C /usr/local/lib/owncloud/apps/
	rm /tmp/calendar.tgz

	# Starting with Nextcloud 15, the app user_external is no longer included in Nextcloud core,
	# we will install from their github repository.
	if [ -n "$version_user_external" ]; then
		wget_verify https://github.com/nextcloud/user_external/archive/refs/tags/v$version_user_external.tar.gz $hash_user_external /tmp/user_external.tgz
		tar -xf /tmp/user_external.tgz -C /usr/local/lib/owncloud/apps/
		rm /tmp/user_external.tgz
	fi

	# Fix weird permissions.
	chmod 750 /usr/local/lib/owncloud/{apps,config}

	# Create a symlink to the config.php in STORAGE_ROOT (for upgrades we're restoring the symlink we previously
	# put in, and in new installs we're creating a symlink and will create the actual config later).
	ln -sf $STORAGE_ROOT/owncloud/config.php /usr/local/lib/owncloud/config/config.php

	# Make sure permissions are correct or the upgrade step won't run.
	# $STORAGE_ROOT/owncloud may not yet exist, so use -f to suppress
	# that error.
	chown -f -R www-data.www-data $STORAGE_ROOT/owncloud /usr/local/lib/owncloud || /bin/true

	# If this isn't a new installation, immediately run the upgrade script.
	# Then check for success (0=ok and 3=no upgrade needed, both are success).
	if [ -e $STORAGE_ROOT/owncloud/owncloud.db ]; then
		# ownCloud 8.1.1 broke upgrades. It may fail on the first attempt, but
		# that can be OK.
		sudo -u www-data php$PHP_VER /usr/local/lib/owncloud/occ upgrade
		if [ \( $? -ne 0 \) -a \( $? -ne 3 \) ]; then
			echo "Trying ownCloud upgrade again to work around ownCloud upgrade bug..."
			sudo -u www-data php$PHP_VER /usr/local/lib/owncloud/occ upgrade
			if [ \( $? -ne 0 \) -a \( $? -ne 3 \) ]; then exit 1; fi
			sudo -u www-data php$PHP_VER /usr/local/lib/owncloud/occ maintenance:mode --off
			echo "...which seemed to work."
		fi

		# Add missing indices. NextCloud didn't include this in the normal upgrade because it might take some time.
		sudo -u www-data php$PHP_VER /usr/local/lib/owncloud/occ db:add-missing-indices

		# Run conversion to BigInt identifiers, this process may take some time on large tables.
		sudo -u www-data php$PHP_VER /usr/local/lib/owncloud/occ db:convert-filecache-bigint --no-interaction
	fi
}

# Current Nextcloud Version, #1623
# Checking /usr/local/lib/owncloud/version.php shows version of the Nextcloud application, not the DB
# $STORAGE_ROOT/owncloud is kept together even during a backup.  It is better to rely on config.php than
# version.php since the restore procedure can leave the system in a state where you have a newer Nextcloud
# application version than the database.

# If config.php exists, get version number, otherwise CURRENT_NEXTCLOUD_VER is empty.
if [ -f "$STORAGE_ROOT/owncloud/config.php" ]; then
	CURRENT_NEXTCLOUD_VER=$(php$PHP_VER -r "include(\"$STORAGE_ROOT/owncloud/config.php\"); echo(\$CONFIG['version']);")
else
	CURRENT_NEXTCLOUD_VER=""
fi

# If the Nextcloud directory is missing (never been installed before, or the nextcloud version to be installed is different
# from the version currently installed, do the install/upgrade
if [ ! -d /usr/local/lib/owncloud/ ] || [[ ! ${CURRENT_NEXTCLOUD_VER} =~ ^$nextcloud_ver ]]; then

	# Stop php-fpm if running. If they are not running (which happens on a previously failed install), dont bail.
<<<<<<< HEAD
	service php$(php_version)-fpm stop &> /dev/null || /bin/true
=======
	service php$PHP_VER-fpm stop &> /dev/null || /bin/true
>>>>>>> a6ae0e6d

	# Backup the existing ownCloud/Nextcloud.
	# Create a backup directory to store the current installation and database to
	BACKUP_DIRECTORY=$STORAGE_ROOT/owncloud-backup/$(date +"%Y-%m-%d-%T")
	mkdir -p "$BACKUP_DIRECTORY"
	if [ -d /usr/local/lib/owncloud/ ]; then
		echo "Upgrading Nextcloud --- backing up existing installation, configuration, and database to directory to $BACKUP_DIRECTORY..."
		cp -r /usr/local/lib/owncloud "$BACKUP_DIRECTORY/owncloud-install"
	fi
	if [ -e $STORAGE_ROOT/owncloud/owncloud.db ]; then
		cp $STORAGE_ROOT/owncloud/owncloud.db $BACKUP_DIRECTORY
	fi
	if [ -e $STORAGE_ROOT/owncloud/config.php ]; then
		cp $STORAGE_ROOT/owncloud/config.php $BACKUP_DIRECTORY
	fi

	# If ownCloud or Nextcloud was previously installed....
	if [ ! -z ${CURRENT_NEXTCLOUD_VER} ]; then
		# Database migrations from ownCloud are no longer possible because ownCloud cannot be run under
		# PHP 7.
		if [[ ${CURRENT_NEXTCLOUD_VER} =~ ^[89] ]]; then
			echo "Upgrades from Mail-in-a-Box prior to v0.28 (dated July 30, 2018) with Nextcloud < 13.0.6 (you have ownCloud 8 or 9) are not supported. Upgrade to Mail-in-a-Box version v0.30 first. Setup will continue, but skip the Nextcloud migration."
			return 0
		elif [[ ${CURRENT_NEXTCLOUD_VER} =~ ^1[012] ]]; then
			echo "Upgrades from Mail-in-a-Box prior to v0.28 (dated July 30, 2018) with Nextcloud < 13.0.6 (you have ownCloud 10, 11 or 12) are not supported. Upgrade to Mail-in-a-Box version v0.30 first. Setup will continue, but skip the Nextcloud migration."
			return 0
		elif [[ ${CURRENT_NEXTCLOUD_VER} =~ ^1[3456789] ]]; then
			echo "Upgrades from Mail-in-a-Box prior to v60 with Nextcloud 19 or earlier are not supported. Upgrade to the latest Mail-in-a-Box version supported on your machine first. Setup will continue, but skip the Nextcloud migration."
			return 0
<<<<<<< HEAD
		fi
		if [[ ${CURRENT_NEXTCLOUD_VER} =~ ^20 ]]; then
			# Version 20 is the latest version from the 18.04 version of miab. To upgrade to version 21, install php8.0. This is
			# not supported by version 20, but that does not matter, as the InstallNextcloud function only runs the version 21 code.
			
			# Install the ppa
			add-apt-repository --yes ppa:ondrej/php
			
			# Prevent installation of old packages
			apt-mark hold php7.0-apcu php7.1-apcu php7.2-apcu php7.3-apcu php7.4-apcu
			
			# Install older php version
			apt_install php8.0 php8.0-fpm php8.0-apcu php8.0-cli php8.0-sqlite3 php8.0-gd php8.0-imap \
				php8.0-curl php8.0-dev php8.0-xml php8.0-mbstring php8.0-zip
			
			# set older php version as default
			update-alternatives --set php /usr/bin/php8.0
			
			tools/editconf.py /etc/php/$(php_version)/mods-available/apcu.ini -c ';' \
				apc.enabled=1	\
				apc.enable_cli=1

			# Install nextcloud, this also updates user_external to 2.1.0
			InstallNextcloud 21.0.7 f5c7079c5b56ce1e301c6a27c0d975d608bb01c9 4.0.7 45e7cf4bfe99cd8d03625cf9e5a1bb2e90549136 3.0.4 d0284b68135777ec9ca713c307216165b294d0fe 2.1.0 41d4c57371bd085d68421b52ab232092d7dfc882
			CURRENT_NEXTCLOUD_VER="21.0.7"
		fi
		if [[ ${CURRENT_NEXTCLOUD_VER} =~ ^21 ]]; then
			InstallNextcloud 22.2.2 489eaf4147ad1b59385847b7d7db293712cced88 4.0.7 45e7cf4bfe99cd8d03625cf9e5a1bb2e90549136 3.0.4 d0284b68135777ec9ca713c307216165b294d0fe 2.1.0 41d4c57371bd085d68421b52ab232092d7dfc882
			CURRENT_NEXTCLOUD_VER="22.2.2"
		fi
		if [[ ${CURRENT_NEXTCLOUD_VER} =~ ^22 ]]; then
			InstallNextcloud 23.0.2 645cba42cab57029ebe29fb93906f58f7abea5f8 4.0.8 fc626ec02732da13a4c600baae64ab40557afdca 3.0.6 e40d919b4b7988b46671a78cb32a43d8c7cba332 3.0.0 9e7aaf7288032bd463c480bc368ff91869122950
			CURRENT_NEXTCLOUD_VER="23.0.2"
			
			# Remove older php version
			update-alternatives --auto php

			apt-get purge -qq -y php8.0 php8.0-fpm php8.0-apcu php8.0-cli php8.0-sqlite3 php8.0-gd \
				php8.0-imap php8.0-curl php8.0-dev php8.0-xml php8.0-mbstring php8.0-zip \
				php8.0-common php8.0-opcache php8.0-readline
	
			# Remove the ppa
			add-apt-repository --yes --remove ppa:ondrej/php
		fi
	fi

# nextcloud version - supported php versions
# 20                - 7.2, 7.3, 7.4
# 21                - 7.3, 7.4, 8.0
# 22                - 7.3, 7.4, 8.0
# 23                - 7.3, 7.4, 8.0
# 24                - 7.4, 8.0, 8.1
#
# ubuntu 18.04 has php 7.2
# ubuntu 22.04 has php 8.1
#
# user_external 2.1.0 supports version 21-22
# user_external 2.1.0 supports version 22-24
#
# upgrade path
# - install ppa: sudo add-apt-repository ppa:ondrej/php
# - upgrade php to version 8.0 (nextcloud will no longer function)
# - upgrade nextcloud to 21 and user_external to 2.1.0
# - upgrade nextcloud to 22
# - upgrade nextcloud to 23 and user_external to 3.0.0
# - upgrade nextcloud to 24

=======
		elif [[ ${CURRENT_NEXTCLOUD_VER} =~ ^20 ]]; then
			InstallNextcloud 21.0.7 f5c7079c5b56ce1e301c6a27c0d975d608bb01c9 4.0.7 8ab31d205408e4f12067d8a4daa3595d46b513e3 3.0.4 6fb1e998d307c53245faf1c37a96eb982bbee8ba 1.0.0 3bf2609061d7214e7f0f69dd8883e55c4ec8f50a
			CURRENT_NEXTCLOUD_VER="21.0.7"
		elif [[ ${CURRENT_NEXTCLOUD_VER} =~ ^21 ]]; then
			InstallNextcloud 22.2.2 489eaf4147ad1b59385847b7d7db293712cced88 4.0.7 8ab31d205408e4f12067d8a4daa3595d46b513e3 3.0.4 6fb1e998d307c53245faf1c37a96eb982bbee8ba 1.0.0 3bf2609061d7214e7f0f69dd8883e55c4ec8f50a
			CURRENT_NEXTCLOUD_VER="22.2.2"
		fi
	fi

>>>>>>> a6ae0e6d
	InstallNextcloud $nextcloud_ver $nextcloud_hash $contacts_ver $contacts_hash $calendar_ver $calendar_hash $user_external_ver $user_external_hash
fi

# ### Configuring Nextcloud

# Setup Nextcloud if the Nextcloud database does not yet exist. Running setup when
# the database does exist wipes the database and user data.
if [ ! -f $STORAGE_ROOT/owncloud/owncloud.db ]; then
	# Create user data directory
	mkdir -p $STORAGE_ROOT/owncloud

	# Create an initial configuration file.
	instanceid=oc$(echo $PRIMARY_HOSTNAME | sha1sum | fold -w 10 | head -n 1)
	cat > $STORAGE_ROOT/owncloud/config.php <<EOF;
<?php
\$CONFIG = array (
  'datadirectory' => '$STORAGE_ROOT/owncloud',

  'instanceid' => '$instanceid',

  'forcessl' => true, # if unset/false, Nextcloud sends a HSTS=0 header, which conflicts with nginx config

  'overwritewebroot' => '/cloud',
  'overwrite.cli.url' => '/cloud',
  'user_backends' => array(
    array(
      'class' => '\OCA\UserExternal\IMAP',
          'arguments' => array(
          '127.0.0.1', 143, null
         ),
    ),
  ),
  'memcache.local' => '\OC\Memcache\APCu',
  'mail_smtpmode' => 'sendmail',
  'mail_smtpsecure' => '',
  'mail_smtpauthtype' => 'LOGIN',
  'mail_smtpauth' => false,
  'mail_smtphost' => '',
  'mail_smtpport' => '',
  'mail_smtpname' => '',
  'mail_smtppassword' => '',
  'mail_from_address' => 'owncloud',
);
?>
EOF

	# Create an auto-configuration file to fill in database settings
	# when the install script is run. Make an administrator account
	# here or else the install can't finish.
	adminpassword=$(dd if=/dev/urandom bs=1 count=40 2>/dev/null | sha1sum | fold -w 30 | head -n 1)
	cat > /usr/local/lib/owncloud/config/autoconfig.php <<EOF;
<?php
\$AUTOCONFIG = array (
  # storage/database
  'directory' => '$STORAGE_ROOT/owncloud',
  'dbtype' => 'sqlite3',

  # create an administrator account with a random password so that
  # the user does not have to enter anything on first load of Nextcloud
  'adminlogin'    => 'root',
  'adminpass'     => '$adminpassword',
);
?>
EOF

	# Set permissions
	chown -R www-data.www-data $STORAGE_ROOT/owncloud /usr/local/lib/owncloud

	# Execute Nextcloud's setup step, which creates the Nextcloud sqlite database.
	# It also wipes it if it exists. And it updates config.php with database
	# settings and deletes the autoconfig.php file.
	(cd /usr/local/lib/owncloud; sudo -u www-data php$PHP_VER /usr/local/lib/owncloud/index.php;)
fi

# Update config.php.
# * trusted_domains is reset to localhost by autoconfig starting with ownCloud 8.1.1,
#   so set it here. It also can change if the box's PRIMARY_HOSTNAME changes, so
#   this will make sure it has the right value.
# * Some settings weren't included in previous versions of Mail-in-a-Box.
# * We need to set the timezone to the system timezone to allow fail2ban to ban
#   users within the proper timeframe
# * We need to set the logdateformat to something that will work correctly with fail2ban
# * mail_domain' needs to be set every time we run the setup. Making sure we are setting
#   the correct domain name if the domain is being change from the previous setup.
# Use PHP to read the settings file, modify it, and write out the new settings array.
TIMEZONE=$(cat /etc/timezone)
CONFIG_TEMP=$(/bin/mktemp)
php$PHP_VER <<EOF > $CONFIG_TEMP && mv $CONFIG_TEMP $STORAGE_ROOT/owncloud/config.php;
<?php
include("$STORAGE_ROOT/owncloud/config.php");

\$CONFIG['config_is_read_only'] = true; # should prevent warnings from occ tool but doesn't

\$CONFIG['trusted_domains'] = array('$PRIMARY_HOSTNAME');

\$CONFIG['memcache.local'] = '\OC\Memcache\APCu';
\$CONFIG['overwrite.cli.url'] = '/cloud';
\$CONFIG['mail_from_address'] = 'administrator'; # just the local part, matches our master administrator address

\$CONFIG['logtimezone'] = '$TIMEZONE';
\$CONFIG['logdateformat'] = 'Y-m-d H:i:s';

\$CONFIG['mail_domain'] = '$PRIMARY_HOSTNAME';

\$CONFIG['user_backends'] = array(array('class' => '\OCA\UserExternal\IMAP','arguments' => array('127.0.0.1', 143, null),),);

echo "<?php\n\\\$CONFIG = ";
var_export(\$CONFIG);
echo ";";
?>
EOF
chown www-data.www-data $STORAGE_ROOT/owncloud/config.php

# Enable/disable apps. Note that this must be done after the Nextcloud setup.
# The firstrunwizard gave Josh all sorts of problems, so disabling that.
# user_external is what allows Nextcloud to use IMAP for login. The contacts
# and calendar apps are the extensions we really care about here.
hide_output sudo -u www-data php$PHP_VER /usr/local/lib/owncloud/console.php app:disable firstrunwizard
hide_output sudo -u www-data php$PHP_VER /usr/local/lib/owncloud/console.php app:enable user_external
hide_output sudo -u www-data php$PHP_VER /usr/local/lib/owncloud/console.php app:enable contacts
hide_output sudo -u www-data php$PHP_VER /usr/local/lib/owncloud/console.php app:enable calendar

# When upgrading, run the upgrade script again now that apps are enabled. It seems like
# the first upgrade at the top won't work because apps may be disabled during upgrade?
# Check for success (0=ok, 3=no upgrade needed).
sudo -u www-data php$PHP_VER /usr/local/lib/owncloud/occ upgrade
if [ \( $? -ne 0 \) -a \( $? -ne 3 \) ]; then exit 1; fi

# Disable default apps that we don't support
sudo -u www-data \
	php$PHP_VER /usr/local/lib/owncloud/occ app:disable photos dashboard activity \
	| (grep -v "No such app enabled" || /bin/true)

# Set PHP FPM values to support large file uploads
# (semicolon is the comment character in this file, hashes produce deprecation warnings)
<<<<<<< HEAD
tools/editconf.py /etc/php/$(php_version)/fpm/php.ini -c ';' \
=======
tools/editconf.py /etc/php/$PHP_VER/fpm/php.ini -c ';' \
>>>>>>> a6ae0e6d
	upload_max_filesize=16G \
	post_max_size=16G \
	output_buffering=16384 \
	memory_limit=512M \
	max_execution_time=600 \
	short_open_tag=On

# Set Nextcloud recommended opcache settings
<<<<<<< HEAD
tools/editconf.py /etc/php/$(php_version)/cli/conf.d/10-opcache.ini -c ';' \
=======
tools/editconf.py /etc/php/$PHP_VER/cli/conf.d/10-opcache.ini -c ';' \
>>>>>>> a6ae0e6d
	opcache.enable=1 \
	opcache.enable_cli=1 \
	opcache.interned_strings_buffer=8 \
	opcache.max_accelerated_files=10000 \
	opcache.memory_consumption=128 \
	opcache.save_comments=1 \
	opcache.revalidate_freq=1

<<<<<<< HEAD
=======
# If apc is explicitly disabled we need to enable it
if grep -q apc.enabled=0 /etc/php/$PHP_VER/mods-available/apcu.ini; then
	tools/editconf.py /etc/php/$PHP_VER/mods-available/apcu.ini -c ';' \
		apc.enabled=1
fi
>>>>>>> a6ae0e6d

# Set up a cron job for Nextcloud.
cat > /etc/cron.d/mailinabox-nextcloud << EOF;
#!/bin/bash
# Mail-in-a-Box
*/5 * * * *	root	sudo -u www-data php$PHP_VER -f /usr/local/lib/owncloud/cron.php
EOF
chmod +x /etc/cron.d/mailinabox-nextcloud

# Remove previous hourly cronjob
rm -f /etc/cron.hourly/mailinabox-owncloud

# There's nothing much of interest that a user could do as an admin for Nextcloud,
# and there's a lot they could mess up, so we don't make any users admins of Nextcloud.
# But if we wanted to, we would do this:
# ```
# for user in $(management/cli.py user admins); do
#	 sqlite3 $STORAGE_ROOT/owncloud/owncloud.db "INSERT OR IGNORE INTO oc_group_user VALUES ('admin', '$user')"
# done
# ```

# Enable PHP modules and restart PHP.
<<<<<<< HEAD
restart_service php$(php_version)-fpm
=======
restart_service php$PHP_VER-fpm
>>>>>>> a6ae0e6d
<|MERGE_RESOLUTION|>--- conflicted
+++ resolved
@@ -21,13 +21,8 @@
 #   we automatically install intermediate versions as needed.
 # * The hash is the SHA1 hash of the ZIP package, which you can find by just running this script and
 #   copying it from the error message when it doesn't match what is below.
-<<<<<<< HEAD
 nextcloud_ver=24.0.0
 nextcloud_hash=f072f5863a15cefe577b47f72bb3e41d2a339335
-=======
-nextcloud_ver=23.0.0
-nextcloud_hash=0d496eb0808c292502479e93cd37fe2daf95786a
->>>>>>> a6ae0e6d
 
 # Nextcloud apps
 # --------------
@@ -38,37 +33,21 @@
 #   https://github.com/nextcloud/user_external/blob/master/appinfo/info.xml
 # * The hash is the SHA1 hash of the ZIP package, which you can find by just running this script and
 #   copying it from the error message when it doesn't match what is below.
-<<<<<<< HEAD
 contacts_ver=4.1.1
 contacts_hash=c2dab4572494eb15de8f1ae565f707d0fcc6ae9b
 calendar_ver=3.3.1
 calendar_hash=8ca2ebe1d57501949df2a0229501a99736ba8779
 user_external_ver=3.0.0
 user_external_hash=9e7aaf7288032bd463c480bc368ff91869122950
-=======
-contacts_ver=4.0.7
-contacts_hash=45e7cf4bfe99cd8d03625cf9e5a1bb2e90549136
-calendar_ver=3.0.4
-calendar_hash=d0284b68135777ec9ca713c307216165b294d0fe
-user_external_ver=1.0.0
-user_external_hash=3bf2609061d7214e7f0f69dd8883e55c4ec8f50a
->>>>>>> a6ae0e6d
 
 # Clear prior packages and install dependencies from apt.
 
 apt-get purge -qq -y owncloud* # we used to use the package manager
 
-<<<<<<< HEAD
 apt_install php php-fpm \
 	php-cli php-sqlite3 php-gd php-imap php-curl php-pear curl \
 	php-dev php-xml php-mbstring php-zip php-apcu php-json \
 	php-intl php-imagick php-gmp php-bcmath
-=======
-apt_install curl php${PHP_VER} php${PHP_VER}-fpm \
-	php${PHP_VER}-cli php${PHP_VER}-sqlite3 php${PHP_VER}-gd php${PHP_VER}-imap php${PHP_VER}-curl \
-	php${PHP_VER}-dev php${PHP_VER}-gd php${PHP_VER}-xml php${PHP_VER}-mbstring php${PHP_VER}-zip php${PHP_VER}-apcu \
-	php${PHP_VER}-intl php${PHP_VER}-imagick php${PHP_VER}-gmp php${PHP_VER}-bcmath
->>>>>>> a6ae0e6d
 
 # Enable apc
 tools/editconf.py /etc/php/$(php_version)/mods-available/apcu.ini -c ';' \
@@ -138,20 +117,20 @@
 	if [ -e $STORAGE_ROOT/owncloud/owncloud.db ]; then
 		# ownCloud 8.1.1 broke upgrades. It may fail on the first attempt, but
 		# that can be OK.
-		sudo -u www-data php$PHP_VER /usr/local/lib/owncloud/occ upgrade
+		sudo -u www-data php /usr/local/lib/owncloud/occ upgrade
 		if [ \( $? -ne 0 \) -a \( $? -ne 3 \) ]; then
 			echo "Trying ownCloud upgrade again to work around ownCloud upgrade bug..."
-			sudo -u www-data php$PHP_VER /usr/local/lib/owncloud/occ upgrade
+			sudo -u www-data php /usr/local/lib/owncloud/occ upgrade
 			if [ \( $? -ne 0 \) -a \( $? -ne 3 \) ]; then exit 1; fi
-			sudo -u www-data php$PHP_VER /usr/local/lib/owncloud/occ maintenance:mode --off
+			sudo -u www-data php /usr/local/lib/owncloud/occ maintenance:mode --off
 			echo "...which seemed to work."
 		fi
 
 		# Add missing indices. NextCloud didn't include this in the normal upgrade because it might take some time.
-		sudo -u www-data php$PHP_VER /usr/local/lib/owncloud/occ db:add-missing-indices
+		sudo -u www-data php /usr/local/lib/owncloud/occ db:add-missing-indices
 
 		# Run conversion to BigInt identifiers, this process may take some time on large tables.
-		sudo -u www-data php$PHP_VER /usr/local/lib/owncloud/occ db:convert-filecache-bigint --no-interaction
+		sudo -u www-data php /usr/local/lib/owncloud/occ db:convert-filecache-bigint --no-interaction
 	fi
 }
 
@@ -163,7 +142,7 @@
 
 # If config.php exists, get version number, otherwise CURRENT_NEXTCLOUD_VER is empty.
 if [ -f "$STORAGE_ROOT/owncloud/config.php" ]; then
-	CURRENT_NEXTCLOUD_VER=$(php$PHP_VER -r "include(\"$STORAGE_ROOT/owncloud/config.php\"); echo(\$CONFIG['version']);")
+	CURRENT_NEXTCLOUD_VER=$(php -r "include(\"$STORAGE_ROOT/owncloud/config.php\"); echo(\$CONFIG['version']);")
 else
 	CURRENT_NEXTCLOUD_VER=""
 fi
@@ -173,11 +152,7 @@
 if [ ! -d /usr/local/lib/owncloud/ ] || [[ ! ${CURRENT_NEXTCLOUD_VER} =~ ^$nextcloud_ver ]]; then
 
 	# Stop php-fpm if running. If they are not running (which happens on a previously failed install), dont bail.
-<<<<<<< HEAD
 	service php$(php_version)-fpm stop &> /dev/null || /bin/true
-=======
-	service php$PHP_VER-fpm stop &> /dev/null || /bin/true
->>>>>>> a6ae0e6d
 
 	# Backup the existing ownCloud/Nextcloud.
 	# Create a backup directory to store the current installation and database to
@@ -207,7 +182,6 @@
 		elif [[ ${CURRENT_NEXTCLOUD_VER} =~ ^1[3456789] ]]; then
 			echo "Upgrades from Mail-in-a-Box prior to v60 with Nextcloud 19 or earlier are not supported. Upgrade to the latest Mail-in-a-Box version supported on your machine first. Setup will continue, but skip the Nextcloud migration."
 			return 0
-<<<<<<< HEAD
 		fi
 		if [[ ${CURRENT_NEXTCLOUD_VER} =~ ^20 ]]; then
 			# Version 20 is the latest version from the 18.04 version of miab. To upgrade to version 21, install php8.0. This is
@@ -275,17 +249,6 @@
 # - upgrade nextcloud to 23 and user_external to 3.0.0
 # - upgrade nextcloud to 24
 
-=======
-		elif [[ ${CURRENT_NEXTCLOUD_VER} =~ ^20 ]]; then
-			InstallNextcloud 21.0.7 f5c7079c5b56ce1e301c6a27c0d975d608bb01c9 4.0.7 8ab31d205408e4f12067d8a4daa3595d46b513e3 3.0.4 6fb1e998d307c53245faf1c37a96eb982bbee8ba 1.0.0 3bf2609061d7214e7f0f69dd8883e55c4ec8f50a
-			CURRENT_NEXTCLOUD_VER="21.0.7"
-		elif [[ ${CURRENT_NEXTCLOUD_VER} =~ ^21 ]]; then
-			InstallNextcloud 22.2.2 489eaf4147ad1b59385847b7d7db293712cced88 4.0.7 8ab31d205408e4f12067d8a4daa3595d46b513e3 3.0.4 6fb1e998d307c53245faf1c37a96eb982bbee8ba 1.0.0 3bf2609061d7214e7f0f69dd8883e55c4ec8f50a
-			CURRENT_NEXTCLOUD_VER="22.2.2"
-		fi
-	fi
-
->>>>>>> a6ae0e6d
 	InstallNextcloud $nextcloud_ver $nextcloud_hash $contacts_ver $contacts_hash $calendar_ver $calendar_hash $user_external_ver $user_external_hash
 fi
 
@@ -357,7 +320,7 @@
 	# Execute Nextcloud's setup step, which creates the Nextcloud sqlite database.
 	# It also wipes it if it exists. And it updates config.php with database
 	# settings and deletes the autoconfig.php file.
-	(cd /usr/local/lib/owncloud; sudo -u www-data php$PHP_VER /usr/local/lib/owncloud/index.php;)
+	(cd /usr/local/lib/owncloud; sudo -u www-data php /usr/local/lib/owncloud/index.php;)
 fi
 
 # Update config.php.
@@ -373,7 +336,7 @@
 # Use PHP to read the settings file, modify it, and write out the new settings array.
 TIMEZONE=$(cat /etc/timezone)
 CONFIG_TEMP=$(/bin/mktemp)
-php$PHP_VER <<EOF > $CONFIG_TEMP && mv $CONFIG_TEMP $STORAGE_ROOT/owncloud/config.php;
+php <<EOF > $CONFIG_TEMP && mv $CONFIG_TEMP $STORAGE_ROOT/owncloud/config.php;
 <?php
 include("$STORAGE_ROOT/owncloud/config.php");
 
@@ -403,29 +366,25 @@
 # The firstrunwizard gave Josh all sorts of problems, so disabling that.
 # user_external is what allows Nextcloud to use IMAP for login. The contacts
 # and calendar apps are the extensions we really care about here.
-hide_output sudo -u www-data php$PHP_VER /usr/local/lib/owncloud/console.php app:disable firstrunwizard
-hide_output sudo -u www-data php$PHP_VER /usr/local/lib/owncloud/console.php app:enable user_external
-hide_output sudo -u www-data php$PHP_VER /usr/local/lib/owncloud/console.php app:enable contacts
-hide_output sudo -u www-data php$PHP_VER /usr/local/lib/owncloud/console.php app:enable calendar
+hide_output sudo -u www-data php /usr/local/lib/owncloud/console.php app:disable firstrunwizard
+hide_output sudo -u www-data php /usr/local/lib/owncloud/console.php app:enable user_external
+hide_output sudo -u www-data php /usr/local/lib/owncloud/console.php app:enable contacts
+hide_output sudo -u www-data php /usr/local/lib/owncloud/console.php app:enable calendar
 
 # When upgrading, run the upgrade script again now that apps are enabled. It seems like
 # the first upgrade at the top won't work because apps may be disabled during upgrade?
 # Check for success (0=ok, 3=no upgrade needed).
-sudo -u www-data php$PHP_VER /usr/local/lib/owncloud/occ upgrade
+sudo -u www-data php /usr/local/lib/owncloud/occ upgrade
 if [ \( $? -ne 0 \) -a \( $? -ne 3 \) ]; then exit 1; fi
 
 # Disable default apps that we don't support
 sudo -u www-data \
-	php$PHP_VER /usr/local/lib/owncloud/occ app:disable photos dashboard activity \
+	php /usr/local/lib/owncloud/occ app:disable photos dashboard activity \
 	| (grep -v "No such app enabled" || /bin/true)
 
 # Set PHP FPM values to support large file uploads
 # (semicolon is the comment character in this file, hashes produce deprecation warnings)
-<<<<<<< HEAD
 tools/editconf.py /etc/php/$(php_version)/fpm/php.ini -c ';' \
-=======
-tools/editconf.py /etc/php/$PHP_VER/fpm/php.ini -c ';' \
->>>>>>> a6ae0e6d
 	upload_max_filesize=16G \
 	post_max_size=16G \
 	output_buffering=16384 \
@@ -434,11 +393,7 @@
 	short_open_tag=On
 
 # Set Nextcloud recommended opcache settings
-<<<<<<< HEAD
 tools/editconf.py /etc/php/$(php_version)/cli/conf.d/10-opcache.ini -c ';' \
-=======
-tools/editconf.py /etc/php/$PHP_VER/cli/conf.d/10-opcache.ini -c ';' \
->>>>>>> a6ae0e6d
 	opcache.enable=1 \
 	opcache.enable_cli=1 \
 	opcache.interned_strings_buffer=8 \
@@ -447,20 +402,11 @@
 	opcache.save_comments=1 \
 	opcache.revalidate_freq=1
 
-<<<<<<< HEAD
-=======
-# If apc is explicitly disabled we need to enable it
-if grep -q apc.enabled=0 /etc/php/$PHP_VER/mods-available/apcu.ini; then
-	tools/editconf.py /etc/php/$PHP_VER/mods-available/apcu.ini -c ';' \
-		apc.enabled=1
-fi
->>>>>>> a6ae0e6d
-
 # Set up a cron job for Nextcloud.
 cat > /etc/cron.d/mailinabox-nextcloud << EOF;
 #!/bin/bash
 # Mail-in-a-Box
-*/5 * * * *	root	sudo -u www-data php$PHP_VER -f /usr/local/lib/owncloud/cron.php
+*/5 * * * *	root	sudo -u www-data php -f /usr/local/lib/owncloud/cron.php
 EOF
 chmod +x /etc/cron.d/mailinabox-nextcloud
 
@@ -477,8 +423,4 @@
 # ```
 
 # Enable PHP modules and restart PHP.
-<<<<<<< HEAD
-restart_service php$(php_version)-fpm
-=======
-restart_service php$PHP_VER-fpm
->>>>>>> a6ae0e6d
+restart_service php$(php_version)-fpm
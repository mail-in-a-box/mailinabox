#!/bin/bash
#####
##### This file is part of Mail-in-a-Box-LDAP which is released under the
##### terms of the GNU Affero General Public License as published by the
##### Free Software Foundation, either version 3 of the License, or (at
##### your option) any later version. See file LICENSE or go to
##### https://github.com/downtownallday/mailinabox-ldap for full license
##### details.
#####

# Nextcloud
##########################
if [ "${FEATURE_NEXTCLOUD:-true}" == "false" ]; then
    source /etc/mailinabox.conf # load global vars
    # ensure this log file exists or fail2ban won't start
    mkdir -p $STORAGE_ROOT/owncloud
    touch $STORAGE_ROOT/owncloud/nextcloud.log
    return 0
fi

source setup/functions.sh # load our functions
source setup/functions-downloads.sh
source /etc/mailinabox.conf # load global vars

# ### Installing Nextcloud

echo "Installing Nextcloud (contacts/calendar)..."

# Nextcloud core and app (plugin) versions to install.
# With each version we store a hash to ensure we install what we expect.

# Nextcloud core
# --------------
# * See https://nextcloud.com/changelog for the latest version.
# * Check https://docs.nextcloud.com/server/latest/admin_manual/installation/system_requirements.html
#   for whether it supports the version of PHP available on this machine.
# * Since Nextcloud only supports upgrades from consecutive major versions,
#   we automatically install intermediate versions as needed.
# * The hash is the SHA1 hash of the ZIP package, which you can find by just running this script and
#   copying it from the error message when it doesn't match what is below.
nextcloud_ver=23.0.12
nextcloud_hash=d138641b8e7aabebe69bb3ec7c79a714d122f729

# Nextcloud apps
# --------------
# * Find the most recent tag that is compatible with the Nextcloud version above by
#   consulting the <dependencies>...<nextcloud> node at:
#   https://github.com/nextcloud-releases/contacts/blob/main/appinfo/info.xml
#   https://github.com/nextcloud-releases/calendar/blob/main/appinfo/info.xml
#   https://github.com/nextcloud/user_external/blob/master/appinfo/info.xml
# * The hash is the SHA1 hash of the ZIP package, which you can find by just running this script and
#   copying it from the error message when it doesn't match what is below.
contacts_ver=4.2.5
contacts_hash=8f898f003eb6b1a85c0c43b52f829d3aa759ed88
calendar_ver=3.5.5
calendar_hash=8505abcf7b3ab2f32d7ca1593b545e577cbeedb4
user_external_ver=3.1.0
user_external_hash=22cabc88b6fc9c26dad3b46be1a652979c9fcf15

# Clear prior packages and install dependencies from apt.

apt-get purge -qq -y owncloud* # we used to use the package manager

apt_install curl php${PHP_VER} php${PHP_VER}-fpm \
	php${PHP_VER}-cli php${PHP_VER}-sqlite3 php${PHP_VER}-gd php${PHP_VER}-imap php${PHP_VER}-curl \
	php${PHP_VER}-dev php${PHP_VER}-gd php${PHP_VER}-xml php${PHP_VER}-mbstring php${PHP_VER}-zip php${PHP_VER}-apcu \
	php${PHP_VER}-intl php${PHP_VER}-imagick php${PHP_VER}-gmp php${PHP_VER}-bcmath

# Enable APC before Nextcloud tools are run.
tools/editconf.py /etc/php/$PHP_VER/mods-available/apcu.ini -c ';' \
	apc.enabled=1 \
	apc.enable_cli=1

InstallNextcloud() {

	version=$1
	hash=$2
	version_contacts=$3
	hash_contacts=$4
	version_calendar=$5
	hash_calendar=$6
	version_user_external=${7:-}
	hash_user_external=${8:-}

	echo
	echo "Upgrading to Nextcloud version $version"
	echo

<<<<<<< HEAD
    # Download and verify
	get_nc_download_url $version .zip
	download_link "$DOWNLOAD_URL" to-file use-cache "$DOWNLOAD_URL_CACHE_ID" "" "$hash"
	rm -f /tmp/nextcloud.zip
	$DOWNLOAD_FILE_REMOVE && mv "$DOWNLOAD_FILE" /tmp/nextcloud.zip || ln -s "$DOWNLOAD_FILE" /tmp/nextcloud.zip
=======
	# Download and verify
	wget_verify https://download.nextcloud.com/server/releases/nextcloud-$version.zip $hash /tmp/nextcloud.zip
>>>>>>> 3bc9d07a

	# Remove the current owncloud/Nextcloud
	rm -rf /usr/local/lib/owncloud

	# Extract ownCloud/Nextcloud
	unzip -q /tmp/nextcloud.zip -d /usr/local/lib
	mv /usr/local/lib/nextcloud /usr/local/lib/owncloud
	rm -f /tmp/nextcloud.zip

	# The two apps we actually want are not in Nextcloud core. Download the releases from
	# their github repositories.
	mkdir -p /usr/local/lib/owncloud/apps

	wget_verify https://github.com/nextcloud-releases/contacts/archive/refs/tags/v$version_contacts.tar.gz $hash_contacts /tmp/contacts.tgz
	tar xf /tmp/contacts.tgz -C /usr/local/lib/owncloud/apps/
	rm /tmp/contacts.tgz

	wget_verify https://github.com/nextcloud-releases/calendar/archive/refs/tags/v$version_calendar.tar.gz $hash_calendar /tmp/calendar.tgz
	tar xf /tmp/calendar.tgz -C /usr/local/lib/owncloud/apps/
	rm /tmp/calendar.tgz

	# Starting with Nextcloud 15, the app user_external is no longer included in Nextcloud core,
	# we will install from their github repository.
	if [ -n "$version_user_external" ]; then
		if [ -z "$hash_user_external" ]; then
			# if no hash given, clone the repository at version (treeish)
			git_clone https://github.com/nextcloud/user_external.git "$version_user_external" '' /usr/local/lib/owncloud/apps/user_external
	else
			# otherwise, download a release
			wget_verify https://github.com/nextcloud-releases/user_external/releases/download/v$version_user_external/user_external-v$version_user_external.tar.gz $hash_user_external /tmp/user_external.tgz
			tar -xf /tmp/user_external.tgz -C /usr/local/lib/owncloud/apps/
			rm /tmp/user_external.tgz
		fi
	fi

	# Fix weird permissions.
	chmod 750 /usr/local/lib/owncloud/{apps,config}

	# Create a symlink to the config.php in STORAGE_ROOT (for upgrades we're restoring the symlink we previously
	# put in, and in new installs we're creating a symlink and will create the actual config later).
	ln -sf $STORAGE_ROOT/owncloud/config.php /usr/local/lib/owncloud/config/config.php

	# Make sure permissions are correct or the upgrade step won't run.
	# $STORAGE_ROOT/owncloud may not yet exist, so use -f to suppress
	# that error.
	chown -f -R www-data:www-data $STORAGE_ROOT/owncloud /usr/local/lib/owncloud || /bin/true

	# If this isn't a new installation, immediately run the upgrade script.
	# Then check for success (0=ok and 3=no upgrade needed, both are success).
	if [ -e $STORAGE_ROOT/owncloud/owncloud.db ]; then
		# ownCloud 8.1.1 broke upgrades. It may fail on the first attempt, but
		# that can be OK.
		hide_output sudo -u www-data php$PHP_VER /usr/local/lib/owncloud/occ upgrade
		if [ \( $? -ne 0 \) -a \( $? -ne 3 \) ]; then
			echo "Trying ownCloud upgrade again to work around ownCloud upgrade bug..."
			sudo -u www-data php$PHP_VER /usr/local/lib/owncloud/occ upgrade
			if [ \( $? -ne 0 \) -a \( $? -ne 3 \) ]; then exit 1; fi
			sudo -u www-data php$PHP_VER /usr/local/lib/owncloud/occ maintenance:mode --off
			echo "...which seemed to work."
		fi

		# Add missing indices. NextCloud didn't include this in the normal upgrade because it might take some time.
		hide_output sudo -u www-data php$PHP_VER /usr/local/lib/owncloud/occ db:add-missing-indices

		# Run conversion to BigInt identifiers, this process may take some time on large tables.
		hide_output sudo -u www-data php$PHP_VER /usr/local/lib/owncloud/occ db:convert-filecache-bigint --no-interaction
	fi
}

# Current Nextcloud Version, #1623
# Checking /usr/local/lib/owncloud/version.php shows version of the Nextcloud application, not the DB
# $STORAGE_ROOT/owncloud is kept together even during a backup.  It is better to rely on config.php than
# version.php since the restore procedure can leave the system in a state where you have a newer Nextcloud
# application version than the database.

# ensure directory is accessible
if [ -d "/usr/local/lib/owncloud" ]; then
    chmod u+rx /usr/local/lib/owncloud
fi
# If config.php exists, get version number, otherwise CURRENT_NEXTCLOUD_VER is empty.
if [ -f "$STORAGE_ROOT/owncloud/config.php" ]; then
	CURRENT_NEXTCLOUD_VER=$(php$PHP_VER -r "include(\"$STORAGE_ROOT/owncloud/config.php\"); echo(\$CONFIG['version']);")
else
	CURRENT_NEXTCLOUD_VER=""
fi

# If the Nextcloud directory is missing (never been installed before, or the nextcloud version to be installed is different
# from the version currently installed, do the install/upgrade
if [ ! -d /usr/local/lib/owncloud/ ] || [[ ! ${CURRENT_NEXTCLOUD_VER} =~ ^$nextcloud_ver ]]; then

	# Stop php-fpm if running. If they are not running (which happens on a previously failed install), dont bail.
	service php$PHP_VER-fpm stop &> /dev/null || /bin/true

	# Backup the existing ownCloud/Nextcloud.
	# Create a backup directory to store the current installation and database to
	BACKUP_DIRECTORY=$STORAGE_ROOT/owncloud-backup/$(date +"%Y-%m-%d-%T")
	mkdir -p "$BACKUP_DIRECTORY"
	if [ -d /usr/local/lib/owncloud/ ]; then
		echo "Upgrading Nextcloud --- backing up existing installation, configuration, and database to directory to $BACKUP_DIRECTORY..."
		cp -r /usr/local/lib/owncloud "$BACKUP_DIRECTORY/owncloud-install"
	fi
	if [ -e $STORAGE_ROOT/owncloud/owncloud.db ]; then
		cp $STORAGE_ROOT/owncloud/owncloud.db $BACKUP_DIRECTORY
	fi
	if [ -e $STORAGE_ROOT/owncloud/config.php ]; then
		cp $STORAGE_ROOT/owncloud/config.php $BACKUP_DIRECTORY
	fi

	# If ownCloud or Nextcloud was previously installed....
	if [ ! -z ${CURRENT_NEXTCLOUD_VER} ]; then
		# Database migrations from ownCloud are no longer possible because ownCloud cannot be run under
		# PHP 7.
		if [[ ${CURRENT_NEXTCLOUD_VER} =~ ^[89] ]]; then
			echo "Upgrades from Mail-in-a-Box prior to v0.28 (dated July 30, 2018) with Nextcloud < 13.0.6 (you have ownCloud 8 or 9) are not supported. Upgrade to Mail-in-a-Box version v0.30 first. Setup will continue, but skip the Nextcloud migration."
			return 0
		elif [[ ${CURRENT_NEXTCLOUD_VER} =~ ^1[012] ]]; then
			echo "Upgrades from Mail-in-a-Box prior to v0.28 (dated July 30, 2018) with Nextcloud < 13.0.6 (you have ownCloud 10, 11 or 12) are not supported. Upgrade to Mail-in-a-Box version v0.30 first. Setup will continue, but skip the Nextcloud migration."
			return 0
		elif [[ ${CURRENT_NEXTCLOUD_VER} =~ ^1[3456789] ]]; then
			echo "Upgrades from Mail-in-a-Box prior to v60 with Nextcloud 19 or earlier are not supported. Upgrade to the latest Mail-in-a-Box version supported on your machine first. Setup will continue, but skip the Nextcloud migration."
			return 0
		fi
		if [[ ${CURRENT_NEXTCLOUD_VER} =~ ^20 ]]; then
			InstallNextcloud 21.0.7 f5c7079c5b56ce1e301c6a27c0d975d608bb01c9 4.0.7 45e7cf4bfe99cd8d03625cf9e5a1bb2e90549136 3.0.4 d0284b68135777ec9ca713c307216165b294d0fe
			CURRENT_NEXTCLOUD_VER="21.0.7"
		fi
		if [[ ${CURRENT_NEXTCLOUD_VER} =~ ^21 ]]; then
			InstallNextcloud 22.2.6 9d39741f051a8da42ff7df46ceef2653a1dc70d9 4.1.0 697f6b4a664e928d72414ea2731cb2c9d1dc3077 3.2.2 ce4030ab57f523f33d5396c6a81396d440756f5f 3.0.0 0df781b261f55bbde73d8c92da3f99397000972f
			CURRENT_NEXTCLOUD_VER="22.2.6"
		fi
	fi

	InstallNextcloud $nextcloud_ver $nextcloud_hash $contacts_ver $contacts_hash $calendar_ver $calendar_hash $user_external_ver $user_external_hash
fi

# ### Configuring Nextcloud

# Setup Nextcloud if the Nextcloud database does not yet exist. Running setup when
# the database does exist wipes the database and user data.
if [ ! -f $STORAGE_ROOT/owncloud/owncloud.db ]; then
	# Create user data directory
	mkdir -p $STORAGE_ROOT/owncloud

	# Create an initial configuration file.
	instanceid=oc$(echo $PRIMARY_HOSTNAME | sha1sum | fold -w 10 | head -n 1)
	cat > $STORAGE_ROOT/owncloud/config.php <<EOF;
<?php
\$CONFIG = array (
  'datadirectory' => '$STORAGE_ROOT/owncloud',

  'instanceid' => '$instanceid',

  'forcessl' => true, # if unset/false, Nextcloud sends a HSTS=0 header, which conflicts with nginx config

  'overwritewebroot' => '/cloud',
  'overwrite.cli.url' => '/cloud',
  'user_backends' => array(
    array(
      'class' => '\OCA\UserExternal\IMAP',
      'arguments' => array(
        '127.0.0.1', 143, null, null, false, false
       ),
    ),
  ),
  'memcache.local' => '\OC\Memcache\APCu',
  'mail_smtpmode' => 'sendmail',
  'mail_smtpsecure' => '',
  'mail_smtpauthtype' => 'LOGIN',
  'mail_smtpauth' => false,
  'mail_smtphost' => '',
  'mail_smtpport' => '',
  'mail_smtpname' => '',
  'mail_smtppassword' => '',
  'mail_from_address' => 'owncloud',
);
?>
EOF

	# Create an auto-configuration file to fill in database settings
	# when the install script is run. Make an administrator account
	# here or else the install can't finish.
	adminpassword=$(dd if=/dev/urandom bs=1 count=40 2>/dev/null | sha1sum | fold -w 30 | head -n 1)
	cat > /usr/local/lib/owncloud/config/autoconfig.php <<EOF;
<?php
\$AUTOCONFIG = array (
  # storage/database
  'directory' => '$STORAGE_ROOT/owncloud',
  'dbtype' => 'sqlite3',

  # create an administrator account with a random password so that
  # the user does not have to enter anything on first load of Nextcloud
  'adminlogin'    => 'root',
  'adminpass'     => '$adminpassword',
);
?>
EOF

	# Set permissions
	chown -R www-data:www-data $STORAGE_ROOT/owncloud /usr/local/lib/owncloud

	# Execute Nextcloud's setup step, which creates the Nextcloud sqlite database.
	# It also wipes it if it exists. And it updates config.php with database
	# settings and deletes the autoconfig.php file.
	(cd /usr/local/lib/owncloud; sudo -u www-data php$PHP_VER /usr/local/lib/owncloud/index.php;)
fi

# Update config.php.
# * trusted_domains is reset to localhost by autoconfig starting with ownCloud 8.1.1,
#   so set it here. It also can change if the box's PRIMARY_HOSTNAME changes, so
#   this will make sure it has the right value.
# * Some settings weren't included in previous versions of Mail-in-a-Box.
# * We need to set the timezone to the system timezone to allow fail2ban to ban
#   users within the proper timeframe
# * We need to set the logdateformat to something that will work correctly with fail2ban
# * mail_domain' needs to be set every time we run the setup. Making sure we are setting
#   the correct domain name if the domain is being change from the previous setup.
# Use PHP to read the settings file, modify it, and write out the new settings array.
TIMEZONE=$(cat /etc/timezone)
CONFIG_TEMP=$(/bin/mktemp)
php$PHP_VER <<EOF > $CONFIG_TEMP && mv $CONFIG_TEMP $STORAGE_ROOT/owncloud/config.php;
<?php
include("$STORAGE_ROOT/owncloud/config.php");

\$CONFIG['config_is_read_only'] = true;

\$CONFIG['trusted_domains'] = array('$PRIMARY_HOSTNAME');

\$CONFIG['memcache.local'] = '\OC\Memcache\APCu';
\$CONFIG['overwrite.cli.url'] = '/cloud';
\$CONFIG['mail_from_address'] = 'administrator'; # just the local part, matches our master administrator address

\$CONFIG['logtimezone'] = '$TIMEZONE';
\$CONFIG['logdateformat'] = 'Y-m-d H:i:s';

\$CONFIG['mail_domain'] = '$PRIMARY_HOSTNAME';

\$CONFIG['user_backends'] = array(
  array(
    'class' => '\OCA\UserExternal\IMAP',
    'arguments' => array(
      '127.0.0.1', 143, null, null, false, false
    ),
  ),
);

echo "<?php\n\\\$CONFIG = ";
var_export(\$CONFIG);
echo ";";
?>
EOF
chown www-data:www-data $STORAGE_ROOT/owncloud/config.php

# Enable/disable apps. Note that this must be done after the Nextcloud setup.
# The firstrunwizard gave Josh all sorts of problems, so disabling that.
# user_external is what allows Nextcloud to use IMAP for login. The contacts
# and calendar apps are the extensions we really care about here.
hide_output sudo -u www-data php$PHP_VER /usr/local/lib/owncloud/console.php app:disable firstrunwizard
hide_output sudo -u www-data php$PHP_VER /usr/local/lib/owncloud/console.php app:enable user_external
hide_output sudo -u www-data php$PHP_VER /usr/local/lib/owncloud/console.php app:enable contacts
hide_output sudo -u www-data php$PHP_VER /usr/local/lib/owncloud/console.php app:enable calendar

# When upgrading, run the upgrade script again now that apps are enabled. It seems like
# the first upgrade at the top won't work because apps may be disabled during upgrade?
# Check for success (0=ok, 3=no upgrade needed).
sudo -u www-data php$PHP_VER /usr/local/lib/owncloud/occ upgrade
if [ \( $? -ne 0 \) -a \( $? -ne 3 \) ]; then exit 1; fi

# Disable default apps that we don't support
sudo -u www-data \
	php$PHP_VER /usr/local/lib/owncloud/occ app:disable photos dashboard activity \
	| (grep -v "No such app enabled" || /bin/true)

# Set PHP FPM values to support large file uploads
# (semicolon is the comment character in this file, hashes produce deprecation warnings)
tools/editconf.py /etc/php/$PHP_VER/fpm/php.ini -c ';' \
	upload_max_filesize=16G \
	post_max_size=16G \
	output_buffering=16384 \
	memory_limit=512M \
	max_execution_time=600 \
	short_open_tag=On

# Set Nextcloud recommended opcache settings
tools/editconf.py /etc/php/$PHP_VER/cli/conf.d/10-opcache.ini -c ';' \
	opcache.enable=1 \
	opcache.enable_cli=1 \
	opcache.interned_strings_buffer=8 \
	opcache.max_accelerated_files=10000 \
	opcache.memory_consumption=128 \
	opcache.save_comments=1 \
	opcache.revalidate_freq=1

# Migrate users_external data from <0.6.0 to version 3.0.0 (see https://github.com/nextcloud/user_external).
# This version was probably in use in Mail-in-a-Box v0.41 (February 26, 2019) and earlier.
# We moved to v0.6.3 in 193763f8. Ignore errors - maybe there are duplicated users with the
# correct backend already.
sqlite3 $STORAGE_ROOT/owncloud/owncloud.db "UPDATE oc_users_external SET backend='127.0.0.1';" || /bin/true

# Set up a cron job for Nextcloud.
cat > /etc/cron.d/mailinabox-nextcloud << EOF;
#!/bin/bash
# Mail-in-a-Box
*/5 * * * *	root	sudo -u www-data php$PHP_VER -f /usr/local/lib/owncloud/cron.php
EOF
chmod +x /etc/cron.d/mailinabox-nextcloud

# There's nothing much of interest that a user could do as an admin for Nextcloud,
# and there's a lot they could mess up, so we don't make any users admins of Nextcloud.
# But if we wanted to, we would do this:
# ```
# for user in $(management/cli.py user admins); do
#	 sqlite3 $STORAGE_ROOT/owncloud/owncloud.db "INSERT OR IGNORE INTO oc_group_user VALUES ('admin', '$user')"
# done
# ```

# Enable PHP modules and restart PHP.
restart_service php$PHP_VER-fpm<|MERGE_RESOLUTION|>--- conflicted
+++ resolved
@@ -86,16 +86,11 @@
 	echo "Upgrading to Nextcloud version $version"
 	echo
 
-<<<<<<< HEAD
     # Download and verify
 	get_nc_download_url $version .zip
 	download_link "$DOWNLOAD_URL" to-file use-cache "$DOWNLOAD_URL_CACHE_ID" "" "$hash"
 	rm -f /tmp/nextcloud.zip
 	$DOWNLOAD_FILE_REMOVE && mv "$DOWNLOAD_FILE" /tmp/nextcloud.zip || ln -s "$DOWNLOAD_FILE" /tmp/nextcloud.zip
-=======
-	# Download and verify
-	wget_verify https://download.nextcloud.com/server/releases/nextcloud-$version.zip $hash /tmp/nextcloud.zip
->>>>>>> 3bc9d07a
 
 	# Remove the current owncloud/Nextcloud
 	rm -rf /usr/local/lib/owncloud

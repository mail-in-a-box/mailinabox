--- conflicted
+++ resolved
@@ -33,21 +33,12 @@
 #   https://github.com/nextcloud/user_external/blob/master/appinfo/info.xml
 # * The hash is the SHA1 hash of the ZIP package, which you can find by just running this script and
 #   copying it from the error message when it doesn't match what is below.
-<<<<<<< HEAD
 contacts_ver=4.0.8
 contacts_hash=9f368bb2be98c5555b7118648f4cc9fa51e8cb30
 calendar_ver=3.0.6
 calendar_hash=ca49bb1ce23f20e10911e39055fd59d7f7a84c30
 user_external_ver=3.0.0
 user_external_hash=6e5afe7f36f398f864bfdce9cad72200e70322aa
-=======
-contacts_ver=4.0.7
-contacts_hash=45e7cf4bfe99cd8d03625cf9e5a1bb2e90549136
-calendar_ver=3.0.4
-calendar_hash=d0284b68135777ec9ca713c307216165b294d0fe
-user_external_ver=1.0.0
-user_external_hash=3bf2609061d7214e7f0f69dd8883e55c4ec8f50a
->>>>>>> eeee712c
 
 # Clear prior packages and install dependencies from apt.
 
@@ -209,20 +200,19 @@
 			CURRENT_NEXTCLOUD_VER="15.0.8"
 		fi
 		if [[ ${CURRENT_NEXTCLOUD_VER} =~ ^15 ]]; then
-<<<<<<< HEAD
 			InstallNextcloud 16.0.6 0bb3098455ec89f5af77a652aad553ad40a88819 3.3.0 e55d0357c6785d3b1f3b5f21780cb6d41d32443a 2.0.3 9d9717b29337613b72c74e9914c69b74b346c466 0.7.0 555a94811daaf5bdd336c5e48a78aa8567b86437
 			CURRENT_NEXTCLOUD_VER="16.0.6"
 		fi
-        if [[ ${CURRENT_NEXTCLOUD_VER} =~ ^16 ]]; then
+		if [[ ${CURRENT_NEXTCLOUD_VER} =~ ^16 ]]; then
 			InstallNextcloud 17.0.6 50b98d2c2f18510b9530e558ced9ab51eb4f11b0 3.3.0 e55d0357c6785d3b1f3b5f21780cb6d41d32443a 2.0.3 9d9717b29337613b72c74e9914c69b74b346c466 0.7.0 555a94811daaf5bdd336c5e48a78aa8567b86437
 			CURRENT_NEXTCLOUD_VER="17.0.6"
-        fi
-        if [[ ${CURRENT_NEXTCLOUD_VER} =~ ^17 ]]; then
-        	# Don't exit the install if this column already exists (see #2076)
+		fi
+		if [[ ${CURRENT_NEXTCLOUD_VER} =~ ^17 ]]; then
+			# Don't exit the install if this column already exists (see #2076)
 			(echo "ALTER TABLE oc_flow_operations ADD COLUMN entity VARCHAR;" | sqlite3 $STORAGE_ROOT/owncloud/owncloud.db 2>/dev/null) || true
-            InstallNextcloud 18.0.10 39c0021a8b8477c3f1733fddefacfa5ebf921c68 3.4.1 aee680a75e95f26d9285efd3c1e25cf7f3bfd27e 2.0.3 9d9717b29337613b72c74e9914c69b74b346c466 1.0.0 3bf2609061d7214e7f0f69dd8883e55c4ec8f50a
-            CURRENT_NEXTCLOUD_VER="18.0.10"
-	    fi
+			InstallNextcloud 18.0.10 39c0021a8b8477c3f1733fddefacfa5ebf921c68 3.4.1 aee680a75e95f26d9285efd3c1e25cf7f3bfd27e 2.0.3 9d9717b29337613b72c74e9914c69b74b346c466 1.0.0 3bf2609061d7214e7f0f69dd8883e55c4ec8f50a
+			CURRENT_NEXTCLOUD_VER="18.0.10"
+		fi
 		if [[ ${CURRENT_NEXTCLOUD_VER} =~ ^18 ]]; then
 			InstallNextcloud 19.0.4 01e98791ba12f4860d3d4047b9803f97a1b55c60 3.4.1 aee680a75e95f26d9285efd3c1e25cf7f3bfd27e 2.0.3 9d9717b29337613b72c74e9914c69b74b346c466 1.0.0 3bf2609061d7214e7f0f69dd8883e55c4ec8f50a
 			CURRENT_NEXTCLOUD_VER="19.0.4"
@@ -242,25 +232,6 @@
 			InstallNextcloud 22.2.3 58d2d897ba22a057aa03d29c762c5306211fefd2 4.0.7 8ab31d205408e4f12067d8a4daa3595d46b513e3 3.0.4 6fb1e998d307c53245faf1c37a96eb982bbee8ba 2.1.0 6e5afe7f36f398f864bfdce9cad72200e70322aa
 			CURRENT_NEXTCLOUD_VER="22.2.3"
 		fi
-=======
-                        InstallNextcloud 16.0.6 0bb3098455ec89f5af77a652aad553ad40a88819 3.3.0 e55d0357c6785d3b1f3b5f21780cb6d41d32443a 2.0.3 a1f3835c752929e3598eb94f22300516867ac6ab 0.7.0 555a94811daaf5bdd336c5e48a78aa8567b86437
-                        CURRENT_NEXTCLOUD_VER="16.0.6"
-        	fi
-	        if [[ ${CURRENT_NEXTCLOUD_VER} =~ ^16 ]]; then
-                        InstallNextcloud 17.0.6 50b98d2c2f18510b9530e558ced9ab51eb4f11b0 3.3.0 e55d0357c6785d3b1f3b5f21780cb6d41d32443a 2.0.3 a1f3835c752929e3598eb94f22300516867ac6ab 0.7.0 555a94811daaf5bdd336c5e48a78aa8567b86437
-                        CURRENT_NEXTCLOUD_VER="17.0.6"
-	        fi
-	        if [[ ${CURRENT_NEXTCLOUD_VER} =~ ^17 ]]; then
-			# Don't exit the install if this column already exists (see #2076)
-			(echo "ALTER TABLE oc_flow_operations ADD COLUMN entity VARCHAR;" | sqlite3 $STORAGE_ROOT/owncloud/owncloud.db 2>/dev/null) || true
-                        InstallNextcloud 18.0.10 39c0021a8b8477c3f1733fddefacfa5ebf921c68 3.4.1 8f685e7dc99758636d660d595e389c324e51e9d1 2.0.3 a1f3835c752929e3598eb94f22300516867ac6ab 1.0.0 3bf2609061d7214e7f0f69dd8883e55c4ec8f50a
-                        CURRENT_NEXTCLOUD_VER="18.0.10"
-	        fi
-	        if [[ ${CURRENT_NEXTCLOUD_VER} =~ ^18 ]]; then
-                        InstallNextcloud 19.0.4 01e98791ba12f4860d3d4047b9803f97a1b55c60 3.4.1 8f685e7dc99758636d660d595e389c324e51e9d1 2.0.3 a1f3835c752929e3598eb94f22300516867ac6ab 1.0.0 3bf2609061d7214e7f0f69dd8883e55c4ec8f50a
-                        CURRENT_NEXTCLOUD_VER="19.0.4"
-	        fi
->>>>>>> eeee712c
 	fi
 
 	InstallNextcloud $nextcloud_ver $nextcloud_hash $contacts_ver $contacts_hash $calendar_ver $calendar_hash $user_external_ver $user_external_hash

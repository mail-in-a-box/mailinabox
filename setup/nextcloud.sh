--- conflicted
+++ resolved
@@ -291,11 +291,7 @@
 if [ \( $? -ne 0 \) -a \( $? -ne 3 \) ]; then exit 1; fi
 
 # Turn off read only in case it wasn't turned off before.
-<<<<<<< HEAD
-sed -ie '/config_is_read_only/d' $STORAGE_ROOT/owncloud/config.php
-=======
 sed -i -e '/config_is_read_only/d' $STORAGE_ROOT/owncloud/config.php
->>>>>>> 8dcc632e
 
 # Disable default apps that we don't support
 sudo -u www-data \

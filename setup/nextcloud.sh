--- conflicted
+++ resolved
@@ -65,17 +65,10 @@
 # Clear prior packages and install dependencies from apt.
 apt-get purge -qq -y owncloud* # we used to use the package manager
 
-<<<<<<< HEAD
-apt_install php php-fpm \
-	php-cli php-sqlite3 php-gd php-imap php-curl php-pear curl \
-	php-dev php-xml php-mbstring php-zip php-apcu php-json \
-	php-intl php-imagick php-gmp php-bcmath
-=======
 apt_install curl php"${PHP_VER}" php"${PHP_VER}"-fpm \
 	php"${PHP_VER}"-cli php"${PHP_VER}"-sqlite3 php"${PHP_VER}"-gd php"${PHP_VER}"-imap php"${PHP_VER}"-curl \
 	php"${PHP_VER}"-dev php"${PHP_VER}"-gd php"${PHP_VER}"-xml php"${PHP_VER}"-mbstring php"${PHP_VER}"-zip php"${PHP_VER}"-apcu \
 	php"${PHP_VER}"-intl php"${PHP_VER}"-imagick php"${PHP_VER}"-gmp php"${PHP_VER}"-bcmath
->>>>>>> 1699ab8c
 
 # Enable APC before Nextcloud tools are run.
 tools/editconf.py /etc/php/"$PHP_VER"/mods-available/apcu.ini -c ';' \
@@ -427,11 +420,7 @@
 
 # We also need to change the sending mode from background-job to occ.
 # Or else the reminders will just be sent as soon as possible when the background jobs run.
-<<<<<<< HEAD
-hide_output sudo -u www-data php-f /usr/local/lib/owncloud/occ config:app:set dav sendEventRemindersMode --value occ
-=======
 hide_output sudo -u www-data php"$PHP_VER" -f /usr/local/lib/owncloud/occ config:app:set dav sendEventRemindersMode --value occ
->>>>>>> 1699ab8c
 
 # Now set the config to read-only.
 # Do this only at the very bottom when no further occ commands are needed.

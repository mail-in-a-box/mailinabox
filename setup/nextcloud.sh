--- conflicted
+++ resolved
@@ -104,13 +104,8 @@
 nextcloud_hash=372b0b4bb07c7984c04917aff86b280e68fbe761
 contacts_ver=3.5.1
 contacts_hash=d2ffbccd3ed89fa41da20a1dff149504c3b33b93
-<<<<<<< HEAD
-calendar_ver=2.1.3
-calendar_hash=d7d9db0e55ff1c9c2a2356e8980a8d9fce3fc4a0
-=======
 calendar_ver=2.2.0
 calendar_hash=673ad72ca28adb8d0f209015ff2dca52ffad99af
->>>>>>> 4cb46ea4
 user_external_ver=1.0.0
 user_external_hash=3bf2609061d7214e7f0f69dd8883e55c4ec8f50a
 
@@ -321,17 +316,13 @@
 if [ \( $? -ne 0 \) -a \( $? -ne 3 \) ]; then exit 1; fi
 
 # Disable default apps that we don't support
-<<<<<<< HEAD
-sudo -u www-data php /usr/local/lib/owncloud/occ app:disable photos dashboard activity
+sudo -u www-data \
+	php /usr/local/lib/owncloud/occ app:disable photos dashboard activity \
+	| (grep -v "No such app enabled" || /bin/true)
 # Install interesting apps
 sudo -u www-data php /usr/local/lib/owncloud/occ app:install notes
 # upgrade apps
 sudo -u www-data php /usr/local/lib/owncloud/occ app:update --all
-=======
-sudo -u www-data \
-	php /usr/local/lib/owncloud/occ app:disable photos dashboard activity \
-	| (grep -v "No such app enabled" || /bin/true)
->>>>>>> 4cb46ea4
 
 # Set PHP FPM values to support large file uploads
 # (semicolon is the comment character in this file, hashes produce deprecation warnings)

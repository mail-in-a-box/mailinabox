--- conflicted
+++ resolved
@@ -107,16 +107,11 @@
 	echo "Upgrading to Nextcloud version $version"
 	echo
 
-<<<<<<< HEAD
     # Download and verify
-	get_nc_download_url $version .zip
+	get_nc_download_url "$version" .zip
 	download_link "$DOWNLOAD_URL" to-file use-cache "$DOWNLOAD_URL_CACHE_ID" "" "$hash"
 	rm -f /tmp/nextcloud.zip
 	$DOWNLOAD_FILE_REMOVE && mv "$DOWNLOAD_FILE" /tmp/nextcloud.zip || ln -s "$DOWNLOAD_FILE" /tmp/nextcloud.zip
-=======
-	# Download and verify
-	wget_verify "https://download.nextcloud.com/server/releases/nextcloud-$version.zip" "$hash" /tmp/nextcloud.zip
->>>>>>> a332be6a
 
 	# Remove the current owncloud/Nextcloud
 	rm -rf /usr/local/lib/owncloud
@@ -141,21 +136,15 @@
 	# Starting with Nextcloud 15, the app user_external is no longer included in Nextcloud core,
 	# we will install from their github repository.
 	if [ -n "$version_user_external" ]; then
-<<<<<<< HEAD
 		if [ -z "$hash_user_external" ]; then
 			# if no hash given, clone the repository at version (treeish)
 			git_clone https://github.com/nextcloud/user_external.git "$version_user_external" '' /usr/local/lib/owncloud/apps/user_external
 	else
 			# otherwise, download a release
-			wget_verify https://github.com/nextcloud-releases/user_external/releases/download/v$version_user_external/user_external-v$version_user_external.tar.gz $hash_user_external /tmp/user_external.tgz
+			wget_verify "https://github.com/nextcloud-releases/user_external/releases/download/v$version_user_external/user_external-v$version_user_external.tar.gz" "$hash_user_external" /tmp/user_external.tgz
 			tar -xf /tmp/user_external.tgz -C /usr/local/lib/owncloud/apps/
 			rm /tmp/user_external.tgz
 		fi
-=======
-		wget_verify "https://github.com/nextcloud-releases/user_external/releases/download/v$version_user_external/user_external-v$version_user_external.tar.gz" "$hash_user_external" /tmp/user_external.tgz
-		tar -xf /tmp/user_external.tgz -C /usr/local/lib/owncloud/apps/
-		rm /tmp/user_external.tgz
->>>>>>> a332be6a
 	fi
 
 	# Fix weird permissions.
@@ -168,21 +157,16 @@
 	# Make sure permissions are correct or the upgrade step won't run.
 	# $STORAGE_ROOT/owncloud may not yet exist, so use -f to suppress
 	# that error.
-	chown -f -R www-data:www-data "$STORAGE_ROOT/owncloud /usr/local/lib/owncloud" || /bin/true
+	chown -f -R www-data:www-data "$STORAGE_ROOT/owncloud" /usr/local/lib/owncloud || /bin/true
 
 	# If this isn't a new installation, immediately run the upgrade script.
 	# Then check for success (0=ok and 3=no upgrade needed, both are success).
 	if [ -e "$STORAGE_ROOT/owncloud/owncloud.db" ]; then
 		# ownCloud 8.1.1 broke upgrades. It may fail on the first attempt, but
 		# that can be OK.
-<<<<<<< HEAD
-		hide_output sudo -u www-data php$PHP_VER /usr/local/lib/owncloud/occ upgrade
-		if [ \( $? -ne 0 \) -a \( $? -ne 3 \) ]; then
-=======
-		sudo -u www-data php"$PHP_VER" /usr/local/lib/owncloud/occ upgrade
+		hide_output sudo -u www-data php"$PHP_VER" /usr/local/lib/owncloud/occ upgrade
 		E=$?
 		if [ $E -ne 0 ] && [ $E -ne 3 ]; then
->>>>>>> a332be6a
 			echo "Trying ownCloud upgrade again to work around ownCloud upgrade bug..."
 			sudo -u www-data php"$PHP_VER" /usr/local/lib/owncloud/occ upgrade
 			E=$?
@@ -192,19 +176,11 @@
 		fi
 
 		# Add missing indices. NextCloud didn't include this in the normal upgrade because it might take some time.
-<<<<<<< HEAD
-		hide_output sudo -u www-data php$PHP_VER /usr/local/lib/owncloud/occ db:add-missing-indices
-		hide_output sudo -u www-data php$PHP_VER /usr/local/lib/owncloud/occ db:add-missing-primary-keys
+		hide_output sudo -u www-data php"$PHP_VER" /usr/local/lib/owncloud/occ db:add-missing-indices
+		hide_output sudo -u www-data php"$PHP_VER" /usr/local/lib/owncloud/occ db:add-missing-primary-keys
 
 		# Run conversion to BigInt identifiers, this process may take some time on large tables.
-		hide_output sudo -u www-data php$PHP_VER /usr/local/lib/owncloud/occ db:convert-filecache-bigint --no-interaction
-=======
-		sudo -u www-data php"$PHP_VER" /usr/local/lib/owncloud/occ db:add-missing-indices
-		sudo -u www-data php"$PHP_VER" /usr/local/lib/owncloud/occ db:add-missing-primary-keys
-
-		# Run conversion to BigInt identifiers, this process may take some time on large tables.
-		sudo -u www-data php"$PHP_VER" /usr/local/lib/owncloud/occ db:convert-filecache-bigint --no-interaction
->>>>>>> a332be6a
+		hide_output sudo -u www-data php"$PHP_VER" /usr/local/lib/owncloud/occ db:convert-filecache-bigint --no-interaction
 	fi
 }
 

--- conflicted
+++ resolved
@@ -139,15 +139,8 @@
 		elif [[ ${CURRENT_NEXTCLOUD_VER} =~ ^1[012] ]]; then
 			echo "Upgrades from Mail-in-a-Box prior to v0.28 (dated July 30, 2018) with Nextcloud < 13.0.6 (you have ownCloud 10, 11 or 12) are not supported. Upgrade to Mail-in-a-Box version v0.30 first. Setup aborting."
 			exit 1
-<<<<<<< HEAD
-		fi
-
-		# If we are running Nextcloud 13, upgrade to Nextcloud 14
-		if grep -q "OC_VersionString = '13\." /usr/local/lib/owncloud/version.php; then
-=======
 		elif [[ ${CURRENT_NEXTCLOUD_VER} =~ ^13 ]]; then
 			# If we are running Nextcloud 13, upgrade to Nextcloud 14
->>>>>>> a70ba94b
 			InstallNextcloud 14.0.6 4e43a57340f04c2da306c8eea98e30040399ae5a
 		elif [[ ${CURRENT_NEXTCLOUD_VER} =~ ^14 ]]; then
 			# During the upgrade from Nextcloud 14 to 15, user_external may cause the upgrade to fail.

--- conflicted
+++ resolved
@@ -29,13 +29,8 @@
 #   we automatically install intermediate versions as needed.
 # * The hash is the SHA1 hash of the ZIP package, which you can find by just running this script and
 #   copying it from the error message when it doesn't match what is below.
-<<<<<<< HEAD
-nextcloud_ver=24.0.0
-nextcloud_hash=f072f5863a15cefe577b47f72bb3e41d2a339335
-=======
 nextcloud_ver=23.0.0
 nextcloud_hash=0d496eb0808c292502479e93cd37fe2daf95786a
->>>>>>> a6ae0e6d
 
 # Nextcloud apps
 # --------------
@@ -50,8 +45,8 @@
 contacts_hash=45e7cf4bfe99cd8d03625cf9e5a1bb2e90549136
 calendar_ver=3.0.4
 calendar_hash=d0284b68135777ec9ca713c307216165b294d0fe
-user_external_ver=1.0.0
-user_external_hash=3bf2609061d7214e7f0f69dd8883e55c4ec8f50a
+user_external_ver=2.1.0
+user_external_hash=6e5afe7f36f398f864bfdce9cad72200e70322aa
 
 # Clear prior packages and install dependencies from apt.
 
@@ -167,11 +162,7 @@
 if [ ! -d /usr/local/lib/owncloud/ ] || [[ ! ${CURRENT_NEXTCLOUD_VER} =~ ^$nextcloud_ver ]]; then
 
 	# Stop php-fpm if running. If they are not running (which happens on a previously failed install), dont bail.
-<<<<<<< HEAD
-	service php8.1-fpm stop &> /dev/null || /bin/true
-=======
 	service php$PHP_VER-fpm stop &> /dev/null || /bin/true
->>>>>>> a6ae0e6d
 
 	# Backup the existing ownCloud/Nextcloud.
 	# Create a backup directory to store the current installation and database to
@@ -201,15 +192,6 @@
 		elif [[ ${CURRENT_NEXTCLOUD_VER} =~ ^1[3456789] ]]; then
 			echo "Upgrades from Mail-in-a-Box prior to v60 with Nextcloud 19 or earlier are not supported. Upgrade to the latest Mail-in-a-Box version supported on your machine first. Setup will continue, but skip the Nextcloud migration."
 			return 0
-<<<<<<< HEAD
-    elif [[ ${CURRENT_NEXTCLOUD_VER} =~ ^20 ]]; then
-      InstallNextcloud 21.0.7 f5c7079c5b56ce1e301c6a27c0d975d608bb01c9 4.0.7 8ab31d205408e4f12067d8a4daa3595d46b513e3 3.0.4 6fb1e998d307c53245faf1c37a96eb982bbee8ba 1.0.0 3bf2609061d7214e7f0f69dd8883e55c4ec8f50a
-      CURRENT_NEXTCLOUD_VER="21.0.7"
-    elif [[ ${CURRENT_NEXTCLOUD_VER} =~ ^21 ]]; then
-      InstallNextcloud 22.2.2 489eaf4147ad1b59385847b7d7db293712cced88 4.0.7 8ab31d205408e4f12067d8a4daa3595d46b513e3 3.0.4 6fb1e998d307c53245faf1c37a96eb982bbee8ba 1.0.0 3bf2609061d7214e7f0f69dd8883e55c4ec8f50a
-      CURRENT_NEXTCLOUD_VER="22.2.2"
-    fi
-=======
 		elif [[ ${CURRENT_NEXTCLOUD_VER} =~ ^20 ]]; then
 			InstallNextcloud 21.0.7 f5c7079c5b56ce1e301c6a27c0d975d608bb01c9 4.0.7 8ab31d205408e4f12067d8a4daa3595d46b513e3 3.0.4 6fb1e998d307c53245faf1c37a96eb982bbee8ba 1.0.0 3bf2609061d7214e7f0f69dd8883e55c4ec8f50a
 			CURRENT_NEXTCLOUD_VER="21.0.7"
@@ -217,14 +199,13 @@
 			InstallNextcloud 22.2.2 489eaf4147ad1b59385847b7d7db293712cced88 4.0.7 8ab31d205408e4f12067d8a4daa3595d46b513e3 3.0.4 6fb1e998d307c53245faf1c37a96eb982bbee8ba 1.0.0 3bf2609061d7214e7f0f69dd8883e55c4ec8f50a
 			CURRENT_NEXTCLOUD_VER="22.2.2"
 		fi
->>>>>>> a6ae0e6d
 	fi
 
 	InstallNextcloud $nextcloud_ver $nextcloud_hash $contacts_ver $contacts_hash $calendar_ver $calendar_hash $user_external_ver $user_external_hash
 fi
 
 # ### Configure apcu
-cat > /etc/php/8.1/cli/conf.d/20-miab.ini <<EOF
+cat > /etc/php/$PHP_VER/cli/conf.d/20-miab.ini <<EOF
 apc.enable_cli=1
 EOF
 
@@ -360,11 +341,7 @@
 
 # Set PHP FPM values to support large file uploads
 # (semicolon is the comment character in this file, hashes produce deprecation warnings)
-<<<<<<< HEAD
-tools/editconf.py /etc/php/8.1/fpm/php.ini -c ';' \
-=======
 tools/editconf.py /etc/php/$PHP_VER/fpm/php.ini -c ';' \
->>>>>>> a6ae0e6d
 	upload_max_filesize=16G \
 	post_max_size=16G \
 	output_buffering=16384 \
@@ -373,11 +350,7 @@
 	short_open_tag=On
 
 # Set Nextcloud recommended opcache settings
-<<<<<<< HEAD
-tools/editconf.py /etc/php/8.1/cli/conf.d/10-opcache.ini -c ';' \
-=======
 tools/editconf.py /etc/php/$PHP_VER/cli/conf.d/10-opcache.ini -c ';' \
->>>>>>> a6ae0e6d
 	opcache.enable=1 \
 	opcache.enable_cli=1 \
 	opcache.interned_strings_buffer=8 \
@@ -387,13 +360,8 @@
 	opcache.revalidate_freq=1
 
 # If apc is explicitly disabled we need to enable it
-<<<<<<< HEAD
-if grep -q apc.enabled=0 /etc/php/8.1/mods-available/apcu.ini; then
-	tools/editconf.py /etc/php/8.1/mods-available/apcu.ini -c ';' \
-=======
 if grep -q apc.enabled=0 /etc/php/$PHP_VER/mods-available/apcu.ini; then
 	tools/editconf.py /etc/php/$PHP_VER/mods-available/apcu.ini -c ';' \
->>>>>>> a6ae0e6d
 		apc.enabled=1
 fi
 
@@ -418,8 +386,4 @@
 # ```
 
 # Enable PHP modules and restart PHP.
-<<<<<<< HEAD
-restart_service php8.1-fpm
-=======
-restart_service php$PHP_VER-fpm
->>>>>>> a6ae0e6d
+restart_service php$PHP_VER-fpm
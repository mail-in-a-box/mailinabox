--- conflicted
+++ resolved
@@ -97,29 +97,6 @@
 # come from there and minimal Ubuntu installs may have it turned off.
 hide_output add-apt-repository -y universe
 
-<<<<<<< HEAD
-# Install the certbot PPA.
-if [ $(. /etc/os-release; echo $VERSION_ID | awk -F. '{print $1}') -le 18 ]
-then
-    hide_output add-apt-repository -y ppa:certbot/certbot
-else
-    hide_output snap install core
-    hide_output snap refresh core
-    if ! snap list certbot 1>/dev/null 2>&1; then
-        # a ppa was required on ubuntu 18, but snaps are used in ubuntu 19+
-        # remove the ppa and certbot per eff's instructions
-        hide_output add-apt-repository -r -y ppa:certbot/certbot
-        hide_output apt-get remove -y certbot
-    fi
-    hide_output snap install --classic certbot
-    ln -sf /snap/bin/certbot /usr/bin/certbot
-fi
-
-# Install the duplicity PPA.
-hide_output add-apt-repository -y ppa:duplicity-team/duplicity-release-git
-
-=======
->>>>>>> 3998214e
 # ### Update Packages
 
 # Update system packages to make sure we have the latest upstream versions

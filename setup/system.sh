source /etc/mailinabox.conf
source setup/functions.sh # load our functions

# Basic System Configuration
# -------------------------

# ### Set hostname of the box

# If the hostname is not correctly resolvable sudo can't be used. This will result in
# errors during the install
#
# First set the hostname in the configuration file, then activate the setting

echo $PRIMARY_HOSTNAME > /etc/hostname
hostname $PRIMARY_HOSTNAME

# ### Fix permissions

# The default Ubuntu Bionic image on Scaleway throws warnings during setup about incorrect
# permissions (group writeable) set on the following directories.

chmod g-w /etc /etc/default /usr

# ### Add swap space to the system

# If the physical memory of the system is below 2GB it is wise to create a
# swap file. This will make the system more resiliant to memory spikes and
# prevent for instance spam filtering from crashing

# We will create a 1G file, this should be a good balance between disk usage
# and buffers for the system. We will only allocate this file if there is more
# than 5GB of disk space available

# The following checks are performed:
# - Check if swap is currently mountend by looking at /proc/swaps
# - Check if the user intents to activate swap on next boot by checking fstab entries.
# - Check if a swapfile already exists
# - Check if the root file system is not btrfs, might be an incompatible version with
#   swapfiles. User should hanle it them selves.
# - Check the memory requirements
# - Check available diskspace

# See https://www.digitalocean.com/community/tutorials/how-to-add-swap-on-ubuntu-14-04
# for reference

SWAP_MOUNTED=$(cat /proc/swaps | tail -n+2)
SWAP_IN_FSTAB=$(grep "swap" /etc/fstab || /bin/true)
ROOT_IS_BTRFS=$(grep "\/ .*btrfs" /proc/mounts || /bin/true)
TOTAL_PHYSICAL_MEM=$(head -n 1 /proc/meminfo | awk '{print $2}' || /bin/true)
AVAILABLE_DISK_SPACE=$(df / --output=avail | tail -n 1)
if
	[ -z "$SWAP_MOUNTED" ] &&
	[ -z "$SWAP_IN_FSTAB" ] &&
	[ ! -e /swapfile ] &&
	[ -z "$ROOT_IS_BTRFS" ] &&
	[ $TOTAL_PHYSICAL_MEM -lt 1900000 ] &&
	[ $AVAILABLE_DISK_SPACE -gt 5242880 ]
then
	echo "Adding a swap file to the system..."

	# Allocate and activate the swap file. Allocate in 1KB chuncks
	# doing it in one go, could fail on low memory systems
	dd if=/dev/zero of=/swapfile bs=1024 count=$[1024*1024] status=none
	if [ -e /swapfile ]; then
		chmod 600 /swapfile
		hide_output mkswap /swapfile
		swapon /swapfile
	fi

	# Check if swap is mounted then activate on boot
	if swapon -s | grep -q "\/swapfile"; then
		echo "/swapfile   none    swap    sw    0   0" >> /etc/fstab
	else
		echo "ERROR: Swap allocation failed"
	fi
fi

# ### Set log retention policy.

# Set the systemd journal log retention from infinite to 10 days,
# since over time the logs take up a large amount of space.
# (See https://discourse.mailinabox.email/t/journalctl-reclaim-space-on-small-mailinabox/6728/11.)
tools/editconf.py /etc/systemd/journald.conf MaxRetentionSec=10day

hide_output systemctl restart systemd-journald.service
# We install some non-standard Ubuntu packages maintained by other
# third-party providers. First ensure add-apt-repository is installed.

if [ ! -f /usr/bin/add-apt-repository ]; then
	echo "Installing add-apt-repository..."
	hide_output apt-get update
	apt_install software-properties-common
fi

# Ensure the universe repository is enabled since some of our packages
# come from there and minimal Ubuntu installs may have it turned off.
hide_output add-apt-repository -y universe

# ### Update Packages

# Update system packages to make sure we have the latest upstream versions
# of things from Ubuntu, as well as the directory of packages provide by the
# PPAs so we can install those packages later.

echo Updating system packages...
hide_output apt-get update
apt_get_quiet upgrade

# Old kernels pile up over time and take up a lot of disk space, and because of Mail-in-a-Box
# changes there may be other packages that are no longer needed. Clear out anything apt knows
# is safe to delete.

apt_get_quiet autoremove

# ### Install System Packages

# Install basic utilities.
#
# * haveged: Provides extra entropy to /dev/random so it doesn't stall
#	         when generating random numbers for private keys (e.g. during
#	         ldns-keygen).
# * unattended-upgrades: Apt tool to install security updates automatically.
# * cron: Runs background processes periodically.
# * ntp: keeps the system time correct
# * fail2ban: scans log files for repeated failed login attempts and blocks the remote IP at the firewall
# * netcat-openbsd: `nc` command line networking tool
# * git: we install some things directly from github
# * sudo: allows privileged users to execute commands as root without being root
# * coreutils: includes `nproc` tool to report number of processors, mktemp
# * bc: allows us to do math to compute sane defaults
# * openssh-client: provides ssh-keygen

echo Installing system packages...
apt_install python3 python3-dev python3-pip python3-setuptools \
	netcat-openbsd wget curl git sudo coreutils bc \
	haveged pollinate openssh-client unzip \
	unattended-upgrades cron ntp fail2ban rsyslog

# ### Suppress Upgrade Prompts
# When Ubuntu 20 comes out, we don't want users to be prompted to upgrade,
# because we don't yet support it.
if [ -f /etc/update-manager/release-upgrades ]; then
	tools/editconf.py /etc/update-manager/release-upgrades Prompt=never
	rm -f /var/lib/ubuntu-release-upgrader/release-upgrade-available
fi

# ### Set the system timezone
#
# Some systems are missing /etc/timezone, which we cat into the configs for
# Z-Push and ownCloud, so we need to set it to something. Daily cron tasks
# like the system backup are run at a time tied to the system timezone, so
# letting the user choose will help us identify the right time to do those
# things (i.e. late at night in whatever timezone the user actually lives
# in).
#
# However, changing the timezone once it is set seems to confuse fail2ban
# and requires restarting fail2ban (done below in the fail2ban
# section) and syslog (see #328). There might be other issues, and it's
# not likely the user will want to change this, so we only ask on first
# setup.
if [ -z "${NONINTERACTIVE:-}" ]; then
	if [ ! -f /etc/timezone ] || [ ! -z ${FIRST_TIME_SETUP:-} ]; then
		# If the file is missing or this is the user's first time running
		# Mail-in-a-Box setup, run the interactive timezone configuration
		# tool.
		dpkg-reconfigure tzdata
		restart_service rsyslog
	fi
else
	# This is a non-interactive setup so we can't ask the user.
	# If /etc/timezone is missing, set it to UTC.
	if [ ! -f /etc/timezone ]; then
		echo "Setting timezone to UTC."
		echo "Etc/UTC" > /etc/timezone
		restart_service rsyslog
	fi
fi

# ### Seed /dev/urandom
#
# /dev/urandom is used by various components for generating random bytes for
# encryption keys and passwords:
#
# * TLS private key (see `ssl.sh`, which calls `openssl genrsa`)
# * DNSSEC signing keys (see `dns.sh`)
# * our management server's API key (via Python's os.urandom method)
# * Roundcube's SECRET_KEY (`webmail.sh`)
#
# Why /dev/urandom? It's the same as /dev/random, except that it doesn't wait
# for a constant new stream of entropy. In practice, we only need a little
# entropy at the start to get going. After that, we can safely pull a random
# stream from /dev/urandom and not worry about how much entropy has been
# added to the stream. (http://www.2uo.de/myths-about-urandom/) So we need
# to worry about /dev/urandom being seeded properly (which is also an issue
# for /dev/random), but after that /dev/urandom is superior to /dev/random
# because it's faster and doesn't block indefinitely to wait for hardware
# entropy. Note that `openssl genrsa` even uses `/dev/urandom`, and if it's
# good enough for generating an RSA private key, it's good enough for anything
# else we may need.
#
# Now about that seeding issue....
#
# /dev/urandom is seeded from "the uninitialized contents of the pool buffers when
# the kernel starts, the startup clock time in nanosecond resolution,...and
# entropy saved across boots to a local file" as well as the order of
# execution of concurrent accesses to /dev/urandom. (Heninger et al 2012,
# https://factorable.net/weakkeys12.conference.pdf) But when memory is zeroed,
# the system clock is reset on boot, /etc/init.d/urandom has not yet run, or
# the machine is single CPU or has no concurrent accesses to /dev/urandom prior
# to this point, /dev/urandom may not be seeded well. After this, /dev/urandom
# draws from the same entropy sources as /dev/random, but it doesn't block or
# issue any warnings if no entropy is actually available. (http://www.2uo.de/myths-about-urandom/)
# Entropy might not be readily available because this machine has no user input
# devices (common on servers!) and either no hard disk or not enough IO has
# ocurred yet --- although haveged tries to mitigate this. So there's a good chance
# that accessing /dev/urandom will not be drawing from any hardware entropy and under
# a perfect-storm circumstance where the other seeds are meaningless, /dev/urandom
# may not be seeded at all.
#
# The first thing we'll do is block until we can seed /dev/urandom with enough
# hardware entropy to get going, by drawing from /dev/random. haveged makes this
# less likely to stall for very long.

echo Initializing system random number generator...
dd if=/dev/random of=/dev/urandom bs=1 count=32 2> /dev/null

# This is supposedly sufficient. But because we're not sure if hardware entropy
# is really any good on virtualized systems, we'll also seed from Ubuntu's
# pollinate servers:

pollinate  -q -r

# Between these two, we really ought to be all set.

# We need an ssh key to store backups via rsync, if it doesn't exist create one
if [ ! -f /root/.ssh/id_rsa_miab ]; then
	echo 'Creating SSH key for backup…'
	ssh-keygen -t rsa -b 2048 -a 100 -f /root/.ssh/id_rsa_miab -N '' -q
fi

# ### Package maintenance
#
# Allow apt to install system updates automatically every day.

cat > /etc/apt/apt.conf.d/02periodic <<EOF;
APT::Periodic::MaxAge "7";
APT::Periodic::Update-Package-Lists "1";
APT::Periodic::Unattended-Upgrade "1";
APT::Periodic::Verbose "0";
EOF

# Adjust apt update and upgrade timers such that they're always before daily status
# checks and thus never report upgrades unless user intervention is necessary.
mkdir -p /etc/systemd/system/apt-daily.timer.d
cat > /etc/systemd/system/apt-daily.timer.d/override.conf <<EOF;
[Timer]
RandomizedDelaySec=5h
EOF

<<<<<<< HEAD
if [ ! -d /etc/systemd/system/apt-daily-upgrade.timer.d ]; then
	mkdir /etc/systemd/system/apt-daily-upgrade.timer.d
fi
=======
mkdir -p /etc/systemd/system/apt-daily-upgrade.timer.d
>>>>>>> a2a2e7ce
cat > /etc/systemd/system/apt-daily-upgrade.timer.d/override.conf <<EOF;
[Timer]
OnCalendar=
OnCalendar=*-*-* 23:30
EOF

# ### Firewall

# Various virtualized environments like Docker and some VPSs don't provide #NODOC
# a kernel that supports iptables. To avoid error-like output in these cases, #NODOC
# we skip this if the user sets DISABLE_FIREWALL=1. #NODOC
if [ -z "${DISABLE_FIREWALL:-}" ]; then
	# Install `ufw` which provides a simple firewall configuration.
	apt_install ufw

	# ssh might be running on an alternate port. Use sshd -T to dump sshd's #NODOC
	# settings, find the port it is supposedly running on, and open that port #NODOC
	# too. #NODOC
	SSH_PORT=$(sshd -T 2>/dev/null | grep "^port " | sed "s/port //") #NODOC
	if [ ! -z "$SSH_PORT" ]; then
		if [ "$SSH_PORT" != "22" ]; then
			echo Opening alternate SSH port $SSH_PORT. #NODOC
			ufw_limit $SSH_PORT #NODOC
		else
			# Allow incoming connections to SSH.
			ufw_limit ssh;
		fi
	else
		# Allow incoming connections to SSH.
		ufw_limit ssh;
	fi

	ufw --force enable;
fi #NODOC

# ### Local DNS Service

# Install a local recursive DNS server --- i.e. for DNS queries made by
# local services running on this machine.
#
# (This is unrelated to the box's public, non-recursive DNS server that
# answers remote queries about domain names hosted on this box. For that
# see dns.sh.)
#
# The default systemd-resolved service provides local DNS name resolution. By default it
# is a recursive stub nameserver, which means it simply relays requests to an
# external nameserver, usually provided by your ISP or configured in /etc/systemd/resolved.conf.
#
# This won't work for us for three reasons.
#
# 1) We have higher security goals --- we want DNSSEC to be enforced on all
#    DNS queries (some upstream DNS servers do, some don't).
# 2) We will configure postfix to use DANE, which uses DNSSEC to find TLS
#    certificates for remote servers. DNSSEC validation *must* be performed
#    locally because we can't trust an unencrypted connection to an external
#    DNS server.
# 3) DNS-based mail server blacklists (RBLs) typically block large ISP
#    DNS servers because they only provide free data to small users. Since
#    we use RBLs to block incoming mail from blacklisted IP addresses,
#    we have to run our own DNS server. See #1424.
#
# systemd-resolved has a setting to perform local DNSSEC validation on all
# requests (in /etc/systemd/resolved.conf, set DNSSEC=yes), but because it's
# a stub server the main part of a request still goes through an upstream
# DNS server, which won't work for RBLs. So we really need a local recursive
# nameserver.
#
# We'll install unbound, which as packaged for Ubuntu, has DNSSEC enabled by default.
# We'll have it be bound to 127.0.0.1 so that it does not interfere with
# the public, recursive nameserver `nsd` bound to the public ethernet interfaces.

# remove bind9 in case it is still there
apt-get purge -qq -y bind9 bind9-utils

# Configure unbound
cp -f conf/unbound.conf /etc/unbound/unbound.conf.d/miabunbound.conf

<<<<<<< HEAD
if [ ! -d /etc/unbound/lists.d ]; then
	mkdir /etc/unbound/lists.d
fi
=======
mkdir -p /etc/unbound/lists.d
>>>>>>> a2a2e7ce

# Install unbound and dns utils (e.g. dig)
apt_install unbound python3-unbound bind9-dnsutils

unbound-control -q status

# Only reset the local dns settings if unbound server is running, otherwise we'll 
# up with a system with an unusable internet connection
if [ $? -ne 0 ]; then 
    echo "Recursive DNS server not active"
    exit 1
fi

# Modify systemd settings
rm -f /etc/resolv.conf
tools/editconf.py /etc/systemd/resolved.conf \
	DNS=127.0.0.1 \
	DNSSEC=yes \
	DNSStubListener=no
echo "nameserver 127.0.0.1" > /etc/resolv.conf

# Restart the DNS services.

systemctl restart systemd-resolved

# ### Fail2Ban Service

# Configure the Fail2Ban installation to prevent dumb bruce-force attacks against dovecot, postfix, ssh, etc.
rm -f /etc/fail2ban/jail.local # we used to use this file but don't anymore
rm -f /etc/fail2ban/jail.d/defaults-debian.conf # removes default config so we can manage all of fail2ban rules in one config

if [ ! -z "$ADMIN_HOME_IPV6" ]; then
    ADMIN_HOME_IPV6_FB="${ADMIN_HOME_IPV6}/64"
else
	ADMIN_HOME_IPV6_FB=""
fi

cat conf/fail2ban/jails.conf \
	| sed "s/PUBLIC_IPV6/$PUBLIC_IPV6/g" \
	| sed "s/PUBLIC_IP/$PUBLIC_IP/g" \
	| sed "s/ADMIN_HOME_IPV6/$ADMIN_HOME_IPV6_FB/g" \
	| sed "s/ADMIN_HOME_IP/$ADMIN_HOME_IP/g" \
	| sed "s#STORAGE_ROOT#$STORAGE_ROOT#" \
	> /etc/fail2ban/jail.d/00-mailinabox.conf
cp -f conf/fail2ban/filter.d/* /etc/fail2ban/filter.d/
cp -f conf/fail2ban/jail.d/* /etc/fail2ban/jail.d/

# If SSH port is not default, add the not default to the ssh jail
if [ ! -z "$SSH_PORT" ]; then
	# create backup copy
	cp -f /etc/fail2ban/jail.conf /etc/fail2ban/jail.conf.miab_old
	
	if [ "$SSH_PORT" != "22" ]; then
		# Add alternative SSH port
		sed -i "s/port[ ]\+=[ ]\+ssh$/port = ssh,$SSH_PORT/g" /etc/fail2ban/jail.conf
		sed -i "s/port[ ]\+=[ ]\+ssh$/port = ssh,$SSH_PORT/g" /etc/fail2ban/jail.d/geoipblock.conf
	else
		# Set SSH port to default
		sed -i "s/port[ ]\+=[ ]\+ssh/port = ssh/g" /etc/fail2ban/jail.conf
		sed -i "s/port[ ]\+=[ ]\+ssh/port = ssh/g" /etc/fail2ban/jail.d/geoipblock.conf
	fi
fi

# fail2ban should be able to look back far enough because we increased findtime of recidive jail
tools/editconf.py /etc/fail2ban/fail2ban.conf dbpurgeage=7d

# On first installation, the log files that the jails look at don't all exist.
# e.g., The roundcube error log isn't normally created until someone logs into
# Roundcube for the first time. This causes fail2ban to fail to start. Later
# scripts will ensure the files exist and then fail2ban is given another
# restart at the very end of setup.
restart_service fail2ban<|MERGE_RESOLUTION|>--- conflicted
+++ resolved
@@ -257,13 +257,7 @@
 RandomizedDelaySec=5h
 EOF
 
-<<<<<<< HEAD
-if [ ! -d /etc/systemd/system/apt-daily-upgrade.timer.d ]; then
-	mkdir /etc/systemd/system/apt-daily-upgrade.timer.d
-fi
-=======
 mkdir -p /etc/systemd/system/apt-daily-upgrade.timer.d
->>>>>>> a2a2e7ce
 cat > /etc/systemd/system/apt-daily-upgrade.timer.d/override.conf <<EOF;
 [Timer]
 OnCalendar=
@@ -338,19 +332,15 @@
 # remove bind9 in case it is still there
 apt-get purge -qq -y bind9 bind9-utils
 
+# Install unbound and dns utils (e.g. dig)
+apt_install unbound python3-unbound bind9-dnsutils
+
 # Configure unbound
 cp -f conf/unbound.conf /etc/unbound/unbound.conf.d/miabunbound.conf
 
-<<<<<<< HEAD
-if [ ! -d /etc/unbound/lists.d ]; then
-	mkdir /etc/unbound/lists.d
-fi
-=======
 mkdir -p /etc/unbound/lists.d
->>>>>>> a2a2e7ce
-
-# Install unbound and dns utils (e.g. dig)
-apt_install unbound python3-unbound bind9-dnsutils
+
+systemctl restart unbound
 
 unbound-control -q status
 

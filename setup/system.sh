source /etc/mailinabox.conf
source setup/functions.sh # load our functions

# Basic System Configuration
# -------------------------

<<<<<<< HEAD
# ### Disable password login via SSH

# We will disable password based login via ssh only if the user that logged in:
#
# - Is using an ssh connection
# - Used a public key to authenticate
# - The user still has that key in authorized_keys
#
# The /var/log/auth.log will contain entries for logins that used public
# key authentication. We will try to find an entry for the user. If we
# find a record matching the user and the current ip address we will lookup
# the key finger print in the authorized keys of the user
#
# Sudo makes the use of $SSH_CLIENT client impossible, so we have to use pinky
USERNAME_THAT_WAS_USED_TO_LOG_IN=$(logname)
IP_ADDRESS_OF_USER=$(pinky -w $USERNAME_THAT_WAS_USED_TO_LOG_IN | tail -n+2 | tail -n1 | awk '{print $(NF)}')
if [ ! -z "$IP_ADDRESS_OF_USER" ]; then
	HOMEDIRECTORY_OF_USER=$(grep "$USERNAME_THAT_WAS_USED_TO_LOG_IN" /etc/passwd | cut -d":" -f6)
	LOG_ENTRY_TO_SEARCH_FOR="ssh.* Accepted publickey for $USERNAME_THAT_WAS_USED_TO_LOG_IN from $IP_ADDRESS_OF_USER"
	SSH_PUB_KEY_USED_TO_LOG_IN=$(grep "$LOG_ENTRY_TO_SEARCH_FOR" /var/log/auth.log* | tail -n 1 | awk '{print $(NF)}')

	if [ ! -z "$SSH_PUB_KEY_USED_TO_LOG_IN" ]; then
	if [ -e "$HOMEDIRECTORY_OF_USER"/.ssh/authorized_keys ]; then
	if ssh-keygen -l -f "$HOMEDIRECTORY_OF_USER"/.ssh/authorized_keys | grep -q -i "$SSH_PUB_KEY_USED_TO_LOG_IN"; then
		# Public key used to log in is still in authorized_keys so we can safely disable
		# password based logins
		echo "Disabling password authentication for ssh"
		tools/editconf.py /etc/ssh/sshd_config -s \
			PasswordAuthentication=no

		restart_service ssh
	fi
	fi
	fi
fi
=======
# ### Set hostname of the box

# If the hostname is not correctly resolvable sudo can't be used. This will result in
# errors during the install
#
# First set the hostname in the configuration file, then activate the setting

echo $PRIMARY_HOSTNAME > /etc/hostname
hostname $PRIMARY_HOSTNAME
>>>>>>> 82903cd0

# ### Add swap space to the system

# If the physical memory of the system is below 2GB it is wise to create a
# swap file. This will make the system more resiliant to memory spikes and
# prevent for instance spam filtering from crashing

# We will create a 1G file, this should be a good balance between disk usage
# and buffers for the system. We will only allocate this file if there is more
# than 5GB of disk space available

# The following checks are performed:
# - Check if swap is currently mountend by looking at /proc/swaps
# - Check if the user intents to activate swap on next boot by checking fstab entries.
# - Check if a swapfile already exists
# - Check if the root file system is not btrfs, might be an incompatible version with
#   swapfiles. User should hanle it them selves.
# - Check the memory requirements
# - Check available diskspace

# See https://www.digitalocean.com/community/tutorials/how-to-add-swap-on-ubuntu-14-04
# for reference

SWAP_MOUNTED=$(cat /proc/swaps | tail -n+2)
SWAP_IN_FSTAB=$(grep "swap" /etc/fstab)
ROOT_IS_BTRFS=$(grep "\/ .*btrfs" /proc/mounts)
TOTAL_PHYSICAL_MEM=$(head -n 1 /proc/meminfo | awk '{print $2}')
AVAILABLE_DISK_SPACE=$(df / --output=avail | tail -n 1)
if
	[ -z "$SWAP_MOUNTED" ] &&
	[ -z "$SWAP_IN_FSTAB" ] &&
	[ ! -e /swapfile ] &&
	[ -z "$ROOT_IS_BTRFS" ] &&
	[ $TOTAL_PHYSICAL_MEM -lt 1900000 ] &&
	[ $AVAILABLE_DISK_SPACE -gt 5242880 ]
then
	echo "Adding a swap file to the system..."

	# Allocate and activate the swap file. Allocate in 1KB chuncks
	# doing it in one go, could fail on low memory systems
	dd if=/dev/zero of=/swapfile bs=1024 count=$[1024*1024] status=none
	if [ -e /swapfile ]; then
		chmod 600 /swapfile
		hide_output mkswap /swapfile
		swapon /swapfile
	fi

	# Check if swap is mounted then activate on boot
	if swapon -s | grep -q "\/swapfile"; then
		echo "/swapfile   none    swap    sw    0   0" >> /etc/fstab
	else
		echo "ERROR: Swap allocation failed"
	fi
fi

# ### Add Mail-in-a-Box's PPA.

# We've built several .deb packages on our own that we want to include.
# One is a replacement for Ubuntu's stock postgrey package that makes
# some enhancements. The other is dovecot-lucene, a Lucene-based full
# text search plugin for (and by) dovecot, which is not available in
# Ubuntu currently.
#
# So, first ensure add-apt-repository is installed, then use it to install
# the [mail-in-a-box ppa](https://launchpad.net/~mail-in-a-box/+archive/ubuntu/ppa).


if [ ! -f /usr/bin/add-apt-repository ]; then
	echo "Installing add-apt-repository..."
	hide_output apt-get update
	apt_install software-properties-common
fi

hide_output add-apt-repository -y ppa:mail-in-a-box/ppa

# ### Update Packages

# Update system packages to make sure we have the latest upstream versions of things from Ubuntu.

echo Updating system packages...
hide_output apt-get update
apt_get_quiet upgrade

# ### Install System Packages

# Install basic utilities.
#
# * haveged: Provides extra entropy to /dev/random so it doesn't stall
#	         when generating random numbers for private keys (e.g. during
#	         ldns-keygen).
# * unattended-upgrades: Apt tool to install security updates automatically.
# * cron: Runs background processes periodically.
# * ntp: keeps the system time correct
# * fail2ban: scans log files for repeated failed login attempts and blocks the remote IP at the firewall
# * netcat-openbsd: `nc` command line networking tool
# * git: we install some things directly from github
# * sudo: allows privileged users to execute commands as root without being root
# * coreutils: includes `nproc` tool to report number of processors, mktemp
# * bc: allows us to do math to compute sane defaults

echo Installing system packages...
apt_install python3 python3-dev python3-pip \
	netcat-openbsd wget curl git sudo coreutils bc \
	haveged pollinate \
	unattended-upgrades cron ntp fail2ban

# ### Set the system timezone
#
# Some systems are missing /etc/timezone, which we cat into the configs for
# Z-Push and ownCloud, so we need to set it to something. Daily cron tasks
# like the system backup are run at a time tied to the system timezone, so
# letting the user choose will help us identify the right time to do those
# things (i.e. late at night in whatever timezone the user actually lives
# in).
#
# However, changing the timezone once it is set seems to confuse fail2ban
# and requires restarting fail2ban (done below in the fail2ban
# section) and syslog (see #328). There might be other issues, and it's
# not likely the user will want to change this, so we only ask on first
# setup.
if [ -z "$NONINTERACTIVE" ]; then
	if [ ! -f /etc/timezone ] || [ ! -z $FIRST_TIME_SETUP ]; then
		# If the file is missing or this is the user's first time running
		# Mail-in-a-Box setup, run the interactive timezone configuration
		# tool.
		dpkg-reconfigure tzdata
		restart_service rsyslog
	fi
else
	# This is a non-interactive setup so we can't ask the user.
	# If /etc/timezone is missing, set it to UTC.
	if [ ! -f /etc/timezone ]; then
		echo "Setting timezone to UTC."
		echo "Etc/UTC" > /etc/timezone
		restart_service rsyslog
	fi
fi

# ### Seed /dev/urandom
#
# /dev/urandom is used by various components for generating random bytes for
# encryption keys and passwords:
#
# * TLS private key (see `ssl.sh`, which calls `openssl genrsa`)
# * DNSSEC signing keys (see `dns.sh`)
# * our management server's API key (via Python's os.urandom method)
# * Roundcube's SECRET_KEY (`webmail.sh`)
# * ownCloud's administrator account password (`owncloud.sh`)
#
# Why /dev/urandom? It's the same as /dev/random, except that it doesn't wait
# for a constant new stream of entropy. In practice, we only need a little
# entropy at the start to get going. After that, we can safely pull a random
# stream from /dev/urandom and not worry about how much entropy has been
# added to the stream. (http://www.2uo.de/myths-about-urandom/) So we need
# to worry about /dev/urandom being seeded properly (which is also an issue
# for /dev/random), but after that /dev/urandom is superior to /dev/random
# because it's faster and doesn't block indefinitely to wait for hardware
# entropy. Note that `openssl genrsa` even uses `/dev/urandom`, and if it's
# good enough for generating an RSA private key, it's good enough for anything
# else we may need.
#
# Now about that seeding issue....
#
# /dev/urandom is seeded from "the uninitialized contents of the pool buffers when
# the kernel starts, the startup clock time in nanosecond resolution,...and
# entropy saved across boots to a local file" as well as the order of
# execution of concurrent accesses to /dev/urandom. (Heninger et al 2012,
# https://factorable.net/weakkeys12.conference.pdf) But when memory is zeroed,
# the system clock is reset on boot, /etc/init.d/urandom has not yet run, or
# the machine is single CPU or has no concurrent accesses to /dev/urandom prior
# to this point, /dev/urandom may not be seeded well. After this, /dev/urandom
# draws from the same entropy sources as /dev/random, but it doesn't block or
# issue any warnings if no entropy is actually available. (http://www.2uo.de/myths-about-urandom/)
# Entropy might not be readily available because this machine has no user input
# devices (common on servers!) and either no hard disk or not enough IO has
# ocurred yet --- although haveged tries to mitigate this. So there's a good chance
# that accessing /dev/urandom will not be drawing from any hardware entropy and under
# a perfect-storm circumstance where the other seeds are meaningless, /dev/urandom
# may not be seeded at all.
#
# The first thing we'll do is block until we can seed /dev/urandom with enough
# hardware entropy to get going, by drawing from /dev/random. haveged makes this
# less likely to stall for very long.

echo Initializing system random number generator...
dd if=/dev/random of=/dev/urandom bs=1 count=32 2> /dev/null

# This is supposedly sufficient. But because we're not sure if hardware entropy
# is really any good on virtualized systems, we'll also seed from Ubuntu's
# pollinate servers:

pollinate  -q -r

# Between these two, we really ought to be all set.

# ### Package maintenance
#
# Allow apt to install system updates automatically every day.

cat > /etc/apt/apt.conf.d/02periodic <<EOF;
APT::Periodic::MaxAge "7";
APT::Periodic::Update-Package-Lists "1";
APT::Periodic::Unattended-Upgrade "1";
APT::Periodic::Verbose "1";
EOF

# ### Firewall

# Various virtualized environments like Docker and some VPSs don't provide #NODOC
# a kernel that supports iptables. To avoid error-like output in these cases, #NODOC
# we skip this if the user sets DISABLE_FIREWALL=1. #NODOC
if [ -z "$DISABLE_FIREWALL" ]; then
	# Install `ufw` which provides a simple firewall configuration.
	apt_install ufw

	# Allow incoming connections to SSH.
	ufw_allow ssh;

	# ssh might be running on an alternate port. Use sshd -T to dump sshd's #NODOC
	# settings, find the port it is supposedly running on, and open that port #NODOC
	# too. #NODOC
	SSH_PORT=$(sshd -T 2>/dev/null | grep "^port " | sed "s/port //") #NODOC
	if [ ! -z "$SSH_PORT" ]; then
	if [ "$SSH_PORT" != "22" ]; then

	echo Opening alternate SSH port $SSH_PORT. #NODOC
	ufw_allow $SSH_PORT #NODOC

	fi
	fi

	ufw --force enable;
fi #NODOC

# ### Local DNS Service

# Install a local DNS server, rather than using the DNS server provided by the
# ISP's network configuration.
#
# We do this to ensure that DNS queries
# that *we* make (i.e. looking up other external domains) perform DNSSEC checks.
# We could use Google's Public DNS, but we don't want to create a dependency on
# Google per our goals of decentralization. `bind9`, as packaged for Ubuntu, has
# DNSSEC enabled by default via "dnssec-validation auto".
#
# So we'll be running `bind9` bound to 127.0.0.1 for locally-issued DNS queries
# and `nsd` bound to the public ethernet interface for remote DNS queries asking
# about our domain names. `nsd` is configured later.
#
# About the settings:
#
# * RESOLVCONF=yes will have `bind9` take over /etc/resolv.conf to tell
#   local services that DNS queries are handled on localhost.
# * Adding -4 to OPTIONS will have `bind9` not listen on IPv6 addresses
#   so that we're sure there's no conflict with nsd, our public domain
#   name server, on IPV6.
# * The listen-on directive in named.conf.options restricts `bind9` to
#   binding to the loopback interface instead of all interfaces.
apt_install bind9 resolvconf
tools/editconf.py /etc/default/bind9 \
	RESOLVCONF=yes \
	"OPTIONS=\"-u bind -4\""
if ! grep -q "listen-on " /etc/bind/named.conf.options; then
	# Add a listen-on directive if it doesn't exist inside the options block.
	sed -i "s/^}/\n\tlisten-on { 127.0.0.1; };\n}/" /etc/bind/named.conf.options
fi
if [ -f /etc/resolvconf/resolv.conf.d/original ]; then
	echo "Archiving old resolv.conf (was /etc/resolvconf/resolv.conf.d/original, now /etc/resolvconf/resolv.conf.original)." #NODOC
	mv /etc/resolvconf/resolv.conf.d/original /etc/resolvconf/resolv.conf.original #NODOC
fi

# Restart the DNS services.

restart_service bind9
restart_service resolvconf

# ### Fail2Ban Service

# Configure the Fail2Ban installation to prevent dumb bruce-force attacks against dovecot, postfix and ssh
cat conf/fail2ban/jail.local \
	| sed "s/PUBLIC_IP/$PUBLIC_IP/g" \
	> /etc/fail2ban/jail.local
cp conf/fail2ban/dovecotimap.conf /etc/fail2ban/filter.d/dovecotimap.conf

restart_service fail2ban<|MERGE_RESOLUTION|>--- conflicted
+++ resolved
@@ -4,7 +4,6 @@
 # Basic System Configuration
 # -------------------------
 
-<<<<<<< HEAD
 # ### Disable password login via SSH
 
 # We will disable password based login via ssh only if the user that logged in:
@@ -40,7 +39,7 @@
 	fi
 	fi
 fi
-=======
+
 # ### Set hostname of the box
 
 # If the hostname is not correctly resolvable sudo can't be used. This will result in
@@ -50,7 +49,6 @@
 
 echo $PRIMARY_HOSTNAME > /etc/hostname
 hostname $PRIMARY_HOSTNAME
->>>>>>> 82903cd0
 
 # ### Add swap space to the system
 

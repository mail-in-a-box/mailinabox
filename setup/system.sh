--- conflicted
+++ resolved
@@ -97,8 +97,6 @@
 # come from there and minimal Ubuntu installs may have it turned off.
 hide_output add-apt-repository -y universe
 
-<<<<<<< HEAD
-=======
 # Install the duplicity PPA.
 hide_output add-apt-repository -y ppa:duplicity-team/duplicity-release-git
 
@@ -106,7 +104,6 @@
 # of Nextcloud.
 hide_output add-apt-repository --y ppa:ondrej/php
 
->>>>>>> a6ae0e6d
 # ### Update Packages
 
 # Update system packages to make sure we have the latest upstream versions

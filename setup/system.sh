#####
##### This file is part of Mail-in-a-Box-LDAP which is released under the
##### terms of the GNU Affero General Public License as published by the
##### Free Software Foundation, either version 3 of the License, or (at
##### your option) any later version. See file LICENSE or go to
##### https://github.com/downtownallday/mailinabox-ldap for full license
##### details.
#####

source /etc/mailinabox.conf
source setup/functions.sh # load our functions

# Basic System Configuration
# -------------------------

# ### Set hostname of the box

# If the hostname is not correctly resolvable sudo can't be used. This will result in
# errors during the install
#
# First set the hostname in the configuration file, then activate the setting

echo $PRIMARY_HOSTNAME > /etc/hostname
hostname $PRIMARY_HOSTNAME

# ### Fix permissions

# The default Ubuntu Bionic image on Scaleway throws warnings during setup about incorrect
# permissions (group writeable) set on the following directories.

chmod g-w /etc /etc/default /usr

# ### Add swap space to the system

# If the physical memory of the system is below 2GB it is wise to create a
# swap file. This will make the system more resiliant to memory spikes and
# prevent for instance spam filtering from crashing

# We will create a 1G file, this should be a good balance between disk usage
# and buffers for the system. We will only allocate this file if there is more
# than 5GB of disk space available

# The following checks are performed:
# - Check if swap is currently mountend by looking at /proc/swaps
# - Check if the user intents to activate swap on next boot by checking fstab entries.
# - Check if a swapfile already exists
# - Check if the root file system is not btrfs, might be an incompatible version with
#   swapfiles. User should hanle it them selves.
# - Check the memory requirements
# - Check available diskspace

# See https://www.digitalocean.com/community/tutorials/how-to-add-swap-on-ubuntu-14-04
# for reference

SWAP_MOUNTED=$(cat /proc/swaps | tail -n+2)
SWAP_IN_FSTAB=$(grep "swap" /etc/fstab || /bin/true)
ROOT_IS_BTRFS=$(grep "\/ .*btrfs" /proc/mounts || /bin/true)
TOTAL_PHYSICAL_MEM=$(head -n 1 /proc/meminfo | awk '{print $2}' || /bin/true)
AVAILABLE_DISK_SPACE=$(df / --output=avail | tail -n 1)
if
	[ -z "$SWAP_MOUNTED" ] &&
	[ -z "$SWAP_IN_FSTAB" ] &&
	[ ! -e /swapfile ] &&
	[ -z "$ROOT_IS_BTRFS" ] &&
	[ $TOTAL_PHYSICAL_MEM -lt 1900000 ] &&
	[ $AVAILABLE_DISK_SPACE -gt 5242880 ]
then
	echo "Adding a swap file to the system..."

	# Allocate and activate the swap file. Allocate in 1KB chuncks
	# doing it in one go, could fail on low memory systems
	dd if=/dev/zero of=/swapfile bs=1024 count=$[1024*1024] status=none
	if [ -e /swapfile ]; then
		chmod 600 /swapfile
		hide_output mkswap /swapfile
		swapon /swapfile
	fi

	# Check if swap is mounted then activate on boot
	if swapon -s | grep -q "\/swapfile"; then
		echo "/swapfile   none    swap    sw    0   0" >> /etc/fstab
	else
		echo "ERROR: Swap allocation failed"
	fi
fi

# ### Set log retention policy.

# Set the systemd journal log retention from infinite to 10 days,
# since over time the logs take up a large amount of space.
# (See https://discourse.mailinabox.email/t/journalctl-reclaim-space-on-small-mailinabox/6728/11.)
tools/editconf.py /etc/systemd/journald.conf MaxRetentionSec=10day

# ### Add PPAs.

# We install some non-standard Ubuntu packages maintained by other
# third-party providers. First ensure add-apt-repository is installed.

if [ ! -f /usr/bin/add-apt-repository ]; then
	echo "Installing add-apt-repository..."
	hide_output apt-get update
	apt_install software-properties-common
fi

# Ensure the universe repository is enabled since some of our packages
# come from there and minimal Ubuntu installs may have it turned off.
hide_output add-apt-repository -y universe

# Install the duplicity PPA.
hide_output add-apt-repository -y ppa:duplicity-team/duplicity-release-git

# Stock PHP is now 8.1, but we're transitioning through 8.0 because
# of Nextcloud.
hide_output add-apt-repository --y ppa:ondrej/php

# ### Update Packages

# Update system packages to make sure we have the latest upstream versions
# of things from Ubuntu, as well as the directory of packages provide by the
# PPAs so we can install those packages later.

if [ "${SKIP_SYSTEM_UPDATE:-0}" != "1" ]; then
	echo Updating system packages...
	hide_output apt-get update
	apt_get_quiet upgrade

# Old kernels pile up over time and take up a lot of disk space, and because of Mail-in-a-Box
# changes there may be other packages that are no longer needed. Clear out anything apt knows
# is safe to delete.

	apt_get_quiet autoremove
fi

# ### Install System Packages

# Install basic utilities.
#
# * unattended-upgrades: Apt tool to install security updates automatically.
# * cron: Runs background processes periodically.
# * ntp: keeps the system time correct
# * fail2ban: scans log files for repeated failed login attempts and blocks the remote IP at the firewall
# * netcat-openbsd: `nc` command line networking tool
# * git: we install some things directly from github
# * sudo: allows privileged users to execute commands as root without being root
# * coreutils: includes `nproc` tool to report number of processors, mktemp
# * bc: allows us to do math to compute sane defaults
# * openssh-client: provides ssh-keygen

echo Installing system packages...
apt_install python3 python3-dev python3-pip python3-setuptools \
	netcat-openbsd wget curl git sudo coreutils bc file \
	pollinate openssh-client unzip \
	unattended-upgrades cron ntp fail2ban rsyslog

# ### Suppress Upgrade Prompts
# When Ubuntu 20 comes out, we don't want users to be prompted to upgrade,
# because we don't yet support it.
if [ -f /etc/update-manager/release-upgrades ]; then
	tools/editconf.py /etc/update-manager/release-upgrades Prompt=never
	rm -f /var/lib/ubuntu-release-upgrader/release-upgrade-available
fi

# ### Set the system timezone
#
# Some systems are missing /etc/timezone, which we cat into the configs for
# Z-Push and ownCloud, so we need to set it to something. Daily cron tasks
# like the system backup are run at a time tied to the system timezone, so
# letting the user choose will help us identify the right time to do those
# things (i.e. late at night in whatever timezone the user actually lives
# in).
#
# However, changing the timezone once it is set seems to confuse fail2ban
# and requires restarting fail2ban (done below in the fail2ban
# section) and syslog (see #328). There might be other issues, and it's
# not likely the user will want to change this, so we only ask on first
# setup.
if [ -z "${NONINTERACTIVE:-}" ]; then
	if [ ! -f /etc/timezone ] || [ ! -z ${FIRST_TIME_SETUP:-} ]; then
		# If the file is missing or this is the user's first time running
		# Mail-in-a-Box setup, run the interactive timezone configuration
		# tool.
		dpkg-reconfigure tzdata
		restart_service rsyslog
	fi
else
	# This is a non-interactive setup so we can't ask the user.
	# If /etc/timezone is missing, set it to UTC.
	if [ ! -f /etc/timezone ]; then
		echo "Setting timezone to UTC."
		echo "Etc/UTC" > /etc/timezone
		restart_service rsyslog
	fi
fi

# ### Seed /dev/urandom
#
# /dev/urandom is used by various components for generating random bytes for
# encryption keys and passwords:
#
# * TLS private key (see `ssl.sh`, which calls `openssl genrsa`)
# * DNSSEC signing keys (see `dns.sh`)
# * our management server's API key (via Python's os.urandom method)
# * Roundcube's SECRET_KEY (`webmail.sh`)
#
# Why /dev/urandom? It's the same as /dev/random, except that it doesn't wait
# for a constant new stream of entropy. In practice, we only need a little
# entropy at the start to get going. After that, we can safely pull a random
# stream from /dev/urandom and not worry about how much entropy has been
# added to the stream. (http://www.2uo.de/myths-about-urandom/) So we need
# to worry about /dev/urandom being seeded properly (which is also an issue
# for /dev/random), but after that /dev/urandom is superior to /dev/random
# because it's faster and doesn't block indefinitely to wait for hardware
# entropy. Note that `openssl genrsa` even uses `/dev/urandom`, and if it's
# good enough for generating an RSA private key, it's good enough for anything
# else we may need.
#
# Now about that seeding issue....
#
# /dev/urandom is seeded from "the uninitialized contents of the pool buffers when
# the kernel starts, the startup clock time in nanosecond resolution,...and
# entropy saved across boots to a local file" as well as the order of
# execution of concurrent accesses to /dev/urandom. (Heninger et al 2012,
# https://factorable.net/weakkeys12.conference.pdf) But when memory is zeroed,
# the system clock is reset on boot, /etc/init.d/urandom has not yet run, or
# the machine is single CPU or has no concurrent accesses to /dev/urandom prior
# to this point, /dev/urandom may not be seeded well. After this, /dev/urandom
# draws from the same entropy sources as /dev/random, but it doesn't block or
# issue any warnings if no entropy is actually available. (http://www.2uo.de/myths-about-urandom/)
# Entropy might not be readily available because this machine has no user input
# devices (common on servers!) and either no hard disk or not enough IO has
# ocurred yet --- although haveged tries to mitigate this. So there's a good chance
# that accessing /dev/urandom will not be drawing from any hardware entropy and under
# a perfect-storm circumstance where the other seeds are meaningless, /dev/urandom
# may not be seeded at all.
#
# The first thing we'll do is block until we can seed /dev/urandom with enough
# hardware entropy to get going, by drawing from /dev/random. haveged makes this
# less likely to stall for very long.

echo Initializing system random number generator...
dd if=/dev/random of=/dev/urandom bs=1 count=32 2> /dev/null

# This is supposedly sufficient. But because we're not sure if hardware entropy
# is really any good on virtualized systems, we'll also seed from Ubuntu's
# pollinate servers:

pollinate  -q -r

# Between these two, we really ought to be all set.

# We need an ssh key to store backups via rsync, if it doesn't exist create one
if [ ! -f /root/.ssh/id_rsa_miab ]; then
	echo 'Creating SSH key for backup…'
	ssh-keygen -t rsa -b 2048 -a 100 -f /root/.ssh/id_rsa_miab -N '' -q
fi

# ### Package maintenance
#
# Allow apt to install system updates automatically every day.

cat > /etc/apt/apt.conf.d/02periodic <<EOF;
APT::Periodic::MaxAge "7";
APT::Periodic::Update-Package-Lists "1";
APT::Periodic::Unattended-Upgrade "1";
APT::Periodic::Verbose "0";
EOF

# ### Firewall

# Various virtualized environments like Docker and some VPSs don't provide #NODOC
# a kernel that supports iptables. To avoid error-like output in these cases, #NODOC
# we skip this if the user sets DISABLE_FIREWALL=1. #NODOC
if [ -z "${DISABLE_FIREWALL:-}" ]; then
	# Install `ufw` which provides a simple firewall configuration.
	apt_install ufw

	# Allow incoming connections to SSH.
	ufw_limit ssh;

	# ssh might be running on an alternate port. Use sshd -T to dump sshd's #NODOC
	# settings, find the port it is supposedly running on, and open that port #NODOC
	# too. #NODOC
	SSH_PORT=$(sshd -T 2>/dev/null | grep "^port " | sed "s/port //") #NODOC
	if [ ! -z "$SSH_PORT" ]; then
	if [ "$SSH_PORT" != "22" ]; then

	echo Opening alternate SSH port $SSH_PORT. #NODOC
	ufw_limit $SSH_PORT #NODOC

	fi
	fi

	ufw --force enable;
fi #NODOC

# ### Local DNS Service

# Install a local recursive DNS server --- i.e. for DNS queries made by
# local services running on this machine.
#
# (This is unrelated to the box's public, non-recursive DNS server that
# answers remote queries about domain names hosted on this box. For that
# see dns.sh.)
#
# The default systemd-resolved service provides local DNS name resolution. By default it
# is a recursive stub nameserver, which means it simply relays requests to an
# external nameserver, usually provided by your ISP or configured in /etc/systemd/resolved.conf.
#
# This won't work for us for three reasons.
#
# 1) We have higher security goals --- we want DNSSEC to be enforced on all
#    DNS queries (some upstream DNS servers do, some don't).
# 2) We will configure postfix to use DANE, which uses DNSSEC to find TLS
#    certificates for remote servers. DNSSEC validation *must* be performed
#    locally because we can't trust an unencrypted connection to an external
#    DNS server.
# 3) DNS-based mail server blacklists (RBLs) typically block large ISP
#    DNS servers because they only provide free data to small users. Since
#    we use RBLs to block incoming mail from blacklisted IP addresses,
#    we have to run our own DNS server. See #1424.
#
# systemd-resolved has a setting to perform local DNSSEC validation on all
# requests (in /etc/systemd/resolved.conf, set DNSSEC=yes), but because it's
# a stub server the main part of a request still goes through an upstream
# DNS server, which won't work for RBLs. So we really need a local recursive
# nameserver.
#
# We'll install `bind9`, which as packaged for Ubuntu, has DNSSEC enabled by default via "dnssec-validation auto".
# We'll have it be bound to 127.0.0.1 so that it does not interfere with
# the public, recursive nameserver `nsd` bound to the public ethernet interfaces.
#
# About the settings:
#
# * Adding -4 to OPTIONS will have `bind9` not listen on IPv6 addresses
#   so that we're sure there's no conflict with nsd, our public domain
#   name server, on IPV6.
# * The listen-on directive in named.conf.options restricts `bind9` to
#   binding to the loopback interface instead of all interfaces.
# * The max-recursion-queries directive increases the maximum number of iterative queries.
#  	If more queries than specified are sent, bind9 returns SERVFAIL. After flushing the cache during system checks,
#	we ran into the limit thus we are increasing it from 75 (default value) to 100.
apt_install bind9
tools/editconf.py /etc/default/named \
	"OPTIONS=\"-u bind -4\""
if ! grep -q "listen-on " /etc/bind/named.conf.options; then
	# Add a listen-on directive if it doesn't exist inside the options block.
	sed -i "s/^}/\n\tlisten-on { 127.0.0.1; };\n}/" /etc/bind/named.conf.options
fi
if ! grep -q "max-recursion-queries " /etc/bind/named.conf.options; then
	# Add a max-recursion-queries directive if it doesn't exist inside the options block.
	sed -i "s/^}/\n\tmax-recursion-queries 100;\n}/" /etc/bind/named.conf.options
fi

# First we'll disable systemd-resolved's management of resolv.conf and its stub server.
# Breaking the symlink to /run/systemd/resolve/stub-resolv.conf means
# systemd-resolved will read it for DNS servers to use. Put in 127.0.0.1,
# which is where bind9 will be running. Obviously don't do this before
# installing bind9 or else apt won't be able to resolve a server to
# download bind9 from.
rm -f /etc/resolv.conf
tools/editconf.py /etc/systemd/resolved.conf DNSStubListener=no
echo "nameserver 127.0.0.1" > /etc/resolv.conf

# Restart the DNS services.

restart_service bind9
systemctl restart systemd-resolved

# ### Fail2Ban Service

# Configure the Fail2Ban installation to prevent dumb bruce-force attacks against dovecot, postfix, ssh, etc.
rm -f /etc/fail2ban/jail.local # we used to use this file but don't anymore
rm -f /etc/fail2ban/jail.d/defaults-debian.conf # removes default config so we can manage all of fail2ban rules in one config
cat conf/fail2ban/jails.conf \
    | sed "s/PUBLIC_IPV6/$PUBLIC_IPV6/g" \
	| sed "s/PUBLIC_IP/$PUBLIC_IP/g" \
	| sed "s#STORAGE_ROOT#$STORAGE_ROOT#" \
	> /etc/fail2ban/jail.d/mailinabox.conf
cp -f conf/fail2ban/filter.d/* /etc/fail2ban/filter.d/

# On first installation, the log files that the jails look at don't all exist.
# e.g., The roundcube error log isn't normally created until someone logs into
# Roundcube for the first time. This causes fail2ban to fail to start. Later
# scripts will ensure the files exist and then fail2ban is given another
# restart at the very end of setup.
restart_service fail2ban

<<<<<<< HEAD
# ### Mail-related logs should be recorded in mail.log only - stop
# ### duplicate logging to syslog

cat >/etc/rsyslog.d/20-mailinabox.conf <<EOF
# Do not edit. Overwritten by Mail-in-a-Box setup.

# Output mail-related messages to mail.log, then prevent rsyslog's
# default configuration from duplicating the messages to syslog.

mail.*				-/var/log/mail.log
mail.err			/var/log/mail.err
mail.*              stop

# Output messages from nsd to nsd.log. nsd messages, which have
# facility "daemon" are also written to syslog by the default rsyslog
# configuration.
:app-name, isequal, "nsd"    -/var/log/nsd.log
EOF

# Before miabldap v56, nsd.log was owned by nsd:nsd, which would
# prevent rsyslog from writing to it. Fix the ownership.
[ -e /var/log/nsd.log ] && chown syslog:adm /var/log/nsd.log
[ -e /var/log/mail.log ] && chown syslog:adm /var/log/mail.log
[ -e /var/log/mail.err ] && chown syslog:adm /var/log/mail.err
restart_service rsyslog


# Encryption-at-rest disables certain services after setup runs (see
# ehdd/postinstall.sh) because the STORAGE_ROOT directory won't be
# mounted after a reboot and those services would fail. This causes a
# problem if one of those services is upgraded by unattended-upgrades.
#
# The issue: when the system is running normally and
# unattended-upgrades updates a disabled (but running) service
# (eg. mariadb), the service is stopped for the upgrade but is
# never re-started.
#
# The fix: have systemd watch unattended-upgrades, then start all
# disabled services that were upgraded after updates have been
# applied.

cp conf/ehdd-unattended-upgrades-after.path \
   conf/ehdd-unattended-upgrades-after.service \
   /etc/systemd/system

tools/editconf.py \
     /etc/systemd/system/ehdd-unattended-upgrades-after.service \
    -ini-section Service \
    "WorkingDirectory=$(pwd)" \
    "ExecStart=$(pwd)/ehdd/run-this-after-reboot.sh --no-mount"

systemctl daemon-reload
systemctl enable -q ehdd-unattended-upgrades-after.path
systemctl start -q ehdd-unattended-upgrades-after.path
=======
systemctl enable fail2ban
>>>>>>> 61d1ea1e
<|MERGE_RESOLUTION|>--- conflicted
+++ resolved
@@ -385,7 +385,6 @@
 # restart at the very end of setup.
 restart_service fail2ban
 
-<<<<<<< HEAD
 # ### Mail-related logs should be recorded in mail.log only - stop
 # ### duplicate logging to syslog
 
@@ -440,6 +439,4 @@
 systemctl daemon-reload
 systemctl enable -q ehdd-unattended-upgrades-after.path
 systemctl start -q ehdd-unattended-upgrades-after.path
-=======
-systemctl enable fail2ban
->>>>>>> 61d1ea1e
+systemctl enable fail2ban
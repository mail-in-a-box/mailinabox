--- conflicted
+++ resolved
@@ -1,4 +1,4 @@
-<<<<<<< HEAD
+#!/bin/bash
 #####
 ##### This file is part of Mail-in-a-Box-LDAP which is released under the
 ##### terms of the GNU Affero General Public License as published by the
@@ -8,9 +8,6 @@
 ##### details.
 #####
 
-=======
-#!/bin/bash
->>>>>>> a332be6a
 source /etc/mailinabox.conf
 source setup/functions.sh # load our functions
 
@@ -123,20 +120,14 @@
 # of things from Ubuntu, as well as the directory of packages provide by the
 # PPAs so we can install those packages later.
 
-<<<<<<< HEAD
 if [ "${SKIP_SYSTEM_UPDATE:-0}" != "1" ]; then
-	echo Updating system packages...
+	echo "Updating system packages..."
 	hide_output apt-get update
 	apt_get_quiet upgrade
-=======
-echo "Updating system packages..."
-hide_output apt-get update
-apt_get_quiet upgrade
->>>>>>> a332be6a
-
-# Old kernels pile up over time and take up a lot of disk space, and because of Mail-in-a-Box
-# changes there may be other packages that are no longer needed. Clear out anything apt knows
-# is safe to delete.
+
+	# Old kernels pile up over time and take up a lot of disk space, and because of Mail-in-a-Box
+	# changes there may be other packages that are no longer needed. Clear out anything apt knows
+	# is safe to delete.
 
 	apt_get_quiet autoremove
 fi

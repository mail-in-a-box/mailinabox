--- conflicted
+++ resolved
@@ -37,7 +37,7 @@
 export NCURSES_NO_UTF8_ACS=1
 
 # if encryption-at-rest is enabled, make sure the drive is mounted
-ehdd/mount.sh    
+ehdd/mount.sh
 
 # Recall the last settings used if we're running this a second time.
 if [ -f /etc/mailinabox.conf ]; then
@@ -58,13 +58,8 @@
 # in the first dialog prompt, so we should do this before that starts.
 cat > /usr/local/bin/mailinabox << EOF;
 #!/bin/bash
-<<<<<<< HEAD
-cd $(pwd)
+cd $PWD
 source $(source ehdd/ehdd_funcs.sh; if hdd_exists; then echo 'ehdd/start-encrypted.sh'; else echo 'setup/start.sh'; fi)
-=======
-cd $PWD
-source setup/start.sh
->>>>>>> a332be6a
 EOF
 chmod +x /usr/local/bin/mailinabox
 
@@ -92,33 +87,22 @@
 # migration (schema) number for the files stored there, assume this is a fresh
 # installation to that directory and write the file to contain the current
 # migration number for this version of Mail-in-a-Box.
-<<<<<<< HEAD
-if ! id -u $STORAGE_USER >/dev/null 2>&1; then
-	useradd -m $STORAGE_USER
+if ! id -u "$STORAGE_USER" >/dev/null 2>&1; then
+	useradd -m "$STORAGE_USER"
 	# default permissions for new home directories in jammy (ubuntu
 	# 22) changed from 0755 to 0750. openldap (slapd.service) runs
 	# under its own user account (openldap) and requires access to
 	# STORAGE_ROOT
-	chmod o+x $STORAGE_ROOT
-=======
-if ! id -u "$STORAGE_USER" >/dev/null 2>&1; then
-	useradd -m "$STORAGE_USER"
->>>>>>> a332be6a
+	chmod o+x "$STORAGE_ROOT"
 fi
 if [ ! -d "$STORAGE_ROOT" ]; then
 	mkdir -p "$STORAGE_ROOT"
 fi
 f=$STORAGE_ROOT
 while [[ $f != / ]]; do chmod a+rx "$f"; f=$(dirname "$f"); done;
-<<<<<<< HEAD
-if [ ! -f $STORAGE_ROOT/mailinabox-ldap.version ]; then
-	setup/migrate.py --current > $STORAGE_ROOT/mailinabox-ldap.version
-	chown $STORAGE_USER:$STORAGE_USER $STORAGE_ROOT/mailinabox-ldap.version
-=======
-if [ ! -f "$STORAGE_ROOT/mailinabox.version" ]; then
-	setup/migrate.py --current > "$STORAGE_ROOT/mailinabox.version"
-	chown "$STORAGE_USER:$STORAGE_USER" "$STORAGE_ROOT/mailinabox.version"
->>>>>>> a332be6a
+if [ ! -f "$STORAGE_ROOT/mailinabox-ldap.version" ]; then
+	setup/migrate.py --current > "$STORAGE_ROOT/mailinabox-ldap.version"
+	chown "$STORAGE_USER:$STORAGE_USER" "$STORAGE_ROOT/mailinabox-ldap.version"
 fi
 
 # normalize the directory path for setup mods
@@ -159,15 +143,7 @@
 source setup/munin.sh
 
 # Wait for the management daemon to start...
-<<<<<<< HEAD
 wait_for_management_daemon progress forever
-=======
-until nc -z -w 4 127.0.0.1 10222
-do
-	echo "Waiting for the Mail-in-a-Box management daemon to start..."
-	sleep 2
-done
->>>>>>> a332be6a
 
 # ...and then have it write the DNS and nginx configuration files and start those
 # services.
@@ -185,11 +161,7 @@
 # We'd let certbot ask the user interactively, but when this script is
 # run in the recommended curl-pipe-to-bash method there is no TTY and
 # certbot will fail if it tries to ask.
-<<<<<<< HEAD
-if [ -z "${SKIP_CERTBOT:-}" ] && [ ! -d $STORAGE_ROOT/ssl/lets_encrypt/accounts/acme-v02.api.letsencrypt.org/ ]; then
-=======
-if [ ! -d "$STORAGE_ROOT/ssl/lets_encrypt/accounts/acme-v02.api.letsencrypt.org/" ]; then
->>>>>>> a332be6a
+if [ -z "${SKIP_CERTBOT:-}" ] && [ ! -d "$STORAGE_ROOT/ssl/lets_encrypt/accounts/acme-v02.api.letsencrypt.org/" ]; then
 echo
 echo "-----------------------------------------------"
 echo "Mail-in-a-Box uses Let's Encrypt to provision free SSL/TLS certificates"

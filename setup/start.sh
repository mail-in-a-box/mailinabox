--- conflicted
+++ resolved
@@ -80,15 +80,9 @@
 if [ ! -d $STORAGE_ROOT ]; then
 	mkdir -p $STORAGE_ROOT
 fi
-<<<<<<< HEAD
 if [ ! -f $STORAGE_ROOT/mailinabox-ldap.version ]; then
 	echo $(setup/migrate.py --current) > $STORAGE_ROOT/mailinabox-ldap.version
 	chown $STORAGE_USER.$STORAGE_USER $STORAGE_ROOT/mailinabox-ldap.version
-=======
-if [ ! -f $STORAGE_ROOT/mailinabox.version ]; then
-	setup/migrate.py --current > $STORAGE_ROOT/mailinabox.version
-	chown $STORAGE_USER.$STORAGE_USER $STORAGE_ROOT/mailinabox.version
->>>>>>> aaa81ec8
 fi
 
 # Save the global options in /etc/mailinabox.conf so that standalone

--- conflicted
+++ resolved
@@ -89,11 +89,8 @@
 if [ ! -d $STORAGE_ROOT ]; then
 	mkdir -p $STORAGE_ROOT
 fi
-<<<<<<< HEAD
 f=$STORAGE_ROOT
 while [[ $f != / ]]; do chmod a+rx "$f"; f=$(dirname "$f"); done;
-=======
->>>>>>> f6cd8f56
 if [ ! -f $STORAGE_ROOT/mailinabox-ldap.version ]; then
 	echo $(setup/migrate.py --current) > $STORAGE_ROOT/mailinabox-ldap.version
 	chown $STORAGE_USER.$STORAGE_USER $STORAGE_ROOT/mailinabox-ldap.version
@@ -171,13 +168,9 @@
 if [ -d "${LOCAL_MODS_DIR:-local}" ]; then
     for mod in $(ls "${LOCAL_MODS_DIR:-local}" | grep -v '~$'); do
         if [ -x ${LOCAL_MODS_DIR:-local}/$mod ]; then
-<<<<<<< HEAD
-            ${LOCAL_MODS_DIR:-local}/$mod |& sed -e "s/^/mod(${mod%%.*}): /"
-=======
             echo ""
             echo "Running mod: ${LOCAL_MODS_DIR:-local}/$mod"
             ${LOCAL_MODS_DIR:-local}/$mod
->>>>>>> f6cd8f56
         fi
     done
 fi

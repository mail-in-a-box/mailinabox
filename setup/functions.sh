#!/bin/bash
# Turn on "strict mode." See http://redsymbol.net/articles/unofficial-bash-strict-mode/.
# -e: exit if any command unexpectedly fails.
# -u: exit if we have a variable typo.
# -o pipefail: don't ignore errors in the non-last command in a pipeline
set -euo pipefail

# START AiutoPcAmico modification
PHP_VER=8.2
# END AiutoPcAmico modification

function hide_output {
	# This function hides the output of a command unless the command fails
	# and returns a non-zero exit code.

	# Get a temporary file.
	OUTPUT=$(mktemp)

	# Execute command, redirecting stderr/stdout to the temporary file. Since we
	# check the return code ourselves, disable 'set -e' temporarily.
	set +e
<<<<<<< HEAD
	"$@" &>$OUTPUT
=======
	"$@" &> "$OUTPUT"
>>>>>>> 1699ab8c
	E=$?
	set -e

	# If the command failed, show the output that was captured in the temporary file.
	if [ $E != 0 ]; then
		# Something failed.
		echo
		echo "FAILED: $*"
		echo -----------------------------------------
		cat "$OUTPUT"
		echo -----------------------------------------
		exit $E
	fi

	# Remove temporary file.
	rm -f "$OUTPUT"
}

function apt_get_quiet {
	# Run apt-get in a totally non-interactive mode.
	#
	# Somehow all of these options are needed to get it to not ask the user
	# questions about a) whether to proceed (-y), b) package options (noninteractive),
	# and c) what to do about files changed locally (we don't cause that to happen but
	# some VM providers muck with their images; -o).
	#
	# Although we could pass -qq to apt-get to make output quieter, many packages write to stdout
	# and stderr things that aren't really important. Use our hide_output function to capture
	# all of that and only show it if there is a problem (i.e. if apt_get returns a failure exit status).
	DEBIAN_FRONTEND=noninteractive hide_output apt-get -y -o Dpkg::Options::="--force-confdef" -o Dpkg::Options::="--force-confnew" "$@"
}

function apt_install {
	# Install a bunch of packages. We used to report which packages were already
	# installed and which needed installing, before just running an 'apt-get
	# install' for all of the packages.  Calling `dpkg` on each package is slow,
	# and doesn't affect what we actually do, except in the messages, so let's
	# not do that anymore.
	apt_get_quiet install "$@"
}

function get_default_hostname {
	# Guess the machine's hostname. It should be a fully qualified
	# domain name suitable for DNS. None of these calls may provide
	# the right value, but it's the best guess we can make.
<<<<<<< HEAD
	set -- $(hostname --fqdn 2>/dev/null ||
		hostname --all-fqdns 2>/dev/null ||
		hostname 2>/dev/null)
=======
	set -- "$(hostname --fqdn      2>/dev/null ||
                 hostname --all-fqdns 2>/dev/null ||
                 hostname             2>/dev/null)"
>>>>>>> 1699ab8c
	printf '%s\n' "$1" # return this value
}

function get_publicip_from_web_service {
	# This seems to be the most reliable way to determine the
	# machine's public IP address: asking a very nice web API
	# for how they see us. Thanks go out to icanhazip.com.
	# See: https://major.io/icanhazip-com-faq/
	#
	# Pass '4' or '6' as an argument to this function to specify
	# what type of address to get (IPv4, IPv6).
	curl -"$1" --fail --silent --max-time 15 icanhazip.com 2>/dev/null || /bin/true
}

function get_default_privateip {
	# Return the IP address of the network interface connected
	# to the Internet.
	#
	# Pass '4' or '6' as an argument to this function to specify
	# what type of address to get (IPv4, IPv6).
	#
	# We used to use `hostname -I` and then filter for either
	# IPv4 or IPv6 addresses. However if there are multiple
	# network interfaces on the machine, not all may be for
	# reaching the Internet.
	#
	# Instead use `ip route get` which asks the kernel to use
	# the system's routes to select which interface would be
	# used to reach a public address. We'll use 8.8.8.8 as
	# the destination. It happens to be Google Public DNS, but
	# no connection is made. We're just seeing how the box
	# would connect to it. There many be multiple IP addresses
	# assigned to an interface. `ip route get` reports the
	# preferred. That's good enough for us. See issue #121.
	#
	# With IPv6, the best route may be via an interface that
	# only has a link-local address (fe80::*). These addresses
	# are only unique to an interface and so need an explicit
	# interface specification in order to use them with bind().
	# In these cases, we append "%interface" to the address.
	# See the Notes section in the man page for getaddrinfo and
	# https://discourse.mailinabox.email/t/update-broke-mailinabox/34/9.
	#
	# Also see ae67409603c49b7fa73c227449264ddd10aae6a9 and
	# issue #3 for why/how we originally added IPv6.

	target=8.8.8.8

	# For the IPv6 route, use the corresponding IPv6 address
	# of Google Public DNS. Again, it doesn't matter so long
	# as it's an address on the public Internet.
	if [ "$1" == "6" ]; then target=2001:4860:4860::8888; fi

	# Get the route information.
	route=$(ip -"$1" -o route get $target 2>/dev/null | grep -v unreachable)

	# Parse the address out of the route information.
	address=$(echo "$route" | sed "s/.* src \([^ ]*\).*/\1/")

	if [[ "$1" == "6" && $address == fe80:* ]]; then
		# For IPv6 link-local addresses, parse the interface out
		# of the route information and append it with a '%'.
		interface=$(echo "$route" | sed "s/.* dev \([^ ]*\).*/\1/")
		address=$address%$interface
	fi

	echo "$address"
}

function ufw_allow {
	if [ -z "${DISABLE_FIREWALL:-}" ]; then
		# ufw has completely unhelpful output
		ufw allow "$1" >/dev/null
	fi
}

function ufw_limit {
	if [ -z "${DISABLE_FIREWALL:-}" ]; then
		# ufw has completely unhelpful output
		ufw limit "$1" >/dev/null
	fi
}

function restart_service {
	hide_output service "$1" restart
}

## Dialog Functions ##
function message_box {
	dialog --title "$1" --msgbox "$2" 0 0
}

function input_box {
	# input_box "title" "prompt" "defaultvalue" VARIABLE
	# The user's input will be stored in the variable VARIABLE.
	# The exit code from dialog will be stored in VARIABLE_EXITCODE.
	# Temporarily turn off 'set -e' because we need the dialog return code.
	declare -n result=$4
	declare -n result_code=$4_EXITCODE
	set +e
	result=$(dialog --stdout --title "$1" --inputbox "$2" 0 0 "$3")
	result_code=$?
	set -e
}

# START AiutoPcAmico modification
function input_yesno {
	# input_yesno "title" "prompt" VARIABLE
	# Asking to the user a question, when the response can be only true or false
	# ATTENTION: I am using only result_code, because with --yesno I don't have a response!
	declare -n result_code=$3
	set +e
	result_temp=$(dialog --stdout --title "$1" --yesno "$2" 0 0)
	result_code=$?
	set -e
}

# END AiutoPcAmico modification

function input_menu {
	# input_menu "title" "prompt" "tag item tag item" VARIABLE
	# The user's input will be stored in the variable VARIABLE.
	# The exit code from dialog will be stored in VARIABLE_EXITCODE.
	declare -n result=$4
	declare -n result_code=$4_EXITCODE
	local IFS=^$'\n'
	set +e
	result=$(dialog --stdout --title "$1" --menu "$2" 0 0 0 "$3")
	result_code=$?
	set -e
}

function wget_verify {
	# Downloads a file from the web and checks that it matches
	# a provided hash. If the comparison fails, exit immediately.
	URL=$1
	HASH=$2
	DEST=$3
	CHECKSUM="$HASH  $DEST"
<<<<<<< HEAD
	rm -f $DEST
	hide_output wget -O $DEST $URL
	if ! echo "$CHECKSUM" | sha1sum --check --strict >/dev/null; then
=======
	rm -f "$DEST"
	hide_output wget -O "$DEST" "$URL"
	if ! echo "$CHECKSUM" | sha1sum --check --strict > /dev/null; then
>>>>>>> 1699ab8c
		echo "------------------------------------------------------------"
		echo "Download of $URL did not match expected checksum."
		echo "Found:"
		sha1sum "$DEST"
		echo
		echo "Expected:"
		echo "$CHECKSUM"
		rm -f "$DEST"
		exit 1
	fi
}

function git_clone {
	# Clones a git repository, checks out a particular commit or tag,
	# and moves the repository (or a subdirectory in it) to some path.
	# We use separate clone and checkout because -b only supports tags
	# and branches, but we sometimes want to reference a commit hash
	# directly when the repo doesn't provide a tag.
	REPO=$1
	TREEISH=$2
	SUBDIR=$3
	TARGETPATH=$4
	TMPPATH=/tmp/git-clone-$$
<<<<<<< HEAD
	rm -rf $TMPPATH $TARGETPATH
	git clone -q $REPO $TMPPATH || exit 1
	(
		cd $TMPPATH
		git checkout -q $TREEISH
	) || exit 1
	mv $TMPPATH/$SUBDIR $TARGETPATH
=======
	rm -rf $TMPPATH "$TARGETPATH"
	git clone -q "$REPO" $TMPPATH || exit 1
	(cd $TMPPATH; git checkout -q "$TREEISH";) || exit 1
	mv $TMPPATH/"$SUBDIR" "$TARGETPATH"
>>>>>>> 1699ab8c
	rm -rf $TMPPATH
}<|MERGE_RESOLUTION|>--- conflicted
+++ resolved
@@ -19,11 +19,7 @@
 	# Execute command, redirecting stderr/stdout to the temporary file. Since we
 	# check the return code ourselves, disable 'set -e' temporarily.
 	set +e
-<<<<<<< HEAD
-	"$@" &>$OUTPUT
-=======
-	"$@" &> "$OUTPUT"
->>>>>>> 1699ab8c
+	"$@" &>"$OUTPUT"
 	E=$?
 	set -e
 
@@ -69,15 +65,9 @@
 	# Guess the machine's hostname. It should be a fully qualified
 	# domain name suitable for DNS. None of these calls may provide
 	# the right value, but it's the best guess we can make.
-<<<<<<< HEAD
 	set -- $(hostname --fqdn 2>/dev/null ||
 		hostname --all-fqdns 2>/dev/null ||
 		hostname 2>/dev/null)
-=======
-	set -- "$(hostname --fqdn      2>/dev/null ||
-                 hostname --all-fqdns 2>/dev/null ||
-                 hostname             2>/dev/null)"
->>>>>>> 1699ab8c
 	printf '%s\n' "$1" # return this value
 }
 
@@ -217,15 +207,9 @@
 	HASH=$2
 	DEST=$3
 	CHECKSUM="$HASH  $DEST"
-<<<<<<< HEAD
 	rm -f $DEST
 	hide_output wget -O $DEST $URL
 	if ! echo "$CHECKSUM" | sha1sum --check --strict >/dev/null; then
-=======
-	rm -f "$DEST"
-	hide_output wget -O "$DEST" "$URL"
-	if ! echo "$CHECKSUM" | sha1sum --check --strict > /dev/null; then
->>>>>>> 1699ab8c
 		echo "------------------------------------------------------------"
 		echo "Download of $URL did not match expected checksum."
 		echo "Found:"
@@ -249,7 +233,6 @@
 	SUBDIR=$3
 	TARGETPATH=$4
 	TMPPATH=/tmp/git-clone-$$
-<<<<<<< HEAD
 	rm -rf $TMPPATH $TARGETPATH
 	git clone -q $REPO $TMPPATH || exit 1
 	(
@@ -257,11 +240,5 @@
 		git checkout -q $TREEISH
 	) || exit 1
 	mv $TMPPATH/$SUBDIR $TARGETPATH
-=======
-	rm -rf $TMPPATH "$TARGETPATH"
-	git clone -q "$REPO" $TMPPATH || exit 1
-	(cd $TMPPATH; git checkout -q "$TREEISH";) || exit 1
-	mv $TMPPATH/"$SUBDIR" "$TARGETPATH"
->>>>>>> 1699ab8c
 	rm -rf $TMPPATH
 }
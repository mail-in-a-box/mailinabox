#!/bin/bash
#
# Z-Push: The Microsoft Exchange protocol server
# ----------------------------------------------
#
# Mostly for use on iOS which doesn't support IMAP IDLE.
#
# Although Ubuntu ships Z-Push (as d-push) it has a dependency on Apache
# so we won't install it that way.
#
# Thanks to http://frontender.ch/publikationen/push-mail-server-using-nginx-and-z-push.html.

source setup/functions.sh # load our functions
source /etc/mailinabox.conf # load global vars

# Prereqs.

echo "Installing Z-Push (Exchange/ActiveSync server)..."
apt_install \
<<<<<<< HEAD
	php-soap php-imap libawl-php ${PHP_XSL_PACKAGE:-php-xsl}
=======
	php-soap php-imap libawl-php php8.0-xml
>>>>>>> 3998214e

phpenmod -v php imap

# Copy Z-Push into place.
VERSION=2.6.2
TARGETHASH=f0e8091a8030e5b851f5ba1f9f0e1a05b8762d80
needs_update=0 #NODOC
if [ ! -f /usr/local/lib/z-push/version ]; then
	needs_update=1 #NODOC
elif [[ $VERSION != $(cat /usr/local/lib/z-push/version) ]]; then
	# checks if the version
	needs_update=1 #NODOC
fi
if [ $needs_update == 1 ]; then
	# Download
	wget_verify "https://github.com/Z-Hub/Z-Push/archive/refs/tags/$VERSION.zip" $TARGETHASH /tmp/z-push.zip

	# Extract into place.
	rm -rf /usr/local/lib/z-push /tmp/z-push
	unzip -q /tmp/z-push.zip -d /tmp/z-push
	mv /tmp/z-push/*/src /usr/local/lib/z-push
	rm -rf /tmp/z-push.zip /tmp/z-push

	rm -f /usr/sbin/z-push-{admin,top}
	ln -s /usr/local/lib/z-push/z-push-admin.php /usr/sbin/z-push-admin
	ln -s /usr/local/lib/z-push/z-push-top.php /usr/sbin/z-push-top
	echo $VERSION > /usr/local/lib/z-push/version
fi

# Configure default config.
sed -i "s^define('TIMEZONE', .*^define('TIMEZONE', '$(cat /etc/timezone)');^" /usr/local/lib/z-push/config.php
sed -i "s/define('BACKEND_PROVIDER', .*/define('BACKEND_PROVIDER', 'BackendCombined');/" /usr/local/lib/z-push/config.php
sed -i "s/define('USE_FULLEMAIL_FOR_LOGIN', .*/define('USE_FULLEMAIL_FOR_LOGIN', true);/" /usr/local/lib/z-push/config.php
sed -i "s/define('LOG_MEMORY_PROFILER', .*/define('LOG_MEMORY_PROFILER', false);/" /usr/local/lib/z-push/config.php
sed -i "s/define('BUG68532FIXED', .*/define('BUG68532FIXED', false);/" /usr/local/lib/z-push/config.php
sed -i "s/define('LOGLEVEL', .*/define('LOGLEVEL', LOGLEVEL_ERROR);/" /usr/local/lib/z-push/config.php

# Configure BACKEND
rm -f /usr/local/lib/z-push/backend/combined/config.php
cp conf/zpush/backend_combined.php /usr/local/lib/z-push/backend/combined/config.php

# Configure IMAP
rm -f /usr/local/lib/z-push/backend/imap/config.php
cp conf/zpush/backend_imap.php /usr/local/lib/z-push/backend/imap/config.php
sed -i "s%STORAGE_ROOT%$STORAGE_ROOT%" /usr/local/lib/z-push/backend/imap/config.php

# Configure CardDav
rm -f /usr/local/lib/z-push/backend/carddav/config.php
cp conf/zpush/backend_carddav.php /usr/local/lib/z-push/backend/carddav/config.php

# Configure CalDav
rm -f /usr/local/lib/z-push/backend/caldav/config.php
cp conf/zpush/backend_caldav.php /usr/local/lib/z-push/backend/caldav/config.php

# Configure Autodiscover
rm -f /usr/local/lib/z-push/autodiscover/config.php
cp conf/zpush/autodiscover_config.php /usr/local/lib/z-push/autodiscover/config.php
sed -i "s/PRIMARY_HOSTNAME/$PRIMARY_HOSTNAME/" /usr/local/lib/z-push/autodiscover/config.php
sed -i "s^define('TIMEZONE', .*^define('TIMEZONE', '$(cat /etc/timezone)');^" /usr/local/lib/z-push/autodiscover/config.php

# Some directories it will use.

mkdir -p /var/log/z-push
mkdir -p /var/lib/z-push
chmod 750 /var/log/z-push
chmod 750 /var/lib/z-push
chown www-data:www-data /var/log/z-push
chown www-data:www-data /var/lib/z-push

# Add log rotation

cat > /etc/logrotate.d/z-push <<EOF;
/var/log/z-push/*.log {
	weekly
	missingok
	rotate 52
	compress
	delaycompress
	notifempty
}
EOF

# Restart service.

restart_service php8.0-fpm

# Fix states after upgrade

hide_output z-push-admin -a fixstates<|MERGE_RESOLUTION|>--- conflicted
+++ resolved
@@ -17,11 +17,7 @@
 
 echo "Installing Z-Push (Exchange/ActiveSync server)..."
 apt_install \
-<<<<<<< HEAD
-	php-soap php-imap libawl-php ${PHP_XSL_PACKAGE:-php-xsl}
-=======
 	php-soap php-imap libawl-php php8.0-xml
->>>>>>> 3998214e
 
 phpenmod -v php imap
 

--- conflicted
+++ resolved
@@ -1,4 +1,4 @@
-<<<<<<< HEAD
+#!/bin/bash
 #####
 ##### This file is part of Mail-in-a-Box-LDAP which is released under the
 ##### terms of the GNU Affero General Public License as published by the
@@ -8,9 +8,6 @@
 ##### details.
 #####
 
-=======
-#!/bin/bash
->>>>>>> a332be6a
 # Install the 'host', 'sed', and and 'nc' tools. This script is run before
 # the rest of the system setup so we may not yet have things installed.
 apt_get_quiet install bind9-host sed netcat-openbsd

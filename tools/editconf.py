#!/usr/bin/python3
#####
##### This file is part of Mail-in-a-Box-LDAP which is released under the
##### terms of the GNU Affero General Public License as published by the
##### Free Software Foundation, either version 3 of the License, or (at
##### your option) any later version. See file LICENSE or go to
##### https://github.com/downtownallday/mailinabox-ldap for full license
##### details.
#####

#
# This is a helper tool for editing configuration files during the setup
# process. The tool is given new values for settings as command-line
# arguments. It comments-out existing setting values in the configuration
# file and adds new values either after their former location or at the
# end.
#
# The configuration file has settings that look like:
#
# NAME=VALUE
#
# If the -s option is given, then space becomes the delimiter, i.e.:
#
# NAME VALUE
#
# If the -e option is given and VALUE is empty, the setting is removed
# from the configuration file if it is set (i.e. existing occurrences
# are commented out and no new setting is added).
#
# If the -c option is given, then the supplied character becomes the comment character
#
# If the -w option is given, then setting lines continue onto following
# lines while the lines start with whitespace, e.g.:
#
# NAME VAL
#   UE 

import sys, re

# sanity check
if len(sys.argv) < 3:
	print("usage: python3 editconf.py /etc/file.conf [-s] [-w] [-c <CHARACTER>] [-t] NAME=VAL [NAME=VAL ...]")
	sys.exit(1)

# parse command line arguments
filename = sys.argv[1]
settings = sys.argv[2:]

delimiter = "="
delimiter_re = r"\s*=\s*"
erase_setting = False
erase_setting_via_comment = True
comment_char = "#"
folded_lines = False
testing = False
ini_section = None
case_insensitive_names = False
case_insensitive_values = False
while settings[0][0] == "-" and settings[0] != "--":
	opt = settings.pop(0)
	if opt == "-s":
		# Space is the delimiter
		delimiter = " "
		delimiter_re = r"\s+"
	elif opt == "-e":
		# Erase settings that have empty values.
		erase_setting = True
	elif opt == "-E":
		# Erase settings (remove from file) that have empty values.
		erase_setting = True
		erase_setting_via_comment = False
	elif opt == "-w":
		# Line folding is possible in this file.
		folded_lines = True
	elif opt == "-c":
		# Specifies a different comment character.
		comment_char = settings.pop(0)
	elif opt == "-ini-section":
		ini_section = settings.pop(0)
	elif opt == "-case-insensitive":
		case_insensitive_names = True
		case_insensitive_values = True
	elif opt == "-t":
		testing = True
	else:
		print("Invalid option.")
		sys.exit(1)

class Setting(object):
	def __init__(self, setting):
		self.name, self.val = setting.split("=", 1)
                # add_only: do not modify existing value
		self.add_only = self.name.startswith("+")
		if self.add_only: self.name=self.name[1:]
	def val_eq(self, other_val, case_insensitive):
		if not case_insensitive:
			r = self.val == other_val
		else:
			r = self.val.lower() == other_val.lower()
		return r
# sanity check command line
try:
	settings = [ Setting(x) for x in settings ]
except:
	import subprocess
	print("Invalid command line: ", subprocess.list2cmdline(sys.argv))


# create the new config file in memory

found = set()
buf = ""
<<<<<<< HEAD
input_lines = list(open(filename))
cur_section = None
=======
with open(filename, "r") as f:
        input_lines = list(f)
>>>>>>> 61d1ea1e

while len(input_lines) > 0:
	line = input_lines.pop(0)

	# If this configuration file uses folded lines, append any folded lines
	# into our input buffer.
	if folded_lines and line[0] not in (comment_char, " ", ""):
		while len(input_lines) > 0 and input_lines[0][0] in " \t":
			line += input_lines.pop(0)

	# If an ini file, keep track of what section we're in
	if ini_section and line.startswith('[') and line.strip().endswith(']'):
		if cur_section == ini_section.lower():
			# Put any settings we didn't see at the end of the section.
			for i in range(len(settings)):
				if i not in found:
					name, val = (settings[i].name, settings[i].val)
					if not (not val and erase_setting):
					        buf += name + delimiter + val + "\n"
		cur_section = line.strip()[1:-1].strip().lower()
		buf += line
		continue

	if ini_section and cur_section != ini_section.lower():
		# we're not processing the desired section, just append
		buf += line
		continue

	# See if this line is for any settings passed on the command line.
	for i in range(len(settings)):
		# Check if this line contain this setting from the command-line arguments.
		name, val = (settings[i].name, settings[i].val)
		flags = re.S | (re.I if case_insensitive_names else 0)
		m = re.match(
			   "(\s*)"
			 + "(" + re.escape(comment_char) + "\s*)?"
			 + re.escape(name) + delimiter_re + "(.*?)\s*$",
			 line, flags)
		if not m: continue
		indent, is_comment, existing_val = m.groups()

                # With + before the name, don't modify the existing value
		if settings[i].add_only:
			found.add(i)
			buf += line
			break

		# If this is already the setting, keep it in the file, except:
		# * If we've already seen it before, then remove this duplicate line.
		# * If val is empty and erase_setting is on, then comment it out.
		if is_comment is None and settings[i].val_eq(existing_val, case_insensitive_values) and not (not val and erase_setting):
			# It may be that we've already inserted this setting higher
			# in the file so check for that first.
			if i in found: break
			buf += line
			found.add(i)
			break
		
		# comment-out the existing line (also comment any folded lines)
		if is_comment is None:
			if val or not erase_setting or erase_setting_via_comment:
				buf += comment_char + line.rstrip().replace("\n", "\n" + comment_char) + "\n"
		else:
			# the line is already commented, pass it through
			buf += line
		
		# if this option already is set don't add the setting again,
		# or if we're clearing the setting with -e, don't add it
		if (i in found) or (not val and erase_setting):
			break
		
		# add the new setting
		buf += indent + name + delimiter + val + "\n"
		
		# note that we've applied this option
		found.add(i)
		
		break
	else:
		# If did not match any setting names, pass this line through.
		buf += line
		
# Put any settings we didn't see at the end of the file,
# except settings being cleared.
if not ini_section or cur_section == ini_section.lower():
	for i in range(len(settings)):
		if (i not in found):
			name, val = (settings[i].name, settings[i].val)
			if not (not val and erase_setting):
				buf += name + delimiter + val + "\n"

if not testing:
	# Write out the new file.
	with open(filename, "w") as f:
		f.write(buf)
else:
	# Just print the new file to stdout.
	print(buf)<|MERGE_RESOLUTION|>--- conflicted
+++ resolved
@@ -110,13 +110,9 @@
 
 found = set()
 buf = ""
-<<<<<<< HEAD
-input_lines = list(open(filename))
+with open(filename, "r") as f:
+	input_lines = list(f)
 cur_section = None
-=======
-with open(filename, "r") as f:
-        input_lines = list(f)
->>>>>>> 61d1ea1e
 
 while len(input_lines) > 0:
 	line = input_lines.pop(0)

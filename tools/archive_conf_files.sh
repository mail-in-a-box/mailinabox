<<<<<<< HEAD
#####
##### This file is part of Mail-in-a-Box-LDAP which is released under the
##### terms of the GNU Affero General Public License as published by the
##### Free Software Foundation, either version 3 of the License, or (at
##### your option) any later version. See file LICENSE or go to
##### https://github.com/downtownallday/mailinabox-ldap for full license
##### details.
#####

=======
#!/bin/bash
>>>>>>> a332be6a
# Use this script to make an archive of the contents of all
# of the configuration files we edit with editconf.py.
for fn in $(grep -hr editconf.py setup | sed "s/tools\/editconf.py //" | sed "s/ .*//" | sort | uniq); do
	echo ======================================================================
	echo "$fn"
	echo ======================================================================
	cat "$fn"
done
<|MERGE_RESOLUTION|>--- conflicted
+++ resolved
@@ -1,4 +1,4 @@
-<<<<<<< HEAD
+#!/bin/bash
 #####
 ##### This file is part of Mail-in-a-Box-LDAP which is released under the
 ##### terms of the GNU Affero General Public License as published by the
@@ -8,9 +8,6 @@
 ##### details.
 #####
 
-=======
-#!/bin/bash
->>>>>>> a332be6a
 # Use this script to make an archive of the contents of all
 # of the configuration files we edit with editconf.py.
 for fn in $(grep -hr editconf.py setup | sed "s/tools\/editconf.py //" | sed "s/ .*//" | sort | uniq); do
@@ -18,4 +15,4 @@
 	echo "$fn"
 	echo ======================================================================
 	cat "$fn"
-done
+done
#!/bin/bash
<<<<<<< HEAD
#####
##### This file is part of Mail-in-a-Box-LDAP which is released under the
##### terms of the GNU Affero General Public License as published by the
##### Free Software Foundation, either version 3 of the License, or (at
##### your option) any later version. See file LICENSE or go to
##### https://github.com/downtownallday/mailinabox-ldap for full license
##### details.
#####

curl -s -d POSTDATA --user $(</var/lib/mailinabox/api.key): http://127.0.0.1:10222/web/update
=======
curl -s -d POSTDATA --user "$(</var/lib/mailinabox/api.key):" http://127.0.0.1:10222/web/update
>>>>>>> a332be6a
<|MERGE_RESOLUTION|>--- conflicted
+++ resolved
@@ -1,5 +1,4 @@
 #!/bin/bash
-<<<<<<< HEAD
 #####
 ##### This file is part of Mail-in-a-Box-LDAP which is released under the
 ##### terms of the GNU Affero General Public License as published by the
@@ -9,7 +8,4 @@
 ##### details.
 #####
 
-curl -s -d POSTDATA --user $(</var/lib/mailinabox/api.key): http://127.0.0.1:10222/web/update
-=======
-curl -s -d POSTDATA --user "$(</var/lib/mailinabox/api.key):" http://127.0.0.1:10222/web/update
->>>>>>> a332be6a
+curl -s -d POSTDATA --user "$(</var/lib/mailinabox/api.key):" http://127.0.0.1:10222/web/update
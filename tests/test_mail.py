#!/usr/bin/env python3
# -*- indent-tabs-mode: t; tab-width: 4; -*-
#
# Tests sending and receiving mail by sending a test message to yourself.

import sys, imaplib, smtplib, uuid, time
import socket, dns.reversename, dns.resolver


def usage():
	print("Usage: test_mail.py [options] hostname login password")
	print("Send, then delete message")
	print("  options")
	print("    -smtpd: connect to port 25 and ignore login and password")
	print("    -f <email>: use <email> as the MAIL FROM address")
	print("    -to <email> <pass>: recipient of email and password")
	print("    -hfrom <email>: header From: email")
	print("    -subj <subject>: subject of the message (required with --no-send)")
	print("    -no-send: don't send, just delete")
	print("    -no-delete: don't delete, just send")
	print("    -timeout <seconds>: how long to wait for message")
	print("");
	sys.exit(1)

def if_unset(a,b):
	return b if a is None else a

# option defaults
smtpd=False      # deliver mail to port 25, not submission (ignore login/pw)
host=None        # smtp server address
login=None       # smtp server login
pw=None          # smtp server password
emailfrom=None   # MAIL FROM address
headerfrom=None  # Header From: address
emailto=None     # RCPT TO address
emailto_pw=None  # recipient password for imap login
send_msg=True    # deliver message
delete_msg=True  # login to imap and delete message
wait_timeout=30  # abandon timeout wiating for message delivery
wait_cycle_sleep=5  # delay between delivery checks
subject="Mail-in-a-Box Automated Test Message " + uuid.uuid4().hex  # message subject

# process command line
argi=1
while argi<len(sys.argv):
	arg=sys.argv[argi]
	arg_remaining = len(sys.argv) - argi - 1
	if not arg.startswith('-'):
		break
	if arg=="-smptd":
		smtpd=True
		argi+=1
	elif (arg=="-f" or arg=="-from") and arg_remaining>0:
		emailfrom=sys.argv[argi+1]
		argi+=2
	elif arg=="-hfrom" and arg_remaining>0:
		headerfrom=sys.argv[argi+1]
		argi+=2
	elif arg=="-to" and arg_remaining>1:
		emailto=sys.argv[argi+1]
		emailto_pw=sys.argv[argi+2]
		argi+=3
	elif arg=="-subj" and arg_remaining>1:
		subject=sys.argv[argi+1]
		argi+=2
	elif arg=="-no-send":
		send_msg=False
		argi+=1
	elif arg=="-no-delete":
		delete_msg=False
		argi+=1
	elif arg=="-timeout" and arg_remaining>1:
		wait_timeout=int(sys.argv[argi+1])
		argi+=2
	else:
		usage()
		
if not smtpd:
	if len(sys.argv) - argi != 3: usage()
	host, login, pw = sys.argv[argi:argi+3]
	argi+=3
	port=465
else:
	if len(sys.argv) - argi != 1: usage()
	host = sys.argv[argi]
	argi+=1
	port=25

emailfrom = if_unset(emailfrom, login)
headerfrom = if_unset(headerfrom, emailfrom)
emailto = if_unset(emailto, login)
emailto_pw = if_unset(emailto_pw, pw)

msg = """From: {headerfrom}
To: {emailto}
Subject: {subject}

This is a test message. It should be automatically deleted by the test script.""".format(
	headerfrom=headerfrom,
	emailto=emailto,
	subject=subject,
	)

<<<<<<< HEAD
def imap_login(host, login, pw):
	# Attempt to login with IMAP. Our setup uses email addresses
	# as IMAP/SMTP usernames.
	try:
		M = imaplib.IMAP4_SSL(host)
		M.login(login, pw)
	except OSError as e:
		print("Connection error:", e)
		sys.exit(1)
	except imaplib.IMAP4.error as e:
		# any sort of login error
		e = ", ".join(a.decode("utf8") for a in e.args)
		print("IMAP error:", e)
		sys.exit(1)

	M.select()
	print("IMAP login is OK.")
	return M


def imap_search_for(M, subject):
=======
# Connect to the server on the SMTP submission TLS port.
server = smtplib.SMTP_SSL(host)
#server.set_debuglevel(1)

# Verify that the EHLO name matches the server's reverse DNS.
ipaddr = socket.gethostbyname(host) # IPv4 only!
reverse_ip = dns.reversename.from_address(ipaddr) # e.g. "1.0.0.127.in-addr.arpa."
try:
	reverse_dns = dns.resolver.resolve(reverse_ip, 'PTR')[0].target.to_text(omit_final_dot=True) # => hostname
except dns.resolver.NXDOMAIN:
	print("Reverse DNS lookup failed for %s. SMTP EHLO name check skipped." % ipaddr)
	reverse_dns = None
if reverse_dns is not None:
	server.ehlo_or_helo_if_needed() # must send EHLO before getting the server's EHLO name
	helo_name = server.ehlo_resp.decode("utf8").split("\n")[0] # first line is the EHLO name
	if helo_name != reverse_dns:
		print("The server's EHLO name does not match its reverse hostname. Check DNS settings.")
	else:
		print("SMTP EHLO name (%s) is OK." % helo_name)

# Login and send a test email.
server.login(emailaddress, pw)
server.sendmail(emailaddress, [emailto], msg)
server.quit()
print("SMTP submission is OK.")

while True:
	# Wait so the message can propagate to the inbox.
	time.sleep(10)

>>>>>>> a6ae0e6d
	# Read the subject lines of all of the emails in the inbox
	# to find our test message, then return the number
	typ, data = M.search(None, 'ALL')
	for num in data[0].split():
		typ, data = M.fetch(num, '(BODY[HEADER.FIELDS (SUBJECT)])')
		imapsubjectline = data[0][1].strip().decode("utf8")
		if imapsubjectline == "Subject: " + subject:
			return num
	return None


def imap_test_dkim(M, num):
	# To test DKIM, download the whole mssage body. Unfortunately,
	# pydkim doesn't actually work.
	# You must 'sudo apt-get install python3-dkim python3-dnspython' first.
	#typ, msgdata = M.fetch(num, '(RFC822)')
	#msg = msgdata[0][1]
	#if dkim.verify(msg):
	#	print("DKIM signature on the test message is OK (verified).")
	#else:
	#	print("DKIM signature on the test message failed verification.")
	pass


def smtp_login(host, login, pw, port):
	# Connect to the server on the SMTP submission TLS port.
	if port == 587 or port == 25:
		server = smtplib.SMTP(host, port)
		server.starttls()
	else:
		server = smtplib.SMTP_SSL(host)
	#server.set_debuglevel(1)

	# Verify that the EHLO name matches the server's reverse DNS.
	ipaddr = socket.gethostbyname(host) # IPv4 only!
	reverse_ip = dns.reversename.from_address(ipaddr) # e.g. "1.0.0.127.in-addr.arpa."
	try:
		reverse_dns = dns.resolver.query(reverse_ip, 'PTR')[0].target.to_text(omit_final_dot=True) # => hostname
	except dns.resolver.NXDOMAIN:
		print("Reverse DNS lookup failed for %s. SMTP EHLO name check skipped." % ipaddr)
		reverse_dns = None
	if reverse_dns is not None:
		server.ehlo_or_helo_if_needed() # must send EHLO before getting the server's EHLO name
		helo_name = server.ehlo_resp.decode("utf8").split("\n")[0] # first line is the EHLO name
		if helo_name != reverse_dns:
			print("The server's EHLO name does not match its reverse hostname. Check DNS settings.")
		else:
			print("SMTP EHLO name (%s) is OK." % helo_name)

	# Login and send a test email.
	if login is not None and login != "":
		server.login(login, pw)
	return server




if send_msg:
	# Attempt to send a mail.
	server = smtp_login(host, login, pw, port)
	server.sendmail(emailfrom, [emailto], msg)
	server.quit()
	print("SMTP submission is OK.")


if delete_msg:
	# Wait for mail and delete it.
	M = imap_login(host, emailto, emailto_pw)

	start_time = time.time()
	found = False
	if send_msg:
		# Wait so the message can propagate to the inbox.
		time.sleep(wait_cycle_sleep / 2)

	while not found and time.time() - start_time < wait_timeout:
		for mailbox in ['INBOX', 'Spam']:
			M.select(mailbox)
			num = imap_search_for(M, subject)
			if num is not None:
				# Delete the test message.
				found = True
				imap_test_dkim(M, num)
				M.store(num, '+FLAGS', '\\Deleted')
				M.expunge()
				print("Message %s deleted successfully from %s." % (num, mailbox))
				break

		if not found:
			print("Test message not present in the inbox yet...")
			time.sleep(wait_cycle_sleep)
		
	M.close()
	M.logout()
	
	if not found:
		raise TimeoutError("Timeout waiting for message")

if send_msg and delete_msg:
	print("Test message sent & received successfully.")
<|MERGE_RESOLUTION|>--- conflicted
+++ resolved
@@ -101,7 +101,6 @@
 	subject=subject,
 	)
 
-<<<<<<< HEAD
 def imap_login(host, login, pw):
 	# Attempt to login with IMAP. Our setup uses email addresses
 	# as IMAP/SMTP usernames.
@@ -123,38 +122,6 @@
 
 
 def imap_search_for(M, subject):
-=======
-# Connect to the server on the SMTP submission TLS port.
-server = smtplib.SMTP_SSL(host)
-#server.set_debuglevel(1)
-
-# Verify that the EHLO name matches the server's reverse DNS.
-ipaddr = socket.gethostbyname(host) # IPv4 only!
-reverse_ip = dns.reversename.from_address(ipaddr) # e.g. "1.0.0.127.in-addr.arpa."
-try:
-	reverse_dns = dns.resolver.resolve(reverse_ip, 'PTR')[0].target.to_text(omit_final_dot=True) # => hostname
-except dns.resolver.NXDOMAIN:
-	print("Reverse DNS lookup failed for %s. SMTP EHLO name check skipped." % ipaddr)
-	reverse_dns = None
-if reverse_dns is not None:
-	server.ehlo_or_helo_if_needed() # must send EHLO before getting the server's EHLO name
-	helo_name = server.ehlo_resp.decode("utf8").split("\n")[0] # first line is the EHLO name
-	if helo_name != reverse_dns:
-		print("The server's EHLO name does not match its reverse hostname. Check DNS settings.")
-	else:
-		print("SMTP EHLO name (%s) is OK." % helo_name)
-
-# Login and send a test email.
-server.login(emailaddress, pw)
-server.sendmail(emailaddress, [emailto], msg)
-server.quit()
-print("SMTP submission is OK.")
-
-while True:
-	# Wait so the message can propagate to the inbox.
-	time.sleep(10)
-
->>>>>>> a6ae0e6d
 	# Read the subject lines of all of the emails in the inbox
 	# to find our test message, then return the number
 	typ, data = M.search(None, 'ALL')
@@ -192,7 +159,7 @@
 	ipaddr = socket.gethostbyname(host) # IPv4 only!
 	reverse_ip = dns.reversename.from_address(ipaddr) # e.g. "1.0.0.127.in-addr.arpa."
 	try:
-		reverse_dns = dns.resolver.query(reverse_ip, 'PTR')[0].target.to_text(omit_final_dot=True) # => hostname
+		reverse_dns = dns.resolver.resolve(reverse_ip, 'PTR')[0].target.to_text(omit_final_dot=True) # => hostname
 	except dns.resolver.NXDOMAIN:
 		print("Reverse DNS lookup failed for %s. SMTP EHLO name check skipped." % ipaddr)
 		reverse_dns = None

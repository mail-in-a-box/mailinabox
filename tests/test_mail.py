--- conflicted
+++ resolved
@@ -31,7 +31,6 @@
 	print("");
 	sys.exit(1)
 
-<<<<<<< HEAD
 def if_unset(a,b):
 	return b if a is None else a
 
@@ -84,7 +83,7 @@
 		argi+=2
 	else:
 		usage()
-		
+
 if not smtpd:
 	if len(sys.argv) - argi != 3: usage()
 	host, login, pw = sys.argv[argi:argi+3]
@@ -102,27 +101,14 @@
 emailto_pw = if_unset(emailto_pw, pw)
 
 msg = """From: {headerfrom}
-=======
-M.select()
-print("IMAP login is OK.")
-
-# Attempt to send a mail to ourself.
-mailsubject = "Mail-in-a-Box Automated Test Message " + uuid.uuid4().hex
-emailto = emailaddress
-msg = f"""From: {emailaddress}
->>>>>>> 18b8f9ab
 To: {emailto}
-Subject: {mailsubject}
-
-<<<<<<< HEAD
+Subject: {subject}
+
 This is a test message. It should be automatically deleted by the test script.""".format(
 	headerfrom=headerfrom,
 	emailto=emailto,
 	subject=subject,
 	)
-=======
-This is a test message. It should be automatically deleted by the test script."""
->>>>>>> 18b8f9ab
 
 def imap_login(host, login, pw):
 	# Attempt to login with IMAP. Our setup uses email addresses
@@ -236,12 +222,12 @@
 		if not found:
 			print("Test message not present in the inbox yet...")
 			time.sleep(wait_cycle_sleep)
-		
+
 	M.close()
 	M.logout()
-	
+
 	if not found:
 		raise TimeoutError("Timeout waiting for message")
 
 if send_msg and delete_msg:
-	print("Test message sent & received successfully.")
+	print("Test message sent & received successfully.")